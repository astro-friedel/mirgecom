""":mod:`mirgecom.gas_model` provides utilities to deal with gases.

Physical Gas Model Encapsulation
^^^^^^^^^^^^^^^^^^^^^^^^^^^^^^^^

.. autoclass:: GasModel

Fluid State Encapsulation
^^^^^^^^^^^^^^^^^^^^^^^^^

.. autoclass:: FluidState
.. autoclass:: ViscousFluidState
.. autoclass:: PorousFlowFluidState

Fluid State Handling Utilities
^^^^^^^^^^^^^^^^^^^^^^^^^^^^^^

.. autofunction:: make_fluid_state
.. autofunction:: replace_fluid_state
.. autofunction:: project_fluid_state
.. autofunction:: make_fluid_state_trace_pairs
.. autofunction:: make_operator_fluid_states
.. autofunction:: make_entropy_projected_fluid_state
.. autofunction:: conservative_to_entropy_vars
.. autofunction:: entropy_to_conservative_vars
"""

__copyright__ = """
Copyright (C) 2023 University of Illinois Board of Trustees
"""

__license__ = """
Permission is hereby granted, free of charge, to any person obtaining a copy
of this software and associated documentation files (the "Software"), to deal
in the Software without restriction, including without limitation the rights
to use, copy, modify, merge, publish, distribute, sublicense, and/or sell
copies of the Software, and to permit persons to whom the Software is
furnished to do so, subject to the following conditions:

The above copyright notice and this permission notice shall be included in
all copies or substantial portions of the Software.

THE SOFTWARE IS PROVIDED "AS IS", WITHOUT WARRANTY OF ANY KIND, EXPRESS OR
IMPLIED, INCLUDING BUT NOT LIMITED TO THE WARRANTIES OF MERCHANTABILITY,
FITNESS FOR A PARTICULAR PURPOSE AND NONINFRINGEMENT. IN NO EVENT SHALL THE
AUTHORS OR COPYRIGHT HOLDERS BE LIABLE FOR ANY CLAIM, DAMAGES OR OTHER
LIABILITY, WHETHER IN AN ACTION OF CONTRACT, TORT OR OTHERWISE, ARISING FROM,
OUT OF OR IN CONNECTION WITH THE SOFTWARE OR THE USE OR OTHER DEALINGS IN
THE SOFTWARE.
"""

from functools import partial
from dataclasses import dataclass
from typing import Optional
import numpy as np  # noqa
from arraycontext import dataclass_array_container
from grudge.dof_desc import (
    DD_VOLUME_ALL,
    VolumeDomainTag,
    DISCR_TAG_BASE,
)
import grudge.op as op
from grudge.trace_pair import (
    interior_trace_pairs,
    tracepair_with_discr_tag
)
from mirgecom.fluid import ConservedVars
from mirgecom.eos import (
    GasEOS,
    GasDependentVars,
    MixtureDependentVars,
    MixtureEOSNeededError
)
from mirgecom.transport import (
    TransportModel,
    GasTransportVars
)
from mirgecom.utils import normalize_boundaries
from mirgecom.wall_model import PorousWallVars, PorousFlowModel


@dataclass(frozen=True)
class GasModel:
    r"""Physical gas model for calculating fluid state-dependent quantities.

    .. attribute:: eos

        A gas equation of state to provide thermal properties.

    .. attribute:: transport

        A gas transport model to provide transport properties. None for inviscid
        models.
    """

    eos: GasEOS
    transport: Optional[TransportModel] = None


@dataclass_array_container
@dataclass(frozen=True, eq=False)
class FluidState:
    r"""Gas model-consistent fluid state.

    .. attribute:: cv

        Fluid conserved quantities

    .. attribute:: dv

        Fluid state-dependent quantities corresponding to the chosen equation of
        state.

    .. autoattribute:: array_context
    .. autoattribute:: dim
    .. autoattribute:: nspecies
    .. autoattribute:: pressure
    .. autoattribute:: temperature
    .. autoattribute:: smoothness_mu
    .. autoattribute:: smoothness_kappa
    .. autoattribute:: smoothness_d
    .. autoattribute:: smoothness_beta
    .. autoattribute:: velocity
    .. autoattribute:: speed
    .. autoattribute:: wavespeed
    .. autoattribute:: speed_of_sound
    .. autoattribute:: mass_density
    .. autoattribute:: momentum_density
    .. autoattribute:: energy_density
    .. autoattribute:: species_mass_density
    .. autoattribute:: species_mass_fractions
    .. autoattribute:: species_enthalpies
    """

    cv: ConservedVars
    dv: GasDependentVars

    @property
    def array_context(self):
        """Return the relevant array context for this object."""
        return self.cv.array_context

    @property
    def dim(self):
        """Return the number of physical dimensions."""
        return self.cv.dim

    @property
    def nspecies(self):
        """Return the number of physical dimensions."""
        return self.cv.nspecies

    @property
    def pressure(self):
        """Return the gas pressure."""
        return self.dv.pressure

    @property
    def temperature(self):
        """Return the gas temperature."""
        return self.dv.temperature

    @property
    def smoothness_mu(self):
        """Return the smoothness_mu field."""
        return self.dv.smoothness_mu

    @property
    def smoothness_kappa(self):
        """Return the smoothness_kappa field."""
        return self.dv.smoothness_kappa

    @property
    def smoothness_d(self):
        """Return the smoothness_d field."""
        return self.dv.smoothness_d

    @property
    def smoothness_beta(self):
        """Return the smoothness_beta field."""
        return self.dv.smoothness_beta

    @property
    def mass_density(self):
        """Return the gas density."""
        return self.cv.mass

    @property
    def momentum_density(self):
        """Return the gas momentum density."""
        return self.cv.momentum

    @property
    def energy_density(self):
        """Return the gas total energy density."""
        return self.cv.energy

    @property
    def species_mass_density(self):
        """Return the gas species densities."""
        return self.cv.species_mass

    @property
    def velocity(self):
        """Return the gas velocity."""
        return self.cv.velocity

    @property
    def speed(self):
        """Return the gas speed."""
        return self.cv.speed

    @property
    def species_mass_fractions(self):
        """Return the species mass fractions y = species_mass / mass."""
        return self.cv.species_mass_fractions

    @property
    def speed_of_sound(self):
        """Return the speed of sound in the gas."""
        return self.dv.speed_of_sound

    @property
    def wavespeed(self):
        """Return the characteristic wavespeed."""
        return self.cv.speed + self.dv.speed_of_sound

    @property
    def is_viscous(self):
        """Indicate if this is a viscous state."""
        return isinstance(self, ViscousFluidState)

    @property
    def is_mixture(self):
        """Indicate if this is a state resulting from a mixture gas model."""
        return isinstance(self.dv, MixtureDependentVars)

    def _get_mixture_property(self, name):
        """Grab a mixture property if EOS is a :class:`~mirgecom.eos.MixtureEOS`."""
        if not self.is_mixture:
            raise \
                MixtureEOSNeededError("Mixture EOS required for mixture properties.")
        return getattr(self.dv, name)

    @property
    def species_enthalpies(self):
        """Return the fluid species enthalpies."""
        return self._get_mixture_property("species_enthalpies")


@dataclass_array_container
@dataclass(frozen=True)
class ViscousFluidState(FluidState):
    r"""Gas model-consistent fluid state for viscous gas models.

    .. attribute:: tv

        Viscous fluid state-dependent transport properties.

    .. autoattribute:: viscosity
    .. autoattribute:: bulk_viscosity
    .. autoattribute:: species_diffusivity
    .. autoattribute:: thermal_conductivity
    """

    tv: GasTransportVars

    @property
    def viscosity(self):
        """Return the fluid viscosity."""
        return self.tv.viscosity

    @property
    def bulk_viscosity(self):
        """Return the fluid bulk viscosity."""
        return self.tv.bulk_viscosity

    @property
    def thermal_conductivity(self):
        """Return the fluid thermal conductivity."""
        return self.tv.thermal_conductivity

    @property
    def species_diffusivity(self):
        """Return the fluid species diffusivities."""
        return self.tv.species_diffusivity


@dataclass_array_container
@dataclass(frozen=True, eq=False)
class PorousFlowFluidState(ViscousFluidState):
    """Dependent variables for the (porous) fluid state.

    .. attribute:: wv

        Porous media flow state-dependent properties.
    """

    wv: PorousWallVars


def make_fluid_state(cv, gas_model,
                     temperature_seed=None,
                     smoothness_mu=None,
                     smoothness_kappa=None,
                     smoothness_d=None,
                     smoothness_beta=None,
                     material_densities=None,
                     limiter_func=None, limiter_dd=None):
    """Create a fluid state from the conserved vars and physical gas model.

    Parameters
    ----------
    cv: :class:`~mirgecom.fluid.ConservedVars`

        The gas conserved state

    gas_model: :class:`~mirgecom.gas_model.GasModel` or
        :class:`~mirgecom.wall_model.PorousFlowModel`

        The physical model for the gas/fluid.

    temperature_seed: :class:`~meshmode.dof_array.DOFArray` or float

        An optional array or number with the temperature to use as a seed
        for a temperature evaluation for the created fluid state

    smoothness_mu: :class:`~meshmode.dof_array.DOFArray`

        Optional array containing the smoothness parameter for extra shear
        viscosity in the artificial viscosity.

    smoothness_kappa: :class:`~meshmode.dof_array.DOFArray`

        Optional array containing the smoothness parameter for extra thermal
        conductivity in the artificial viscosity.

    smoothness_d: :class:`~meshmode.dof_array.DOFArray`

        Optional array containing the smoothness parameter for extra species
        diffusivity in the artificial viscosity.

    smoothness_beta: :class:`~meshmode.dof_array.DOFArray`

        Optional array containing the smoothness parameter for extra bulk
        viscosity in the artificial viscosity.

    material_densities: :class:`~meshmode.dof_array.DOFArray` or np.ndarray

        Optional quantity containing the mass of the porous solid.

    limiter_func:

        Callable function to limit the fluid conserved quantities to physically
        valid and realizable values.

    Returns
    -------
    :class:`~mirgecom.gas_model.FluidState`

        Thermally consistent fluid state
    """
    actx = cv.array_context

    # FIXME work-around for now
    smoothness_mu = (actx.np.zeros_like(cv.mass) if smoothness_mu
                     is None else smoothness_mu)
    smoothness_kappa = (actx.np.zeros_like(cv.mass) if smoothness_kappa
                        is None else smoothness_kappa)
    smoothness_beta = (actx.np.zeros_like(cv.mass) if smoothness_beta
                       is None else smoothness_beta)
    smoothness_d = (actx.np.zeros_like(cv.mass) if smoothness_d
                        is None else smoothness_d)

    if isinstance(gas_model, GasModel):

        if limiter_func:
<<<<<<< HEAD
            temperature, pressure, cv = limiter_func(
                cv=cv, pressure=pressure, temperature=temperature,
                temperature_seed=temperature_seed, dd=limiter_dd)
=======
            cv = limiter_func(cv=cv, temperature_seed=temperature_seed,
                              gas_model=gas_model, dd=limiter_dd)

        temperature = gas_model.eos.temperature(
            cv=cv, temperature_seed=temperature_seed)
        pressure = gas_model.eos.pressure(cv=cv, temperature=temperature)
>>>>>>> a027264c

        dv = GasDependentVars(
            temperature=temperature,
            pressure=pressure,
            speed_of_sound=gas_model.eos.sound_speed(cv, temperature),
            smoothness_mu=smoothness_mu,
            smoothness_kappa=smoothness_kappa,
            smoothness_d=smoothness_d,
            smoothness_beta=smoothness_beta
        )

        from mirgecom.eos import MixtureEOS
        if isinstance(gas_model.eos, MixtureEOS):
            dv = MixtureDependentVars(
                temperature=dv.temperature,
                pressure=dv.pressure,
                speed_of_sound=dv.speed_of_sound,
                smoothness_mu=dv.smoothness_mu,
                smoothness_kappa=dv.smoothness_kappa,
                smoothness_d=dv.smoothness_d,
                smoothness_beta=dv.smoothness_beta,
                species_enthalpies=gas_model.eos.species_enthalpies(cv, temperature)
            )

        if gas_model.transport is not None:
            tv = gas_model.transport.transport_vars(cv=cv, dv=dv, eos=gas_model.eos)
            return ViscousFluidState(cv=cv, dv=dv, tv=tv)

        return FluidState(cv=cv, dv=dv)

    # TODO ideally, we want to avoid using "gas model" because the name contradicts
    # its usage with solid+fluid.
    elif isinstance(gas_model, PorousFlowModel):

        # FIXME per previous review, think of a way to de-couple wall and fluid.
        # ~~~ we need to squeeze wall_eos in gas_model because this is easily
        # accessible everywhere in the code

        tau = gas_model.decomposition_progress(material_densities)
        wv = PorousWallVars(
            material_densities=material_densities,
            tau=tau,
            density=gas_model.solid_density(material_densities),
            void_fraction=gas_model.wall_eos.void_fraction(tau=tau),
            # FIXME emissivity as a function of temperature...
            emissivity=gas_model.wall_eos.emissivity(tau=tau),
            permeability=gas_model.wall_eos.permeability(tau=tau),
            tortuosity=gas_model.wall_eos.tortuosity(tau=tau)
        )

        temperature = gas_model.get_temperature(cv=cv, wv=wv,
            tseed=temperature_seed)

        pressure = gas_model.get_pressure(cv, wv, temperature)

        if limiter_func:
            cv = limiter_func(cv=cv, wv=wv, pressure=pressure,
                              temperature=temperature, dd=limiter_dd)

        dv = MixtureDependentVars(
            temperature=temperature,
            pressure=pressure,
            speed_of_sound=gas_model.eos.sound_speed(cv, temperature),
            smoothness_mu=smoothness_mu,
            smoothness_kappa=smoothness_kappa,
            smoothness_d=smoothness_d,
            smoothness_beta=smoothness_beta,
            species_enthalpies=gas_model.eos.species_enthalpies(cv, temperature),
        )

        tv = gas_model.transport.transport_vars(cv=cv, dv=dv, wv=wv,
            eos=gas_model.eos, wall_eos=gas_model.wall_eos)

        return PorousFlowFluidState(cv=cv, dv=dv, tv=tv, wv=wv)

    else:
        raise TypeError("Invalid type for gas_model")


def project_fluid_state(dcoll, src, tgt, state, gas_model, limiter_func=None,
                        entropy_stable=False):
    """Project a fluid state onto a boundary consistent with the gas model.

    If required by the gas model, (e.g. gas is a mixture), this routine will
    ensure that the returned state is thermally consistent.

    Parameters
    ----------
    dcoll: :class:`~grudge.discretization.DiscretizationCollection`

        A discretization collection encapsulating the DG elements

    src:

        A :class:`~grudge.dof_desc.DOFDesc`, or a value convertible to one
        indicating where the state is currently defined
        (e.g. "vol" or "all_faces")

    tgt:

        A :class:`~grudge.dof_desc.DOFDesc`, or a value convertible to one
        indicating where to interpolate/project the state
        (e.g. "all_faces" or a boundary tag *btag*)

    state: :class:`~mirgecom.gas_model.FluidState`

        The full fluid conserved and thermal state

    gas_model: :class:`~mirgecom.gas_model.GasModel`

        The physical model constructs for the gas_model

    limiter_func:

        Callable function to limit the fluid conserved quantities to physically
        valid and realizable values.

    Returns
    -------
    :class:`~mirgecom.gas_model.FluidState`

        Thermally consistent fluid state
    """
    cv_sd = op.project(dcoll, src, tgt, state.cv)

    temperature_seed = None
    if state.is_mixture:
        temperature_seed = op.project(dcoll, src, tgt, state.dv.temperature)

    if entropy_stable:
        temp_state = make_fluid_state(cv=cv_sd, gas_model=gas_model,
                                      temperature_seed=temperature_seed,
                                      limiter_func=limiter_func, limiter_dd=tgt)
        gamma = gas_model.eos.gamma(temp_state.cv, temp_state.temperature)
        ev_sd = conservative_to_entropy_vars(gamma, temp_state)
        cv_sd = entropy_to_conservative_vars(gamma, ev_sd)

    smoothness_mu = None
    if state.dv.smoothness_mu is not None:
        smoothness_mu = op.project(dcoll, src, tgt, state.dv.smoothness_mu)

    smoothness_kappa = None
    if state.dv.smoothness_kappa is not None:
        smoothness_kappa = op.project(dcoll, src, tgt, state.dv.smoothness_kappa)

    smoothness_d = None
    if state.dv.smoothness_d is not None:
        smoothness_d = op.project(dcoll, src, tgt, state.dv.smoothness_d)

    smoothness_beta = None
    if state.dv.smoothness_beta is not None:
        smoothness_beta = op.project(dcoll, src, tgt, state.dv.smoothness_beta)

    material_densities = None
    if isinstance(gas_model, PorousFlowModel):
        material_densities = op.project(dcoll, src, tgt, state.wv.material_densities)

    return make_fluid_state(cv=cv_sd, gas_model=gas_model,
                            temperature_seed=temperature_seed,
                            smoothness_mu=smoothness_mu,
                            smoothness_kappa=smoothness_kappa,
                            smoothness_d=smoothness_d,
                            smoothness_beta=smoothness_beta,
                            material_densities=material_densities,
                            limiter_func=limiter_func, limiter_dd=tgt)


def _getattr_ish(obj, name):
    if obj is None:
        return None
    else:
        return getattr(obj, name)


def make_fluid_state_trace_pairs(cv_pairs, gas_model,
                                 temperature_seed_pairs=None,
                                 smoothness_mu_pairs=None,
                                 smoothness_kappa_pairs=None,
                                 smoothness_d_pairs=None,
                                 smoothness_beta_pairs=None,
                                 material_densities_pairs=None,
                                 limiter_func=None):
    """Create a fluid state from the conserved vars and equation of state.

    This routine helps create a thermally consistent fluid state out of a collection
    of  CV (:class:`~mirgecom.fluid.ConservedVars`) pairs.  It is useful for creating
    consistent boundary states for partition boundaries.

    Parameters
    ----------
    cv_pairs: list of :class:`~grudge.trace_pair.TracePair`

        List of tracepairs of fluid CV (:class:`~mirgecom.fluid.ConservedVars`) for
        each boundary on which the thermally consistent state is desired

    gas_model: :class:`~mirgecom.gas_model.GasModel`

        The physical model constructs for the gas_model

    temperature_seed_pairs: list of :class:`~grudge.trace_pair.TracePair`

        List of tracepairs of :class:`~meshmode.dof_array.DOFArray` with the
        temperature seeds to use in creation of the thermally consistent states.

    limiter_func:

        Callable function to limit the fluid conserved quantities to physically
        valid and realizable values.

    Returns
    -------
    List of :class:`~grudge.trace_pair.TracePair`

        List of tracepairs of thermally consistent states
        (:class:`~mirgecom.gas_model.FluidState`) for each boundary in the input set
    """
    from grudge.trace_pair import TracePair
    if temperature_seed_pairs is None:
        temperature_seed_pairs = [None] * len(cv_pairs)
    if smoothness_mu_pairs is None:
        smoothness_mu_pairs = [None] * len(cv_pairs)
    if smoothness_kappa_pairs is None:
        smoothness_kappa_pairs = [None] * len(cv_pairs)
    if smoothness_d_pairs is None:
        smoothness_d_pairs = [None] * len(cv_pairs)
    if smoothness_beta_pairs is None:
        smoothness_beta_pairs = [None] * len(cv_pairs)
    if material_densities_pairs is None:
        material_densities_pairs = [None] * len(cv_pairs)
    return [TracePair(
        cv_pair.dd,
        interior=make_fluid_state(
            cv_pair.int, gas_model,
            temperature_seed=_getattr_ish(tseed_pair, "int"),
            smoothness_mu=_getattr_ish(smoothness_mu_pair, "int"),
            smoothness_kappa=_getattr_ish(smoothness_kappa_pair, "int"),
            smoothness_d=_getattr_ish(smoothness_d_pair, "int"),
            smoothness_beta=_getattr_ish(smoothness_beta_pair, "int"),
            material_densities=_getattr_ish(material_densities_pair, "int"),
            limiter_func=limiter_func, limiter_dd=cv_pair.dd),
        exterior=make_fluid_state(
            cv_pair.ext, gas_model,
            temperature_seed=_getattr_ish(tseed_pair, "ext"),
            smoothness_mu=_getattr_ish(smoothness_mu_pair, "ext"),
            smoothness_kappa=_getattr_ish(smoothness_kappa_pair, "ext"),
            smoothness_d=_getattr_ish(smoothness_d_pair, "ext"),
            smoothness_beta=_getattr_ish(smoothness_beta_pair, "ext"),
            material_densities=_getattr_ish(material_densities_pair, "ext"),
            limiter_func=limiter_func, limiter_dd=cv_pair.dd))
        for cv_pair,
            tseed_pair,
            smoothness_mu_pair,
            smoothness_kappa_pair,
            smoothness_d_pair,
            smoothness_beta_pair,
            material_densities_pair in zip(
                cv_pairs, temperature_seed_pairs,
                smoothness_mu_pairs, smoothness_kappa_pairs, smoothness_d_pairs,
                smoothness_beta_pairs, material_densities_pairs)]


class _FluidCVTag:
    pass


class _FluidTemperatureTag:
    pass


class _FluidSmoothnessMuTag:
    pass


class _FluidSmoothnessKappaTag:
    pass


class _FluidSmoothnessDiffTag:
    pass


class _FluidSmoothnessBetaTag:
    pass


class _WallDensityTag:
    pass


def make_operator_fluid_states(
        dcoll, volume_state, gas_model, boundaries, quadrature_tag=DISCR_TAG_BASE,
        dd=DD_VOLUME_ALL, comm_tag=None, limiter_func=None, entropy_stable=False):
    """Prepare gas model-consistent fluid states for use in fluid operators.

    This routine prepares a model-consistent fluid state for each of the volume and
    all interior and domain boundaries, using the quadrature representation if
    one is given. The input *volume_state* is projected to the quadrature domain
    (if any), along with the model-consistent dependent quantities.

    .. note::

        When running MPI-distributed, volume state conserved quantities
        (ConservedVars), and for mixtures, temperatures will be communicated over
        partition boundaries inside this routine.

    Parameters
    ----------
    dcoll: :class:`~grudge.discretization.DiscretizationCollection`

        A discretization collection encapsulating the DG elements

    volume_state: :class:`~mirgecom.gas_model.FluidState`

        The full fluid conserved and thermal state

    gas_model: :class:`~mirgecom.gas_model.GasModel`

        The physical model constructs for the gas_model

    boundaries
        Dictionary of boundary functions, one for each valid
        :class:`~grudge.dof_desc.BoundaryDomainTag`.

    quadrature_tag
        An identifier denoting a particular quadrature discretization to use during
        operator evaluations.

    dd: grudge.dof_desc.DOFDesc
        the DOF descriptor of the discretization on which *volume_state* lives. Must
        be a volume on the base discretization.

    comm_tag: Hashable

        Tag for distributed communication

    limiter_func:

        Callable function to limit the fluid conserved quantities to physically
        valid and realizable values.

    Returns
    -------
    (:class:`~mirgecom.gas_model.FluidState`, :class:`~grudge.trace_pair.TracePair`,
     dict)

        Thermally consistent fluid state for the volume, fluid state trace pairs
        for the internal boundaries, and a dictionary of fluid states keyed by
        boundary domain tags in *boundaries*, all on the quadrature grid (if
        specified).
    """
    boundaries = normalize_boundaries(boundaries)

    if not isinstance(dd.domain_tag, VolumeDomainTag):
        raise TypeError("dd must represent a volume")
    if dd.discretization_tag != DISCR_TAG_BASE:
        raise ValueError("dd must belong to the base discretization")

    dd_vol = dd
    dd_vol_quad = dd_vol.with_discr_tag(quadrature_tag)

    # project pair to the quadrature discretization and update dd to quad
    interp_to_surf_quad = partial(tracepair_with_discr_tag, dcoll, quadrature_tag)

    domain_boundary_states_quad = {
        bdtag: project_fluid_state(
            dcoll, dd_vol, dd_vol_quad.with_domain_tag(bdtag),
            volume_state, gas_model, limiter_func=limiter_func,
            entropy_stable=entropy_stable)
        for bdtag in boundaries
    }

    # performs MPI communication of CV if needed
    cv_interior_pairs = [
        # Get the interior trace pairs onto the surface quadrature
        # discretization (if any)
        interp_to_surf_quad(tpair=tpair)
        for tpair in interior_trace_pairs(
            dcoll, volume_state.cv, volume_dd=dd_vol,
            comm_tag=(_FluidCVTag, comm_tag))
    ]

    tseed_interior_pairs = None
    if volume_state.is_mixture:
        # If this is a mixture, we need to exchange the temperature field because
        # mixture pressure (used in the inviscid flux calculations) depends on
        # temperature and we need to seed the temperature calculation for the
        # (+) part of the partition boundary with the remote temperature data.
        tseed_interior_pairs = [
            # Get the interior trace pairs onto the surface quadrature
            # discretization (if any)
            interp_to_surf_quad(tpair=tpair)
            for tpair in interior_trace_pairs(
                dcoll, volume_state.temperature, volume_dd=dd_vol,
                comm_tag=(_FluidTemperatureTag, comm_tag))]

    smoothness_mu_interior_pairs = None
    if volume_state.smoothness_mu is not None:
        smoothness_mu_interior_pairs = [
            interp_to_surf_quad(tpair=tpair)
            for tpair in interior_trace_pairs(
                dcoll, volume_state.smoothness_mu, volume_dd=dd_vol,
                comm_tag=(_FluidSmoothnessMuTag, comm_tag))]

    smoothness_kappa_interior_pairs = None
    if volume_state.smoothness_kappa is not None:
        smoothness_kappa_interior_pairs = [
            interp_to_surf_quad(tpair=tpair)
            for tpair in interior_trace_pairs(
                dcoll, volume_state.smoothness_kappa, volume_dd=dd_vol,
                comm_tag=(_FluidSmoothnessKappaTag, comm_tag))]

    smoothness_d_interior_pairs = None
    if volume_state.smoothness_d is not None:
        smoothness_d_interior_pairs = [
            interp_to_surf_quad(tpair=tpair)
            for tpair in interior_trace_pairs(
                dcoll, volume_state.smoothness_d, volume_dd=dd_vol,
                comm_tag=(_FluidSmoothnessDiffTag, comm_tag))]

    smoothness_beta_interior_pairs = None
    if volume_state.smoothness_beta is not None:
        smoothness_beta_interior_pairs = [
            interp_to_surf_quad(tpair=tpair)
            for tpair in interior_trace_pairs(
                dcoll, volume_state.smoothness_beta, volume_dd=dd_vol,
                comm_tag=(_FluidSmoothnessBetaTag, comm_tag))]

    material_densities_interior_pairs = None
    if isinstance(gas_model, PorousFlowModel):
        material_densities_interior_pairs = [
            interp_to_surf_quad(tpair=tpair)
            for tpair in interior_trace_pairs(
                dcoll, volume_state.wv.material_densities, volume_dd=dd_vol,
                comm_tag=(_WallDensityTag, comm_tag))]

    interior_boundary_states_quad = make_fluid_state_trace_pairs(
        cv_pairs=cv_interior_pairs,
        gas_model=gas_model,
        temperature_seed_pairs=tseed_interior_pairs,
        smoothness_mu_pairs=smoothness_mu_interior_pairs,
        smoothness_kappa_pairs=smoothness_kappa_interior_pairs,
        smoothness_d_pairs=smoothness_d_interior_pairs,
        smoothness_beta_pairs=smoothness_beta_interior_pairs,
        material_densities_pairs=material_densities_interior_pairs,
        limiter_func=limiter_func)

    # Interpolate the fluid state to the volume quadrature grid
    # (this includes the conserved and dependent quantities)
    volume_state_quad = project_fluid_state(
        dcoll, dd_vol, dd_vol_quad, volume_state, gas_model,
        limiter_func=limiter_func, entropy_stable=entropy_stable)

    return \
        volume_state_quad, interior_boundary_states_quad, domain_boundary_states_quad


def replace_fluid_state(
        state, gas_model, *, mass=None, energy=None, momentum=None,
        species_mass=None, temperature_seed=None, limiter_func=None,
        limiter_dd=None):
    """Create a new fluid state from an existing one with modified data.

    Parameters
    ----------
    state: :class:`~mirgecom.gas_model.FluidState`

        The full fluid conserved and thermal state

    gas_model: :class:`~mirgecom.gas_model.GasModel`

        The physical model for the gas/fluid.

    mass: :class:`~meshmode.dof_array.DOFArray` or :class:`numpy.ndarray`

        Optional :class:`~meshmode.dof_array.DOFArray` for scalars or object array of
        :class:`~meshmode.dof_array.DOFArray` for vector quantities corresponding
        to the mass continuity equation.

    energy: :class:`~meshmode.dof_array.DOFArray` or :class:`numpy.ndarray`

        Optional :class:`~meshmode.dof_array.DOFArray` for scalars or object array of
        :class:`~meshmode.dof_array.DOFArray` for vector quantities corresponding
        to the energy conservation equation.

    momentum: :class:`numpy.ndarray`

        Optional object array (:class:`numpy.ndarray`) with shape ``(ndim,)``
        of :class:`~meshmode.dof_array.DOFArray` , or an object array with shape
        ``(ndim, ndim)`` respectively for scalar or vector quantities corresponding
        to the ndim equations of momentum conservation.

    species_mass: :class:`numpy.ndarray`

        Optional object array (:class:`numpy.ndarray`) with shape ``(nspecies,)``
        of :class:`~meshmode.dof_array.DOFArray`, or an object array with shape
        ``(nspecies, ndim)`` respectively for scalar or vector quantities
        corresponding to the `nspecies` species mass conservation equations.

    temperature_seed: :class:`~meshmode.dof_array.DOFArray` or float

        Optional array or number with the temperature to use as a seed
        for a temperature evaluation for the created fluid state

    limiter_func:

        Callable function to limit the fluid conserved quantities to physically
        valid and realizable values.

    Returns
    -------
    :class:`~mirgecom.gas_model.FluidState`

        The new fluid conserved and thermal state
    """
    new_cv = state.cv.replace(
        mass=(mass if mass is not None else state.cv.mass),
        energy=(energy if energy is not None else state.cv.energy),
        momentum=(momentum if momentum is not None else state.cv.momentum),
        species_mass=(
            species_mass if species_mass is not None else state.cv.species_mass))

    new_tseed = (
        temperature_seed
        if temperature_seed is not None
        else state.temperature)

    material_densities = (None
        if isinstance(gas_model, PorousFlowModel) is False
        else state.wv.material_densities)

    return make_fluid_state(
        cv=new_cv,
        gas_model=gas_model,
        temperature_seed=new_tseed,
        smoothness_mu=state.smoothness_mu,
        smoothness_kappa=state.smoothness_kappa,
        smoothness_d=state.smoothness_d,
        smoothness_beta=state.smoothness_beta,
        material_densities=material_densities,
        limiter_func=limiter_func,
        limiter_dd=limiter_dd)


def make_entropy_projected_fluid_state(
        discr, dd_vol, dd_faces, state, entropy_vars, gamma, gas_model):
    """Projects the entropy vars to target manifold, computes the CV from that."""
    from grudge.interpolation import volume_and_surface_quadrature_interpolation

    # Interpolate to the volume and surface (concatenated) quadrature
    # discretizations: v = [v_vol, v_surf]
    ev_quad = volume_and_surface_quadrature_interpolation(
        discr, dd_vol, dd_faces, entropy_vars)

    temperature_seed = None
    if state.is_mixture:
        temperature_seed = volume_and_surface_quadrature_interpolation(
            discr, dd_vol, dd_faces, state.temperature)
        gamma = volume_and_surface_quadrature_interpolation(
            discr, dd_vol, dd_faces, gamma)

    # Convert back to conserved varaibles and use to make the new fluid state
    cv_modified = entropy_to_conservative_vars(gamma, ev_quad)

    return make_fluid_state(cv=cv_modified,
                            gas_model=gas_model,
                            temperature_seed=temperature_seed)


def conservative_to_entropy_vars(gamma, state):
    """Compute the entropy variables from conserved variables.

    Converts from conserved variables
    (density, momentum, total energy, species densities)
    into entropy variables, per eqn. 4.5 of [Chandrashekar_2013]_.

    Parameters
    ----------
    state: :class:`~mirgecom.gas_model.FluidState`
        The full fluid conserved and thermal state

    Returns
    -------
    ConservedVars
        The entropy variables
    """
    from mirgecom.fluid import make_conserved

    dim = state.dim
    actx = state.array_context

    rho = state.mass_density
    u = state.velocity
    p = state.pressure
    y_species = state.species_mass_fractions

    u_square = np.dot(u, u)
    s = actx.np.log(p) - gamma*actx.np.log(rho)
    rho_p = rho / p
    ev_mass = ((gamma - s) / (gamma - 1)) - 0.5 * rho_p * u_square
    ev_spec = y_species / (gamma - 1)

    return make_conserved(dim, mass=ev_mass, energy=-rho_p, momentum=rho_p * u,
                          species_mass=ev_spec)


def entropy_to_conservative_vars(gamma, ev: ConservedVars):
    """Compute the conserved variables from entropy variables *ev*.

    Converts from entropy variables into conserved variables
    (density, momentum, total energy, species density) per
    eqn. 4.5 of [Chandrashekar_2013]_.

    Parameters
    ----------
    ev: ConservedVars
        The entropy variables

    Returns
    -------
    ConservedVars
        The fluid conserved variables
    """
    from mirgecom.fluid import make_conserved

    dim = ev.dim
    actx = ev.array_context
    # See Hughes, Franca, Mallet (1986) A new finite element
    # formulation for CFD: (DOI: 10.1016/0045-7825(86)90127-1)
    inv_gamma_minus_one = 1/(gamma - 1)

    # Convert to entropy `-rho * s` used by Hughes, France, Mallet (1986)
    ev_state = ev * (gamma - 1)
    v1 = ev_state.mass
    v234 = ev_state.momentum
    v5 = ev_state.energy
    v6ns = ev_state.species_mass

    v_square = np.dot(v234, v234)
    s = gamma - v1 + v_square/(2*v5)
    iota = ((gamma - 1) / (-v5)**gamma)**(inv_gamma_minus_one)
    rho_iota = iota * actx.np.exp(-s * inv_gamma_minus_one)
    mass = -rho_iota * v5
    spec_mass = mass * v6ns

    return make_conserved(
        dim,
        mass=mass,
        energy=rho_iota * (1 - v_square/(2*v5)),
        momentum=rho_iota * v234,
        species_mass=spec_mass
    )<|MERGE_RESOLUTION|>--- conflicted
+++ resolved
@@ -375,18 +375,12 @@
     if isinstance(gas_model, GasModel):
 
         if limiter_func:
-<<<<<<< HEAD
-            temperature, pressure, cv = limiter_func(
-                cv=cv, pressure=pressure, temperature=temperature,
-                temperature_seed=temperature_seed, dd=limiter_dd)
-=======
             cv = limiter_func(cv=cv, temperature_seed=temperature_seed,
                               gas_model=gas_model, dd=limiter_dd)
 
         temperature = gas_model.eos.temperature(
             cv=cv, temperature_seed=temperature_seed)
         pressure = gas_model.eos.pressure(cv=cv, temperature=temperature)
->>>>>>> a027264c
 
         dv = GasDependentVars(
             temperature=temperature,
