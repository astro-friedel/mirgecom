--- conflicted
+++ resolved
@@ -379,25 +379,15 @@
         if limiter_func:
             rv = limiter_func(cv=cv, temperature_seed=temperature_seed,
                               gas_model=gas_model, dd=limiter_dd)
-<<<<<<< HEAD
-            if type(rv) is tuple:
-=======
             if isinstance(rv, np.ndarray):
->>>>>>> d825a686
                 cv, pressure, temperature = rv
             else:
                 cv = rv
 
-<<<<<<< HEAD
-        if pressure is None:
-            temperature = gas_model.eos.temperature(
-                cv=cv, temperature_seed=temperature_seed)
-=======
         if temperature is None:
             temperature = gas_model.eos.temperature(
                 cv=cv, temperature_seed=temperature_seed)
         if pressure is None:
->>>>>>> d825a686
             pressure = gas_model.eos.pressure(cv=cv, temperature=temperature)
 
         dv = GasDependentVars(
