--- conflicted
+++ resolved
@@ -434,14 +434,9 @@
     pass
 
 
-<<<<<<< HEAD
-def make_operator_fluid_states(dcoll, volume_state, gas_model, boundaries,
-                               quadrature_tag=None, limiter_func=None):
-=======
 def make_operator_fluid_states(
         dcoll, volume_state, gas_model, boundaries, quadrature_tag=DISCR_TAG_BASE,
-        dd=DD_VOLUME_ALL, comm_tag=None):
->>>>>>> fb908554
+        dd=DD_VOLUME_ALL, comm_tag=None, limiter_func=None):
     """Prepare gas model-consistent fluid states for use in fluid operators.
 
     This routine prepares a model-consistent fluid state for each of the volume and
@@ -513,17 +508,10 @@
     interp_to_surf_quad = partial(tracepair_with_discr_tag, dcoll, quadrature_tag)
 
     domain_boundary_states_quad = {
-<<<<<<< HEAD
-        btag: project_fluid_state(dcoll, dd_base_vol,
-                                  as_dofdesc(btag).with_discr_tag(quadrature_tag),
-                                  volume_state, gas_model, limiter_func=limiter_func)
-        for btag in boundaries
-=======
         bdtag: project_fluid_state(dcoll, dd_vol,
                                   dd_vol_quad.with_domain_tag(bdtag),
-                                  volume_state, gas_model)
+                                  volume_state, gas_model, limiter_func=limiter_func)
         for bdtag in boundaries
->>>>>>> fb908554
     }
 
     # performs MPI communication of CV if needed
@@ -566,14 +554,9 @@
 
     # Interpolate the fluid state to the volume quadrature grid
     # (this includes the conserved and dependent quantities)
-<<<<<<< HEAD
-    volume_state_quad = project_fluid_state(dcoll, dd_base_vol, dd_quad_vol,
+    volume_state_quad = project_fluid_state(dcoll, dd_vol, dd_vol_quad,
                                             volume_state, gas_model,
                                             limiter_func=limiter_func)
-=======
-    volume_state_quad = project_fluid_state(dcoll, dd_vol, dd_vol_quad,
-                                            volume_state, gas_model)
->>>>>>> fb908554
 
     return \
         volume_state_quad, interior_boundary_states_quad, domain_boundary_states_quad