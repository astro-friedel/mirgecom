--- conflicted
+++ resolved
@@ -458,12 +458,8 @@
         # FIXME: Do something similar to make_operator_fluid_states to avoid
         # communicating kappa and u multiple times
         grad_u = grad_operator(
-<<<<<<< HEAD
-            dcoll, kappa, boundaries, u, quadrature_tag=quadrature_tag, dd=dd_vol)
-=======
-            dcoll, boundaries, u, quadrature_tag=quadrature_tag, dd=dd_vol,
+            dcoll, kappa, boundaries, u, quadrature_tag=quadrature_tag, dd=dd_vol,
             comm_tag=comm_tag)
->>>>>>> 21fa1eb0
 
     kappa_quad = op.project(dcoll, dd_vol, dd_vol_quad, kappa)
     grad_u_quad = op.project(dcoll, dd_vol, dd_vol_quad, grad_u)
