--- conflicted
+++ resolved
@@ -711,11 +711,6 @@
         # normal velocity on the surface is zero,
         vel_plus = state_plus.velocity
 
-<<<<<<< HEAD
-        rotation_matrix = _get_rotation_matrix(normal)
-
-=======
->>>>>>> 0baefde2
         from mirgecom.fluid import velocity_gradient
         grad_v_minus = velocity_gradient(state_minus.cv, grad_cv_minus)
 
