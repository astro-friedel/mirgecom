""":mod:`mirgecom.boundary` provides methods and constructs for boundary treatments.

Boundary Treatment Interfaces
^^^^^^^^^^^^^^^^^^^^^^^^^^^^^

.. autoclass:: FluidBoundary

Boundary Conditions Base Classes
^^^^^^^^^^^^^^^^^^^^^^^^^^^^^^^^

.. autoclass:: PrescribedFluidBoundary

Boundary Conditions
^^^^^^^^^^^^^^^^^^^

.. autoclass:: DummyBoundary
.. autoclass:: AdiabaticSlipBoundary
.. autoclass:: AdiabaticNoslipMovingBoundary
.. autoclass:: IsothermalNoSlipBoundary
.. autoclass:: FarfieldBoundary
.. autoclass:: InflowBoundary
.. autoclass:: OutflowBoundary
.. autoclass:: IsothermalWallBoundary
.. autoclass:: AdiabaticNoslipWallBoundary
.. autoclass:: SymmetryBoundary
"""

__copyright__ = """
Copyright (C) 2021 University of Illinois Board of Trustees
"""

__license__ = """
Permission is hereby granted, free of charge, to any person obtaining a copy
of this software and associated documentation files (the "Software"), to deal
in the Software without restriction, including without limitation the rights
to use, copy, modify, merge, publish, distribute, sublicense, and/or sell
copies of the Software, and to permit persons to whom the Software is
furnished to do so, subject to the following conditions:

The above copyright notice and this permission notice shall be included in
all copies or substantial portions of the Software.

THE SOFTWARE IS PROVIDED "AS IS", WITHOUT WARRANTY OF ANY KIND, EXPRESS OR
IMPLIED, INCLUDING BUT NOT LIMITED TO THE WARRANTIES OF MERCHANTABILITY,
FITNESS FOR A PARTICULAR PURPOSE AND NONINFRINGEMENT. IN NO EVENT SHALL THE
AUTHORS OR COPYRIGHT HOLDERS BE LIABLE FOR ANY CLAIM, DAMAGES OR OTHER
LIABILITY, WHETHER IN AN ACTION OF CONTRACT, TORT OR OTHERWISE, ARISING FROM,
OUT OF OR IN CONNECTION WITH THE SOFTWARE OR THE USE OR OTHER DEALINGS IN
THE SOFTWARE.
"""

from warnings import warn
import numpy as np
from arraycontext import get_container_context_recursively
from meshmode.mesh import BTAG_ALL, BTAG_NONE  # noqa
from meshmode.discretization.connection import FACE_RESTR_ALL
from grudge.dof_desc import as_dofdesc
from mirgecom.fluid import make_conserved
from grudge.trace_pair import TracePair
import grudge.op as op
from mirgecom.viscous import viscous_facial_flux_central
from mirgecom.flux import num_flux_central
from mirgecom.gas_model import make_fluid_state

from mirgecom.inviscid import inviscid_facial_flux_rusanov

from abc import ABCMeta, abstractmethod


class FluidBoundary(metaclass=ABCMeta):
    r"""Abstract interface to fluid boundary treatment.

    .. automethod:: inviscid_divergence_flux
    .. automethod:: viscous_divergence_flux
    .. automethod:: cv_gradient_flux
    .. automethod:: temperature_gradient_flux
    """

    @abstractmethod
    def inviscid_divergence_flux(self, dcoll, dd_bdry, gas_model, state_minus,
                                 numerical_flux_func, **kwargs):
        """Get the inviscid boundary flux for the divergence operator.

        This routine returns the facial flux used in the divergence
        of the inviscid fluid transport flux.

        Parameters
        ----------
        dcoll: :class:`~grudge.discretization.DiscretizationCollection`

            A discretization collection encapsulating the DG elements

        state_minus: :class:`~mirgecom.gas_model.FluidState`

            Fluid state object with the conserved state, and dependent
            quantities for the (-) side of the boundary specified by
            *dd_bdry*.

        dd_bdry:

            Boundary DOF descriptor (or object convertible to one) indicating which
            domain boundary to process

        gas_model: :class:`~mirgecom.gas_model.GasModel`

            Physical gas model including equation of state, transport,
            and kinetic properties as required by fluid state

        numerical_flux_func:

            Function should return the numerical flux corresponding to
            the divergence of the inviscid transport flux. This function
            is typically backed by an approximate Riemann solver, such as
            :func:`~mirgecom.inviscid.inviscid_facial_flux_rusanov`.

        Returns
        -------
        :class:`mirgecom.fluid.ConservedVars`
        """

    @abstractmethod
    def viscous_divergence_flux(self, dcoll, dd_bdry, gas_model, state_minus,
                                grad_cv_minus, grad_t_minus,
                                numerical_flux_func, **kwargs):
        """Get the viscous boundary flux for the divergence operator.

        This routine returns the facial flux used in the divergence
        of the viscous fluid transport flux.

        Parameters
        ----------
        dcoll: :class:`~grudge.discretization.DiscretizationCollection`

            A discretization collection encapsulating the DG elements

        dd_bdry:

            Boundary DOF descriptor (or object convertible to one) indicating which
            domain boundary to process

        state_minus: :class:`~mirgecom.gas_model.FluidState`

            Fluid state object with the conserved state, and dependent
            quantities for the (-) side of the boundary specified
            by *dd_bdry*.

        grad_cv_minus: :class:`~mirgecom.fluid.ConservedVars`

            The gradient of the conserved quantities on the (-) side
            of the boundary specified by *dd_bdry*.

        grad_t_minus: numpy.ndarray

            The gradient of the fluid temperature on the (-) side
            of the boundary specified by *dd_bdry*.

        gas_model: :class:`~mirgecom.gas_model.GasModel`

            Physical gas model including equation of state, transport,
            and kinetic properties as required by fluid state

        numerical_flux_func:

            Function should return the numerical flux corresponding to
            the divergence of the viscous transport flux. This function
            is typically backed by a helper, such as
            :func:`~mirgecom.viscous.viscous_facial_flux_central`.

        Returns
        -------
        :class:`mirgecom.fluid.ConservedVars`
        """

    @abstractmethod
    def cv_gradient_flux(self, dcoll, dd_bdry, gas_model, state_minus, **kwargs):
        """Get the boundary flux for the gradient of the fluid conserved variables.

        This routine returns the facial flux used by the gradient operator to
        compute the gradient of the fluid solution on a domain boundary.

        Parameters
        ----------
        dcoll: :class:`~grudge.discretization.DiscretizationCollection`

            A discretization collection encapsulating the DG elements

        dd_bdry:

            Boundary DOF descriptor (or object convertible to one) indicating which
            domain boundary to process

        state_minus: :class:`~mirgecom.gas_model.FluidState`

            Fluid state object with the conserved state, and dependent
            quantities for the (-) side of the boundary specified by
            *dd_bdry*.

        gas_model: :class:`~mirgecom.gas_model.GasModel`

            Physical gas model including equation of state, transport,
            and kinetic properties as required by fluid state

        Returns
        -------
        :class:`mirgecom.fluid.ConservedVars`
        """

    @abstractmethod
    def temperature_gradient_flux(self, dcoll, dd_bdry, gas_model, state_minus,
                                  **kwargs):
        """Get the boundary flux for the gradient of the fluid temperature.

        This method returns the boundary flux to be used by the gradient
        operator when computing the gradient of the fluid temperature at a
        domain boundary.

        Parameters
        ----------
        dcoll: :class:`~grudge.discretization.DiscretizationCollection`

            A discretization collection encapsulating the DG elements

        dd_bdry:

            Boundary DOF descriptor (or object convertible to one) indicating which
            domain boundary to process

        state_minus: :class:`~mirgecom.gas_model.FluidState`

            Fluid state object with the conserved state, and dependent
            quantities for the (-) side of the boundary specified by
            *dd_bdry*.

        gas_model: :class:`~mirgecom.gas_model.GasModel`

            Physical gas model including equation of state, transport,
            and kinetic properties as required by fluid state

        Returns
        -------
        numpy.ndarray
        """


# This class is a FluidBoundary that provides default implementations of
# the abstract methods in FluidBoundary. This class will be eliminated
# by resolution of https://github.com/illinois-ceesd/mirgecom/issues/576.
# TODO: Don't do this. Make every boundary condition implement its own
# version of the FluidBoundary methods.
class PrescribedFluidBoundary(FluidBoundary):
    r"""Abstract interface to a prescribed fluid boundary treatment.

    .. automethod:: __init__
    .. automethod:: inviscid_divergence_flux
    .. automethod:: viscous_divergence_flux
    .. automethod:: cv_gradient_flux
    .. automethod:: temperature_gradient_flux
    .. automethod:: av_flux
    """

    def __init__(self,
                 # returns the flux to be used in div op (prescribed flux)
                 inviscid_flux_func=None,
                 # returns CV+, to be used in num flux func (prescribed soln)
                 boundary_state_func=None,
                 # Flux to be used in grad(Temperature) op
                 temperature_gradient_flux_func=None,
                 # Function returns boundary temperature_plus
                 boundary_temperature_func=None,
                 # Function returns the flux to be used in grad(cv)
                 cv_gradient_flux_func=None,
                 # Function computes the numerical flux for a gradient
                 gradient_numerical_flux_func=None,
                 # Function computes the flux to be used in the div op
                 viscous_flux_func=None,
                 # Returns the boundary value for grad(cv)
                 boundary_gradient_cv_func=None,
                 # Returns the boundary value for grad(temperature)
                 boundary_gradient_temperature_func=None,
                 # For artificial viscosity - grad fluid soln on boundary
                 boundary_grad_av_func=None,
                 ):
        """Initialize the PrescribedFluidBoundary and methods."""
        self._bnd_state_func = boundary_state_func
        self._temperature_grad_flux_func = temperature_gradient_flux_func
        self._inviscid_flux_func = inviscid_flux_func
        self._bnd_temperature_func = boundary_temperature_func
        self._grad_num_flux_func = gradient_numerical_flux_func
        self._cv_gradient_flux_func = cv_gradient_flux_func
        self._viscous_flux_func = viscous_flux_func
        self._bnd_grad_cv_func = boundary_gradient_cv_func
        self._bnd_grad_temperature_func = boundary_gradient_temperature_func
        self._av_num_flux_func = num_flux_central
        self._bnd_grad_av_func = boundary_grad_av_func

        if not self._bnd_grad_av_func:
            self._bnd_grad_av_func = self._identical_grad_av

        if not self._inviscid_flux_func and not self._bnd_state_func:
            from warnings import warn
            warn("Using dummy boundary: copies interior solution.", stacklevel=2)

        if not self._inviscid_flux_func:
            self._inviscid_flux_func = self._inviscid_flux_for_prescribed_state

        if not self._bnd_state_func:
            self._bnd_state_func = self._identical_state

        if not self._bnd_temperature_func:
            self._bnd_temperature_func = self._temperature_for_prescribed_state
        if not self._grad_num_flux_func:
            self._grad_num_flux_func = num_flux_central

        if not self._cv_gradient_flux_func:
            self._cv_gradient_flux_func = self._gradient_flux_for_prescribed_cv
        if not self._temperature_grad_flux_func:
            self._temperature_grad_flux_func = \
                self._gradient_flux_for_prescribed_temperature

        if not self._viscous_flux_func:
            self._viscous_flux_func = self._viscous_flux_for_prescribed_state
        if not self._bnd_grad_cv_func:
            self._bnd_grad_cv_func = self._identical_grad_cv
        if not self._bnd_grad_temperature_func:
            self._bnd_grad_temperature_func = self._identical_grad_temperature

    def _boundary_quantity(self, dcoll, dd_bdry, quantity, local=False, **kwargs):
        """Get a boundary quantity on local boundary, or projected to "all_faces"."""
        dd_allfaces = dd_bdry.with_boundary_tag(FACE_RESTR_ALL)
        return quantity if local else op.project(dcoll,
            dd_bdry, dd_allfaces, quantity)

    def _boundary_state_pair(self, dcoll, dd_bdry, gas_model, state_minus, **kwargs):
        return TracePair(dd_bdry,
                         interior=state_minus,
                         exterior=self._bnd_state_func(dcoll=dcoll, dd_bdry=dd_bdry,
                                                       gas_model=gas_model,
                                                       state_minus=state_minus,
                                                       **kwargs))
    # The following methods provide default implementations of the fluid
    # boundary functions and helpers in an effort to eliminate much
    # repeated code. They will be eliminated by the resolution of
    # https://github.com/illinois-ceesd/mirgecom/issues/576.

    # {{{ Default boundary helpers

    # Returns temperature(+) for boundaries that prescribe CV(+)
    def _temperature_for_prescribed_state(self, dcoll, dd_bdry,
                                          gas_model, state_minus, **kwargs):
        boundary_state = self._bnd_state_func(dcoll=dcoll, dd_bdry=dd_bdry,
                                              gas_model=gas_model,
                                              state_minus=state_minus,
                                              **kwargs)
        return boundary_state.temperature

<<<<<<< HEAD
    def _interior_temperature(self, dcoll, btag, gas_model, state_minus,
=======
    def _interior_temperature(self, dcoll, dd_bdry, gas_model, state_minus,
>>>>>>> 7265bb64
                              **kwargs):
        return state_minus.temperature

    def _identical_state(self, state_minus, **kwargs):
        return state_minus

    def _identical_grad_cv(self, grad_cv_minus, **kwargs):
        return grad_cv_minus

    def _identical_grad_temperature(self, dcoll, dd_bdry, grad_t_minus, **kwargs):
        return grad_t_minus

    # Returns the flux to be used by the gradient operator when computing the
    # gradient of the fluid solution on boundaries that prescribe CV(+).
    def _gradient_flux_for_prescribed_cv(self, dcoll, dd_bdry, gas_model,
                                         state_minus, **kwargs):
        # Use prescribed external state and gradient numerical flux function
        boundary_state = self._bnd_state_func(dcoll=dcoll, dd_bdry=dd_bdry,
                                              gas_model=gas_model,
                                              state_minus=state_minus,
                                              **kwargs)
        cv_pair = TracePair(dd_bdry,
                            interior=state_minus.cv,
                            exterior=boundary_state.cv)

        actx = state_minus.array_context
        nhat = actx.thaw(dcoll.normal(dd_bdry))
        from arraycontext import outer
        return outer(self._grad_num_flux_func(cv_pair.int, cv_pair.ext), nhat)

    # Returns the flux to be used by the gradient operator when computing the
    # gradient of fluid temperature using prescribed fluid temperature(+).
    def _gradient_flux_for_prescribed_temperature(self, dcoll, dd_bdry, gas_model,
                                                  state_minus, **kwargs):
        # Feed a boundary temperature to numerical flux for grad op
        actx = state_minus.array_context
        nhat = actx.thaw(dcoll.normal(dd_bdry))
        bnd_tpair = TracePair(dd_bdry,
                              interior=state_minus.temperature,
                              exterior=self._bnd_temperature_func(
                                  dcoll=dcoll, dd_bdry=dd_bdry, gas_model=gas_model,
                                  state_minus=state_minus, **kwargs))
        from arraycontext import outer
        return outer(self._grad_num_flux_func(bnd_tpair.int, bnd_tpair.ext), nhat)

    # Returns the flux to be used by the divergence operator when computing the
    # divergence of inviscid fluid transport flux using the boundary's
    # prescribed CV(+).
    def _inviscid_flux_for_prescribed_state(
            self, dcoll, dd_bdry, gas_model, state_minus,
            numerical_flux_func=inviscid_facial_flux_rusanov, **kwargs):
        # Use a prescribed boundary state and the numerical flux function
        boundary_state_pair = self._boundary_state_pair(dcoll=dcoll, dd_bdry=dd_bdry,
                                                        gas_model=gas_model,
                                                        state_minus=state_minus,
                                                        **kwargs)
        normal = state_minus.array_context.thaw(dcoll.normal(dd_bdry))
        return numerical_flux_func(boundary_state_pair, gas_model, normal)

    # Returns the flux to be used by the divergence operator when computing the
    # divergence of viscous fluid transport flux using the boundary's
    # prescribed CV(+).
    def _viscous_flux_for_prescribed_state(
            self, dcoll, dd_bdry, gas_model, state_minus, grad_cv_minus,
            grad_t_minus, numerical_flux_func=viscous_facial_flux_central, **kwargs):

        state_pair = self._boundary_state_pair(
            dcoll=dcoll, dd_bdry=dd_bdry, gas_model=gas_model,
            state_minus=state_minus, **kwargs)

        grad_cv_pair = \
            TracePair(dd_bdry, interior=grad_cv_minus,
                      exterior=self._bnd_grad_cv_func(
                          dcoll=dcoll, dd_bdry=dd_bdry, gas_model=gas_model,
                          state_minus=state_minus, grad_cv_minus=grad_cv_minus,
                          grad_t_minus=grad_t_minus))

        grad_t_pair = \
            TracePair(
                dd_bdry, interior=grad_t_minus,
                exterior=self._bnd_grad_temperature_func(
                    dcoll=dcoll, dd_bdry=dd_bdry, gas_model=gas_model,
                    state_minus=state_minus, grad_cv_minus=grad_cv_minus,
                    grad_t_minus=grad_t_minus))

        return numerical_flux_func(
            dcoll=dcoll, gas_model=gas_model, state_pair=state_pair,
            grad_cv_pair=grad_cv_pair, grad_t_pair=grad_t_pair)

    # }}} Default boundary helpers

    def inviscid_divergence_flux(self, dcoll, dd_bdry, gas_model, state_minus,
                                 numerical_flux_func=inviscid_facial_flux_rusanov,
                                 **kwargs):
        """Get the inviscid boundary flux for the divergence operator."""
        dd_bdry = as_dofdesc(dd_bdry)
        return self._inviscid_flux_func(dcoll, dd_bdry, gas_model, state_minus,
                                        numerical_flux_func=numerical_flux_func,
                                        **kwargs)

    def cv_gradient_flux(self, dcoll, dd_bdry, gas_model, state_minus, **kwargs):
        """Get the cv flux for *dd_bdry* for use in the gradient operator."""
        dd_bdry = as_dofdesc(dd_bdry)
        return self._cv_gradient_flux_func(
            dcoll=dcoll, dd_bdry=dd_bdry, gas_model=gas_model,
            state_minus=state_minus, **kwargs)

    def temperature_gradient_flux(self, dcoll, dd_bdry, gas_model, state_minus,
                                  **kwargs):
        """Get the T flux for *dd_bdry* for use in the gradient operator."""
        dd_bdry = as_dofdesc(dd_bdry)
        return self._temperature_grad_flux_func(dcoll, dd_bdry, gas_model,
                                                state_minus, **kwargs)

    def viscous_divergence_flux(self, dcoll, dd_bdry, gas_model, state_minus,
                                grad_cv_minus, grad_t_minus,
                                numerical_flux_func=viscous_facial_flux_central,
                                **kwargs):
        """Get the viscous flux for *dd_bdry* for use in the divergence operator."""
        dd_bdry = as_dofdesc(dd_bdry)
        return self._viscous_flux_func(dcoll=dcoll, dd_bdry=dd_bdry,
                                       gas_model=gas_model,
                                       state_minus=state_minus,
                                       grad_cv_minus=grad_cv_minus,
                                       grad_t_minus=grad_t_minus,
                                       numerical_flux_func=numerical_flux_func,
                                       **kwargs)

    # {{{ Boundary interface for artificial viscosity

    def _identical_grad_av(self, grad_av_minus, **kwargs):
        return grad_av_minus

    def av_flux(self, dcoll, dd_bdry, diffusion, **kwargs):
        """Get the diffusive fluxes for the AV operator API."""
<<<<<<< HEAD
        grad_av_minus = op.project(dcoll, "vol", btag, diffusion)
        actx = get_container_context_recursively(grad_av_minus)
        nhat = actx.thaw(dcoll.normal(btag))
=======
        dd_bdry = as_dofdesc(dd_bdry)
        grad_av_minus = op.project(dcoll, dd_bdry.untrace(), dd_bdry, diffusion)
        actx = get_container_context_recursively(grad_av_minus)
        nhat = actx.thaw(dcoll.normal(dd_bdry))
>>>>>>> 7265bb64
        grad_av_plus = self._bnd_grad_av_func(
            dcoll=dcoll, dd_bdry=dd_bdry, grad_av_minus=grad_av_minus, **kwargs)
        bnd_grad_pair = TracePair(dd_bdry, interior=grad_av_minus,
                                  exterior=grad_av_plus)
        num_flux = self._av_num_flux_func(bnd_grad_pair.int, bnd_grad_pair.ext)@nhat
        return self._boundary_quantity(dcoll, dd_bdry, num_flux, **kwargs)

    # }}}


class DummyBoundary(PrescribedFluidBoundary):
    """Boundary type that assigns boundary-adjacent solution to the boundary."""

    def __init__(self):
        """Initialize the DummyBoundary boundary type."""
        PrescribedFluidBoundary.__init__(self)


class AdiabaticSlipBoundary(PrescribedFluidBoundary):
    r"""Boundary condition implementing inviscid slip boundary.

    This function is deprecated and should be replaced by
    :class:`~mirgecom.boundary.SymmetryBoundary`

    .. automethod:: adiabatic_slip_state
    .. automethod:: adiabatic_slip_grad_av
    """

    def __init__(self):
        """Initialize AdiabaticSlipBoundary."""
        warn("AdiabaticSlipBoundary is deprecated. Use SymmetryBoundary instead.",
             DeprecationWarning, stacklevel=2)
        PrescribedFluidBoundary.__init__(
            self, boundary_state_func=self.adiabatic_slip_state,
            boundary_temperature_func=self._interior_temperature,
            boundary_grad_av_func=self.adiabatic_slip_grad_av
        )

    def adiabatic_slip_state(self, dcoll, dd_bdry, gas_model, state_minus, **kwargs):
        """Get the exterior solution on the boundary.

        The exterior solution is set such that there will be vanishing
        flux through the boundary, preserving mass, momentum (magnitude) and
        energy.
        rho_plus = rho_minus
        v_plus = v_minus - 2 * (v_minus . n_hat) * n_hat
        mom_plus = rho_plus * v_plus
        E_plus = E_minus
        """
        # Grab some boundary-relevant data
        dim = state_minus.dim
        actx = state_minus.array_context

        # Grab a unit normal to the boundary
        nhat = actx.thaw(dcoll.normal(dd_bdry))

        # Subtract out the 2*wall-normal component
        # of velocity from the velocity at the wall to
        # induce an equal but opposite wall-normal (reflected) wave
        # preserving the tangential component
        cv_minus = state_minus.cv
        ext_mom = (cv_minus.momentum
                   - 2.0*np.dot(cv_minus.momentum, nhat)*nhat)

        # Form the external boundary solution with the new momentum
        ext_cv = make_conserved(dim=dim, mass=cv_minus.mass, energy=cv_minus.energy,
                                momentum=ext_mom, species_mass=cv_minus.species_mass)
        return make_fluid_state(cv=ext_cv, gas_model=gas_model,
                                temperature_seed=state_minus.temperature)

<<<<<<< HEAD
    def adiabatic_slip_grad_av(self, dcoll, btag, grad_av_minus, **kwargs):
=======
    def adiabatic_slip_grad_av(self, dcoll, dd_bdry, grad_av_minus, **kwargs):
>>>>>>> 7265bb64
        """Get the exterior grad(Q) on the boundary for artificial viscosity."""
        # Grab some boundary-relevant data
        dim, = grad_av_minus.mass.shape
        actx = get_container_context_recursively(grad_av_minus)
<<<<<<< HEAD
        nhat = actx.thaw(dcoll.normal(btag))
=======
        nhat = actx.thaw(dcoll.normal(dd_bdry))
>>>>>>> 7265bb64

        # Subtract 2*wall-normal component of q
        # to enforce q=0 on the wall
        s_mom_normcomp = np.outer(nhat,
                                  np.dot(grad_av_minus.momentum, nhat))
        s_mom_flux = grad_av_minus.momentum - 2*s_mom_normcomp

        # flip components to set a neumann condition
        return make_conserved(dim, mass=-grad_av_minus.mass,
                              energy=-grad_av_minus.energy,
                              momentum=-s_mom_flux,
                              species_mass=-grad_av_minus.species_mass)


class AdiabaticNoslipMovingBoundary(PrescribedFluidBoundary):
    r"""Boundary condition implementing a no-slip moving boundary.

    This function is deprecated and should be replaced by
    :class:`~mirgecom.boundary.AdiabaticNoslipWallBoundary`

    .. automethod:: adiabatic_noslip_state
    .. automethod:: adiabatic_noslip_grad_av
    """

    def __init__(self, wall_velocity=None, dim=2):
        """Initialize boundary device."""
        warn("AdiabaticNoslipMovingBoundary is deprecated. Use "
             "AdiabaticNoSlipWallBoundary instead.", DeprecationWarning,
             stacklevel=2)

        PrescribedFluidBoundary.__init__(
            self, boundary_state_func=self.adiabatic_noslip_state,
            boundary_temperature_func=self._interior_temperature,
            boundary_grad_av_func=self.adiabatic_noslip_grad_av,
        )

        # Check wall_velocity (assumes dim is correct)
        if wall_velocity is None:
            wall_velocity = np.zeros(shape=(dim,))
        if len(wall_velocity) != dim:
            raise ValueError(f"Specified wall velocity must be {dim}-vector.")
        self._wall_velocity = wall_velocity

    def adiabatic_noslip_state(
            self, dcoll, dd_bdry, gas_model, state_minus, **kwargs):
        """Get the exterior solution on the boundary.

        Sets the external state s.t. $v^+ = -v^-$, giving vanishing contact velocity
        in the approximate Riemann solver used to compute the inviscid flux.
        """
        wall_pen = 2.0 * self._wall_velocity * state_minus.mass_density
        ext_mom = wall_pen - state_minus.momentum_density  # no-slip

        # Form the external boundary solution with the new momentum
        cv = make_conserved(dim=state_minus.dim, mass=state_minus.mass_density,
                            energy=state_minus.energy_density,
                            momentum=ext_mom,
                            species_mass=state_minus.species_mass_density)
        return make_fluid_state(cv=cv, gas_model=gas_model,
                                temperature_seed=state_minus.temperature)

    def adiabatic_noslip_grad_av(self, grad_av_minus, **kwargs):
        """Get the exterior solution on the boundary for artificial viscosity."""
        return -grad_av_minus


class IsothermalNoSlipBoundary(PrescribedFluidBoundary):
    r"""Isothermal no-slip viscous wall boundary.

    This function is deprecated and should be replaced by
    :class:`~mirgecom.boundary.IsothermalWallBoundary`

    .. automethod:: isothermal_noslip_state
    .. automethod:: temperature_bc
    """

    def __init__(self, wall_temperature=300):
        """Initialize the boundary condition object."""
        warn("IsothermalNoSlipBoundary is deprecated. Use IsothermalWallBoundary "
             "instead.", DeprecationWarning, stacklevel=2)

        self._wall_temp = wall_temperature
        PrescribedFluidBoundary.__init__(
            self, boundary_state_func=self.isothermal_noslip_state,
            boundary_temperature_func=self.temperature_bc
        )

    def isothermal_noslip_state(
            self, dcoll, dd_bdry, gas_model, state_minus, **kwargs):
        r"""Get the interior and exterior solution (*state_minus*) on the boundary.

        Sets the external state s.t. $v^+ = -v^-$, giving vanishing contact velocity
        in the approximate Riemann solver used to compute the inviscid flux.
        """
        temperature_wall = self._wall_temp + 0*state_minus.mass_density
        velocity_plus = -state_minus.velocity
        mass_frac_plus = state_minus.species_mass_fractions

        internal_energy_plus = gas_model.eos.get_internal_energy(
            temperature=temperature_wall, species_mass_fractions=mass_frac_plus)

        total_energy_plus = state_minus.mass_density*(internal_energy_plus
                                           + .5*np.dot(velocity_plus, velocity_plus))

        cv_plus = make_conserved(
            state_minus.dim, mass=state_minus.mass_density, energy=total_energy_plus,
            momentum=-state_minus.momentum_density,
            species_mass=state_minus.species_mass_density
        )
        tseed = state_minus.temperature if state_minus.is_mixture else None
        return make_fluid_state(cv=cv_plus, gas_model=gas_model,
                                temperature_seed=tseed)

    def temperature_bc(self, state_minus, **kwargs):
        r"""Get temperature value to weakly prescribe wall bc.

        Returns $2T_\text{wall} - T^-$ so that a central gradient flux
        will get the correct $T_\text{wall}$ BC.
        """
        return 2*self._wall_temp - state_minus.temperature


class FarfieldBoundary(PrescribedFluidBoundary):
    r"""Farfield boundary treatment.

    This class implements a farfield boundary as described by
    [Mengaldo_2014]_ eqn. 30 and eqn. 42.  The boundary condition is implemented
    as:

    .. math::
        q^{+} = q_\infty

    and the gradients

    .. math::
        \nabla q_{bc} = \nabla q^{-}

    .. automethod:: __init__
    .. automethod:: farfield_state
    .. automethod:: temperature_bc
    """

    def __init__(self, numdim, free_stream_pressure,
                 free_stream_velocity, free_stream_temperature,
                 free_stream_mass_fractions=None):
        """Initialize the boundary condition object."""
        if len(free_stream_velocity) != numdim:
            raise ValueError("Free-stream velocity must be of ambient dimension.")

        self._temperature = free_stream_temperature
        self._pressure = free_stream_pressure
        self._species_mass_fractions = free_stream_mass_fractions
        self._velocity = free_stream_velocity

        PrescribedFluidBoundary.__init__(
            self, boundary_state_func=self.farfield_state
        )

<<<<<<< HEAD
    def farfield_state(self, dcoll, btag, gas_model, state_minus, **kwargs):
=======
    def farfield_state(self, dcoll, dd_bdry, gas_model, state_minus, **kwargs):
>>>>>>> 7265bb64
        """Get the exterior solution on the boundary."""
        free_stream_mass_fractions = (0.*state_minus.species_mass_fractions
                                      + self._species_mass_fractions)

        free_stream_temperature = 0.*state_minus.temperature + self._temperature
        free_stream_pressure = 0.*state_minus.pressure + self._pressure
        free_stream_velocity = 0.*state_minus.velocity + self._velocity

        free_stream_density = gas_model.eos.get_density(
            pressure=free_stream_pressure, temperature=free_stream_temperature,
            species_mass_fractions=free_stream_mass_fractions)

        free_stream_internal_energy = gas_model.eos.get_internal_energy(
            temperature=free_stream_temperature,
            species_mass_fractions=free_stream_mass_fractions)

        free_stream_total_energy = \
            free_stream_density*(free_stream_internal_energy
                                 + .5*np.dot(free_stream_velocity,
                                             free_stream_velocity))
        free_stream_spec_mass = free_stream_density * free_stream_mass_fractions

        cv_infinity = make_conserved(
            state_minus.dim, mass=free_stream_density,
            energy=free_stream_total_energy,
            momentum=free_stream_density*free_stream_velocity,
            species_mass=free_stream_spec_mass
        )

        return make_fluid_state(cv=cv_infinity, gas_model=gas_model,
                                temperature_seed=free_stream_temperature)

    def temperature_bc(self, state_minus, **kwargs):
        """Return farfield temperature for use in grad(temperature)."""
        return 0*state_minus.temperature + self._temperature


class OutflowBoundary(PrescribedFluidBoundary):
    r"""Outflow boundary treatment.

    This class implements an outflow boundary as described by
    [Mengaldo_2014]_.  The boundary condition is implemented
    as:

    .. math::

        \rho^+ &= \rho^-

        \rho\mathbf{Y}^+ &= \rho\mathbf{Y}^-

        \rho\mathbf{V}^+ &= \rho\mathbf{V}^-

    For an ideal gas at super-sonic flow conditions, i.e. when:

    .. math::

       \rho\mathbf{V} \cdot \hat{\mathbf{n}} \ge c,

    then the pressure is extrapolated from interior points:

    .. math::

        P^+ = P^-

    Otherwise, if the flow is sub-sonic, then the prescribed boundary pressure,
    $P^+$, is used. In both cases, the energy is computed as:

    .. math::

        \rho{E}^+ = \frac{\left(2~P^+ - P^-\right)}{\left(\gamma-1\right)}
        + \frac{1}{2}\rho^+\left(\mathbf{V}^+\cdot\mathbf{V}^+\right).

    For mixtures, the pressure is imposed or extrapolated in a similar fashion
    to the ideal gas case.
    However, the total energy depends on the temperature to account for the
    species enthalpy and variable specific heat at constant volume. For super-sonic
    flows, it is extrapolated from interior points:

    .. math::

       T^+ = T^-

    while for sub-sonic flows, it is evaluated using ideal gas law

    .. math::

        T^+ = \frac{P^+}{R_{mix} \rho^+}

    .. automethod:: __init__
    .. automethod:: outflow_state
    """

    def __init__(self, boundary_pressure=101325):
        """Initialize the boundary condition object."""
        self._pressure = boundary_pressure
        PrescribedFluidBoundary.__init__(
            self, boundary_state_func=self.outflow_state
        )

<<<<<<< HEAD
    def outflow_state(self, dcoll, btag, gas_model, state_minus, **kwargs):
=======
    def outflow_state(self, dcoll, dd_bdry, gas_model, state_minus, **kwargs):
>>>>>>> 7265bb64
        """Get the exterior solution on the boundary.

        This is the partially non-reflective boundary state described by
        [Mengaldo_2014]_ eqn. 40 if super-sonic, 41 if sub-sonic.

        For super-sonic outflow, the interior flow properties (minus) are
        extrapolated to the exterior point (plus).
        For sub-sonic outflow, the pressure is imposed on the external point.

        For mixtures, the internal energy is obtained via temperature, which comes
        from ideal gas law with the mixture-weighted gas constant.
        For ideal gas, the internal energy is obtained directly from pressure.
        """
        actx = state_minus.array_context
<<<<<<< HEAD
        nhat = actx.thaw(dcoll.normal(btag))
=======
        nhat = actx.thaw(dcoll.normal(dd_bdry))
>>>>>>> 7265bb64
        # boundary-normal velocity
        boundary_vel = np.dot(state_minus.velocity, nhat)*nhat
        boundary_speed = actx.np.sqrt(np.dot(boundary_vel, boundary_vel))
        speed_of_sound = state_minus.speed_of_sound
        kinetic_energy = gas_model.eos.kinetic_energy(state_minus.cv)
        gamma = gas_model.eos.gamma(state_minus.cv, state_minus.temperature)

        pressure_plus = 2.0*self._pressure - state_minus.pressure
        if state_minus.is_mixture:
            gas_const = gas_model.eos.gas_const(state_minus.cv)
            temp_plus = (
                actx.np.where(actx.np.greater(boundary_speed, speed_of_sound),
                state_minus.temperature,
                pressure_plus/(state_minus.cv.mass*gas_const))
            )

            internal_energy = state_minus.cv.mass*(
                gas_model.eos.get_internal_energy(temp_plus,
                                            state_minus.species_mass_fractions))
        else:
            boundary_pressure = actx.np.where(actx.np.greater(boundary_speed,
                                                              speed_of_sound),
                                              state_minus.pressure, pressure_plus)
            internal_energy = (boundary_pressure / (gamma - 1.0))

        total_energy = internal_energy + kinetic_energy
        cv_outflow = make_conserved(dim=state_minus.dim, mass=state_minus.cv.mass,
                                    momentum=state_minus.cv.momentum,
                                    energy=total_energy,
                                    species_mass=state_minus.cv.species_mass)

        return make_fluid_state(cv=cv_outflow, gas_model=gas_model,
                                temperature_seed=state_minus.temperature)


class InflowBoundary(PrescribedFluidBoundary):
    r"""Inflow boundary treatment.

    This class implements an Riemann invariant for inflow boundary as described by
    [Mengaldo_2014]_.

    .. automethod:: __init__
    .. automethod:: inflow_state
    """

    def __init__(self, dim, free_stream_pressure=None, free_stream_temperature=None,
                 free_stream_density=None, free_stream_velocity=None,
                 free_stream_mass_fractions=None, gas_model=None):
        """Initialize the boundary condition object."""
        if free_stream_velocity is None:
            raise ValueError("InflowBoundary requires *free_stream_velocity*.")

        from mirgecom.initializers import initialize_fluid_state
        self._free_stream_state = initialize_fluid_state(
            dim, gas_model, density=free_stream_density,
            velocity=free_stream_velocity,
            mass_fractions=free_stream_mass_fractions, pressure=free_stream_pressure,
            temperature=free_stream_temperature)

        self._gamma = gas_model.eos.gamma(
            self._free_stream_state.cv,
            temperature=self._free_stream_state.temperature
        )

        PrescribedFluidBoundary.__init__(
            self, boundary_state_func=self.inflow_state
        )

<<<<<<< HEAD
    def inflow_state(self, dcoll, btag, gas_model, state_minus, **kwargs):
=======
    def inflow_state(self, dcoll, dd_bdry, gas_model, state_minus, **kwargs):
>>>>>>> 7265bb64
        """Get the exterior solution on the boundary.

        This is the partially non-reflective boundary state described by
        [Mengaldo_2014]_ eqn. 40 if super-sonic, 41 if sub-sonic.
        """
        actx = state_minus.array_context
<<<<<<< HEAD
        nhat = actx.thaw(dcoll.normal(btag))
=======
        nhat = actx.thaw(dcoll.normal(dd_bdry))
>>>>>>> 7265bb64

        v_plus = np.dot(self._free_stream_state.velocity, nhat)
        rho_plus = self._free_stream_state.mass_density
        c_plus = self._free_stream_state.speed_of_sound
        gamma_plus = self._gamma

        v_minus = np.dot(state_minus.velocity, nhat)
        gamma_minus = gas_model.eos.gamma(state_minus.cv,
                                          temperature=state_minus.temperature)
        c_minus = state_minus.speed_of_sound

        ones = 0*v_minus + 1
        r_plus_subsonic = v_minus + 2*c_minus/(gamma_minus - 1)
        r_plus_supersonic = (v_plus + 2*c_plus/(gamma_plus - 1))*ones
        r_minus = v_plus - 2*c_plus/(gamma_plus - 1)*ones
        r_plus = actx.np.where(actx.np.greater(v_minus, c_minus), r_plus_supersonic,
                               r_plus_subsonic)

        velocity_boundary = (r_minus + r_plus)/2
        velocity_boundary = (
            self._free_stream_state.velocity + (velocity_boundary - v_plus)*nhat
        )

        c_boundary = (gamma_plus - 1)*(r_plus - r_minus)/4
        c_boundary2 = c_boundary**2
        entropy_boundary = c_plus*c_plus/(gamma_plus*rho_plus**(gamma_plus-1))
        rho_boundary = c_boundary*c_boundary/(gamma_plus * entropy_boundary)
        pressure_boundary = rho_boundary * c_boundary2 / gamma_plus
        energy_boundary = (
            pressure_boundary / (gamma_plus - 1)
            + rho_boundary*np.dot(velocity_boundary, velocity_boundary)
        )
        species_mass_boundary = None
        if self._free_stream_state.is_mixture:
            species_mass_boundary = (
                rho_boundary * self._free_stream_state.species_mass_fractions
            )

        boundary_cv = make_conserved(dim=state_minus.dim, mass=rho_boundary,
                                     energy=energy_boundary,
                                     momentum=rho_boundary * velocity_boundary,
                                     species_mass=species_mass_boundary)

        return make_fluid_state(cv=boundary_cv, gas_model=gas_model,
                                temperature_seed=state_minus.temperature)


class IsothermalWallBoundary(PrescribedFluidBoundary):
    r"""Isothermal viscous wall boundary.

    This class implements an isothermal no-slip wall consistent with the prescription
    by [Mengaldo_2014]_.

    .. automethod:: __init__
    .. automethod:: inviscid_wall_flux
    .. automethod:: viscous_wall_flux
    .. automethod:: grad_cv_bc
    .. automethod:: temperature_bc
    .. automethod:: isothermal_wall_state
    """

    def __init__(self, wall_temperature=300):
        """Initialize the boundary condition object."""
        self._wall_temp = wall_temperature
        PrescribedFluidBoundary.__init__(
            self, boundary_state_func=self.isothermal_wall_state,
            inviscid_flux_func=self.inviscid_wall_flux,
            viscous_flux_func=self.viscous_wall_flux,
            boundary_temperature_func=self.temperature_bc,
            boundary_gradient_cv_func=self.grad_cv_bc
        )

<<<<<<< HEAD
    def isothermal_wall_state(self, dcoll, btag, gas_model, state_minus, **kwargs):
=======
    def isothermal_wall_state(
            self, dcoll, dd_bdry, gas_model, state_minus, **kwargs):
>>>>>>> 7265bb64
        """Return state with zero-velocity and the respective internal energy."""
        temperature_wall = self._wall_temp + 0*state_minus.mass_density
        mom_plus = state_minus.mass_density*0.*state_minus.velocity
        mass_frac_plus = state_minus.species_mass_fractions

        internal_energy_plus = gas_model.eos.get_internal_energy(
            temperature=temperature_wall, species_mass_fractions=mass_frac_plus)

        # Velocity is pinned to 0 here, no kinetic energy
        total_energy_plus = state_minus.mass_density*internal_energy_plus

        cv_plus = make_conserved(
            state_minus.dim, mass=state_minus.mass_density, energy=total_energy_plus,
            momentum=mom_plus, species_mass=state_minus.species_mass_density
        )
        return make_fluid_state(cv=cv_plus, gas_model=gas_model,
                                temperature_seed=state_minus.temperature)

<<<<<<< HEAD
    def inviscid_wall_flux(self, dcoll, btag, gas_model, state_minus,
            numerical_flux_func=inviscid_facial_flux_rusanov, **kwargs):
        """Return Riemann flux using state with mom opposite of interior state."""
=======
    def inviscid_wall_flux(self, dcoll, dd_bdry, gas_model, state_minus,
            numerical_flux_func=inviscid_facial_flux_rusanov, **kwargs):
        """Return Riemann flux using state with mom opposite of interior state."""
        dd_bdry = as_dofdesc(dd_bdry)

>>>>>>> 7265bb64
        wall_cv = make_conserved(dim=state_minus.dim,
                                 mass=state_minus.mass_density,
                                 momentum=-state_minus.momentum_density,
                                 energy=state_minus.energy_density,
                                 species_mass=state_minus.species_mass_density)
        wall_state = make_fluid_state(cv=wall_cv, gas_model=gas_model,
                                      temperature_seed=state_minus.temperature)
<<<<<<< HEAD
        state_pair = TracePair(btag, interior=state_minus, exterior=wall_state)

        normal = state_minus.array_context.thaw(dcoll.normal(btag))
=======
        state_pair = TracePair(dd_bdry, interior=state_minus, exterior=wall_state)

        normal = state_minus.array_context.thaw(dcoll.normal(dd_bdry))
>>>>>>> 7265bb64
        return numerical_flux_func(state_pair, gas_model, normal)

    def temperature_bc(self, state_minus, **kwargs):
        """Get temperature value used in grad(T)."""
        return 0.*state_minus.temperature + self._wall_temp

    def grad_cv_bc(self, state_minus, grad_cv_minus, normal, **kwargs):
        """Return grad(CV) to be used in the boundary calculation of viscous flux."""
        grad_species_mass_plus = 1.*grad_cv_minus.species_mass
        if state_minus.nspecies > 0:
            from mirgecom.fluid import species_mass_fraction_gradient
            grad_y_minus = species_mass_fraction_gradient(state_minus.cv,
                                                          grad_cv_minus)
            grad_y_plus = grad_y_minus - np.outer(grad_y_minus@normal, normal)
            grad_species_mass_plus = 0.*grad_y_plus

            for i in range(state_minus.nspecies):
                grad_species_mass_plus[i] = \
                    (state_minus.mass_density*grad_y_plus[i]
                     + state_minus.species_mass_fractions[i]*grad_cv_minus.mass)

        return make_conserved(grad_cv_minus.dim,
                              mass=grad_cv_minus.mass,
                              energy=grad_cv_minus.energy,
                              momentum=grad_cv_minus.momentum,
                              species_mass=grad_species_mass_plus)

<<<<<<< HEAD
    def viscous_wall_flux(self, dcoll, btag, gas_model, state_minus,
=======
    def viscous_wall_flux(self, dcoll, dd_bdry, gas_model, state_minus,
>>>>>>> 7265bb64
                          grad_cv_minus, grad_t_minus,
                          numerical_flux_func=viscous_facial_flux_central,
                          **kwargs):
        """Return the boundary flux for the divergence of the viscous flux."""
<<<<<<< HEAD
        from mirgecom.viscous import viscous_flux
        actx = state_minus.array_context
        normal = actx.thaw(dcoll.normal(btag))

        state_plus = self.isothermal_wall_state(dcoll=dcoll, btag=btag,
=======
        dd_bdry = as_dofdesc(dd_bdry)

        from mirgecom.viscous import viscous_flux
        actx = state_minus.array_context
        normal = actx.thaw(dcoll.normal(dd_bdry))

        state_plus = self.isothermal_wall_state(dcoll=dcoll, dd_bdry=dd_bdry,
>>>>>>> 7265bb64
                                                gas_model=gas_model,
                                                state_minus=state_minus, **kwargs)
        grad_cv_plus = self.grad_cv_bc(state_minus=state_minus,
                                       grad_cv_minus=grad_cv_minus,
                                       normal=normal, **kwargs)

        grad_t_plus = self._bnd_grad_temperature_func(
<<<<<<< HEAD
            dcoll=dcoll, btag=btag, gas_model=gas_model,
=======
            dcoll=dcoll, dd_bdry=dd_bdry, gas_model=gas_model,
>>>>>>> 7265bb64
            state_minus=state_minus, grad_cv_minus=grad_cv_minus,
            grad_t_minus=grad_t_minus)

        # Note that [Mengaldo_2014]_ uses F_v(Q_bc, dQ_bc) here and
        # *not* the numerical viscous flux as advised by [Bassi_1997]_.
        f_ext = viscous_flux(state=state_plus, grad_cv=grad_cv_plus,
                             grad_t=grad_t_plus)
        return f_ext@normal


class AdiabaticNoslipWallBoundary(PrescribedFluidBoundary):
    r"""Adiabatic viscous wall boundary.

    This class implements an adiabatic no-slip wall consistent with the prescription
    by [Mengaldo_2014]_.

    .. automethod:: inviscid_wall_flux
    .. automethod:: viscous_wall_flux
    .. automethod:: grad_cv_bc
    .. automethod:: temperature_bc
    .. automethod:: adiabatic_wall_state_for_advection
    .. automethod:: adiabatic_wall_state_for_diffusion
    .. automethod:: grad_temperature_bc
    .. automethod:: adiabatic_noslip_grad_av
    """

    def __init__(self):
        """Initialize the boundary condition object."""
        PrescribedFluidBoundary.__init__(
            self, boundary_state_func=self.adiabatic_wall_state_for_advection,
            inviscid_flux_func=self.inviscid_wall_flux,
            viscous_flux_func=self.viscous_wall_flux,
            boundary_temperature_func=self.temperature_bc,
            boundary_gradient_cv_func=self.grad_cv_bc
        )

<<<<<<< HEAD
    def adiabatic_wall_state_for_advection(self, dcoll, btag, gas_model,
                                           state_minus, **kwargs):
        """Return state with zero-velocity."""
=======
    def adiabatic_wall_state_for_advection(self, dcoll, dd_bdry, gas_model,
                                           state_minus, **kwargs):
        """Return state with zero-velocity."""
        dd_bdry = as_dofdesc(dd_bdry)
>>>>>>> 7265bb64
        mom_plus = -state_minus.momentum_density
        cv_plus = make_conserved(
            state_minus.dim, mass=state_minus.mass_density,
            energy=state_minus.energy_density, momentum=mom_plus,
            species_mass=state_minus.species_mass_density
        )
        return make_fluid_state(cv=cv_plus, gas_model=gas_model,
                                temperature_seed=state_minus.temperature)

<<<<<<< HEAD
    def adiabatic_wall_state_for_diffusion(self, dcoll, btag, gas_model,
                                           state_minus, **kwargs):
        """Return state with zero-velocity."""
=======
    def adiabatic_wall_state_for_diffusion(self, dcoll, dd_bdry, gas_model,
                                           state_minus, **kwargs):
        """Return state with zero-velocity."""
        dd_bdry = as_dofdesc(dd_bdry)
>>>>>>> 7265bb64
        mom_plus = 0*state_minus.momentum_density
        cv_plus = make_conserved(
            state_minus.dim, mass=state_minus.mass_density,
            energy=state_minus.energy_density, momentum=mom_plus,
            species_mass=state_minus.species_mass_density
        )
        return make_fluid_state(cv=cv_plus, gas_model=gas_model,
                                temperature_seed=state_minus.temperature)

<<<<<<< HEAD
    def inviscid_wall_flux(self, dcoll, btag, gas_model, state_minus,
            numerical_flux_func=inviscid_facial_flux_rusanov, **kwargs):
        """Return Riemann flux using state with mom opposite of interior state."""
        wall_state = self.adiabatic_wall_state_for_advection(
            dcoll, btag, gas_model, state_minus)
        state_pair = TracePair(btag, interior=state_minus, exterior=wall_state)

        normal = state_minus.array_context.thaw(dcoll.normal(btag))
=======
    def inviscid_wall_flux(self, dcoll, dd_bdry, gas_model, state_minus,
            numerical_flux_func=inviscid_facial_flux_rusanov, **kwargs):
        """Return Riemann flux using state with mom opposite of interior state."""
        wall_state = self.adiabatic_wall_state_for_advection(
            dcoll, dd_bdry, gas_model, state_minus)
        state_pair = TracePair(dd_bdry, interior=state_minus, exterior=wall_state)

        normal = state_minus.array_context.thaw(dcoll.normal(dd_bdry))
>>>>>>> 7265bb64
        return numerical_flux_func(state_pair, gas_model, normal)

    def temperature_bc(self, state_minus, **kwargs):
        """Get temperature value used in grad(T)."""
        return state_minus.temperature

    def grad_cv_bc(self, state_minus, grad_cv_minus, normal, **kwargs):
        """Return grad(CV) to be used in the boundary calculation of viscous flux."""
        grad_species_mass_plus = 1.*grad_cv_minus.species_mass
        if state_minus.nspecies > 0:
            from mirgecom.fluid import species_mass_fraction_gradient
            grad_y_minus = species_mass_fraction_gradient(state_minus.cv,
                                                          grad_cv_minus)
            grad_y_plus = grad_y_minus - np.outer(grad_y_minus@normal, normal)
            grad_species_mass_plus = 0.*grad_y_plus

            for i in range(state_minus.nspecies):
                grad_species_mass_plus[i] = \
                    (state_minus.mass_density*grad_y_plus[i]
                     + state_minus.species_mass_fractions[i]*grad_cv_minus.mass)

        return make_conserved(grad_cv_minus.dim,
                              mass=grad_cv_minus.mass,
                              energy=grad_cv_minus.energy,
                              momentum=grad_cv_minus.momentum,
                              species_mass=grad_species_mass_plus)

    def grad_temperature_bc(self, grad_t_minus, normal, **kwargs):
        """Return grad(temperature) to be used in viscous flux at wall."""
        return grad_t_minus - np.dot(grad_t_minus, normal)*normal

<<<<<<< HEAD
    def viscous_wall_flux(self, dcoll, btag, gas_model, state_minus,
=======
    def viscous_wall_flux(self, dcoll, dd_bdry, gas_model, state_minus,
>>>>>>> 7265bb64
                          grad_cv_minus, grad_t_minus,
                          numerical_flux_func=viscous_facial_flux_central,
                          **kwargs):
        """Return the boundary flux for the divergence of the viscous flux."""
        from mirgecom.viscous import viscous_flux
        actx = state_minus.array_context
<<<<<<< HEAD
        normal = actx.thaw(dcoll.normal(btag))

        state_plus = self.adiabatic_wall_state_for_diffusion(
            dcoll=dcoll, btag=btag, gas_model=gas_model, state_minus=state_minus)
=======
        normal = actx.thaw(dcoll.normal(dd_bdry))

        state_plus = self.adiabatic_wall_state_for_diffusion(
            dcoll=dcoll, dd_bdry=dd_bdry, gas_model=gas_model,
            state_minus=state_minus)
>>>>>>> 7265bb64

        grad_cv_plus = self.grad_cv_bc(state_minus=state_minus,
                                       grad_cv_minus=grad_cv_minus,
                                       normal=normal, **kwargs)
        grad_t_plus = self.grad_temperature_bc(grad_t_minus, normal)

        # Note that [Mengaldo_2014]_ uses F_v(Q_bc, dQ_bc) here and
        # *not* the numerical viscous flux as advised by [Bassi_1997]_.
        f_ext = viscous_flux(state=state_plus, grad_cv=grad_cv_plus,
                             grad_t=grad_t_plus)

        return f_ext@normal

    def adiabatic_noslip_grad_av(self, grad_av_minus, **kwargs):
        """Get the exterior solution on the boundary for artificial viscosity."""
        return -grad_av_minus


class SymmetryBoundary(PrescribedFluidBoundary):
    r"""Boundary condition implementing symmetry/slip wall boundary.

    a.k.a. Reflective inviscid wall boundary

    This class implements an adiabatic reflective slip boundary given
    by
    $\mathbf{q^{+}} = [\rho^{-}, (\rho{E})^{-}, (\rho\vec{V})^{-}
    - 2((\rho\vec{V})^{-}\cdot\hat{\mathbf{n}}) \hat{\mathbf{n}}]$
    wherein the normal component of velocity at the wall is 0, and
    tangential components are preserved. These perfectly reflecting
    conditions are used by the forward-facing step case in
    [Hesthaven_2008]_, Section 6.6, and correspond to the characteristic
    boundary conditions described in detail in [Poinsot_1992]_.

    For the gradients, the no-shear condition implies that cross-terms are absent
    and that temperature gradients are null due to the adiabatic condition.

    .. math::

        \nabla u ^+ = \nabla{u}^- \circ I

        \nabla T \cdot n = 0

    .. automethod:: inviscid_wall_flux
    .. automethod:: viscous_wall_flux
    .. automethod:: grad_cv_bc
    .. automethod:: temperature_bc
    .. automethod:: adiabatic_wall_state_for_advection
    .. automethod:: adiabatic_wall_state_for_diffusion
    .. automethod:: grad_temperature_bc
    .. automethod:: adiabatic_slip_grad_av
    """

    def __init__(self):
        """Initialize the boundary condition object."""
        PrescribedFluidBoundary.__init__(
            self, boundary_state_func=self.adiabatic_wall_state_for_advection,
            inviscid_flux_func=self.inviscid_wall_flux,
            viscous_flux_func=self.viscous_wall_flux,
            boundary_temperature_func=self.temperature_bc,
            boundary_gradient_cv_func=self.grad_cv_bc
        )

<<<<<<< HEAD
    def adiabatic_wall_state_for_advection(self, dcoll, btag, gas_model,
                                           state_minus, **kwargs):
        """Return state with opposite normal momentum."""
        actx = state_minus.array_context
        nhat = actx.thaw(dcoll.normal(btag))
=======
    def adiabatic_wall_state_for_advection(self, dcoll, dd_bdry, gas_model,
                                           state_minus, **kwargs):
        """Return state with opposite normal momentum."""
        actx = state_minus.array_context
        nhat = actx.thaw(dcoll.normal(dd_bdry))
>>>>>>> 7265bb64

        # flip the normal component of the velocity
        mom_plus = (state_minus.momentum_density
             - 2*(np.dot(state_minus.momentum_density, nhat)*nhat))

        # no changes are necessary to the energy equation because the velocity
        # magnitude is the same, only the (normal) direction changes.

        cv_plus = make_conserved(
            state_minus.dim, mass=state_minus.mass_density,
            energy=state_minus.energy_density, momentum=mom_plus,
            species_mass=state_minus.species_mass_density
        )
        return make_fluid_state(cv=cv_plus, gas_model=gas_model,
                                temperature_seed=state_minus.temperature)

<<<<<<< HEAD
    def adiabatic_wall_state_for_diffusion(self, dcoll, btag, gas_model,
                                           state_minus, **kwargs):
        """Return state with zero normal-velocity and energy(Twall)."""
        actx = state_minus.array_context
        nhat = actx.thaw(dcoll.normal(btag))
=======
    def adiabatic_wall_state_for_diffusion(self, dcoll, dd_bdry, gas_model,
                                           state_minus, **kwargs):
        """Return state with zero normal-velocity and energy(Twall)."""
        actx = state_minus.array_context
        nhat = actx.thaw(dcoll.normal(dd_bdry))
>>>>>>> 7265bb64

        # remove normal component from velocity/momentum
        mom_plus = (state_minus.momentum_density
                      - 1*(np.dot(state_minus.momentum_density, nhat)*nhat))

        # modify energy accordingly
        kinetic_energy_plus = 0.5*np.dot(mom_plus, mom_plus)/state_minus.mass_density
        internal_energy_plus = (
            state_minus.mass_density * gas_model.eos.get_internal_energy(
                temperature=state_minus.temperature,
                species_mass_fractions=state_minus.species_mass_fractions))

        cv_plus = make_conserved(
            state_minus.dim, mass=state_minus.mass_density,
            energy=kinetic_energy_plus + internal_energy_plus,
            momentum=mom_plus,
            species_mass=state_minus.species_mass_density
        )
        return make_fluid_state(cv=cv_plus, gas_model=gas_model,
                                temperature_seed=state_minus.temperature)

<<<<<<< HEAD
    def inviscid_wall_flux(self, dcoll, btag, gas_model, state_minus,
            numerical_flux_func=inviscid_facial_flux_rusanov, **kwargs):
        """Return Riemann flux using state with mom opposite of interior state."""
        wall_state = self.adiabatic_wall_state_for_advection(
            dcoll, btag, gas_model, state_minus)
        state_pair = TracePair(btag, interior=state_minus, exterior=wall_state)

        actx = state_minus.array_context
        normal = actx.thaw(dcoll.normal(btag))
=======
    def inviscid_wall_flux(self, dcoll, dd_bdry, gas_model, state_minus,
            numerical_flux_func=inviscid_facial_flux_rusanov, **kwargs):
        """Return Riemann flux using state with mom opposite of interior state."""
        wall_state = self.adiabatic_wall_state_for_advection(
            dcoll, dd_bdry, gas_model, state_minus)
        state_pair = TracePair(dd_bdry, interior=state_minus, exterior=wall_state)

        actx = state_minus.array_context
        normal = actx.thaw(dcoll.normal(dd_bdry))
>>>>>>> 7265bb64
        return numerical_flux_func(state_pair, gas_model, normal)

    def temperature_bc(self, state_minus, **kwargs):
        """Get temperature value used in grad(T)."""
        return state_minus.temperature

    def grad_cv_bc(self, state_minus, grad_cv_minus, normal, **kwargs):
        """Return grad(CV) to be used in the boundary calculation of viscous flux."""
        grad_species_mass_plus = 1.*grad_cv_minus.species_mass
        dim = state_minus.dim
        if state_minus.nspecies > 0:
            from mirgecom.fluid import species_mass_fraction_gradient
            grad_y_minus = species_mass_fraction_gradient(state_minus.cv,
                                                          grad_cv_minus)
            grad_y_plus = grad_y_minus - np.outer(grad_y_minus@normal, normal)
            grad_species_mass_plus = 0.*grad_y_plus

            for i in range(state_minus.nspecies):
                grad_species_mass_plus[i] = \
                    (state_minus.mass_density*grad_y_plus[i]
                     + state_minus.species_mass_fractions[i]*grad_cv_minus.mass)

        # extrapolate density and its gradient
        mass_plus = state_minus.mass_density
        grad_mass_plus = grad_cv_minus.mass

        from mirgecom.fluid import velocity_gradient
        v_minus = state_minus.velocity
        grad_v_minus = velocity_gradient(state_minus.cv, grad_cv_minus)

        # modify velocity gradient at the boundary:
        # remove normal component of velocity
        v_plus = state_minus.velocity \
                      - 1*np.dot(state_minus.velocity, normal)*normal
        # retain only the diagonal terms to force zero shear stress
        grad_v_plus = grad_v_minus*np.eye(dim)

        # product rule for momentum
        grad_momentum_density_plus = mass_plus*grad_v_plus + v_plus*grad_mass_plus

        # the energy has to be modified accordingly:
        # first, get gradient of internal energy, i.e., no kinetic energy
        grad_int_energy_minus = grad_cv_minus.energy \
            - 0.5*(np.dot(v_minus, v_minus)*grad_cv_minus.mass
                + 2.0*state_minus.mass_density * np.dot(v_minus, grad_v_minus))
        grad_int_energy_plus = grad_int_energy_minus
        # then modify gradient of kinetic energy to match the changes in velocity
        grad_kin_energy_plus = \
            0.5*(np.dot(v_plus, v_plus)*grad_mass_plus
                + 2.0*mass_plus * np.dot(v_plus, grad_v_plus))
        grad_energy_plus = grad_int_energy_plus + grad_kin_energy_plus

        return make_conserved(grad_cv_minus.dim,
                              mass=grad_mass_plus,
                              energy=grad_energy_plus,
                              momentum=grad_momentum_density_plus,
                              species_mass=grad_species_mass_plus)

    def grad_temperature_bc(self, grad_t_minus, normal, **kwargs):
        """Return grad(temperature) to be used in viscous flux at wall."""
        return grad_t_minus - np.dot(grad_t_minus, normal)*normal

<<<<<<< HEAD
    def viscous_wall_flux(self, dcoll, btag, gas_model, state_minus,
=======
    def viscous_wall_flux(self, dcoll, dd_bdry, gas_model, state_minus,
>>>>>>> 7265bb64
                          grad_cv_minus, grad_t_minus,
                          numerical_flux_func=viscous_facial_flux_central,
                                           **kwargs):
        """Return the boundary flux for the divergence of the viscous flux."""
        from mirgecom.viscous import viscous_flux
        actx = state_minus.array_context
<<<<<<< HEAD
        normal = actx.thaw(dcoll.normal(btag))

        state_plus = self.adiabatic_wall_state_for_diffusion(
            dcoll=dcoll, btag=btag, gas_model=gas_model, state_minus=state_minus)
=======
        normal = actx.thaw(dcoll.normal(dd_bdry))

        state_plus = self.adiabatic_wall_state_for_diffusion(
            dcoll=dcoll, dd_bdry=dd_bdry, gas_model=gas_model,
            state_minus=state_minus)
>>>>>>> 7265bb64

        grad_cv_plus = self.grad_cv_bc(state_minus=state_minus,
                                       grad_cv_minus=grad_cv_minus,
                                       normal=normal, **kwargs)
        grad_t_plus = self.grad_temperature_bc(grad_t_minus, normal)

        # Note that [Mengaldo_2014]_ uses F_v(Q_bc, dQ_bc) here and
        # *not* the numerical viscous flux as advised by [Bassi_1997]_.
        f_ext = viscous_flux(state=state_plus, grad_cv=grad_cv_plus,
                             grad_t=grad_t_plus)

        return f_ext@normal

<<<<<<< HEAD
    def adiabatic_slip_grad_av(self, dcoll, btag, grad_av_minus, **kwargs):
=======
    def adiabatic_slip_grad_av(self, dcoll, dd_bdry, grad_av_minus, **kwargs):
>>>>>>> 7265bb64
        """Get the exterior grad(Q) on the boundary for artificial viscosity."""
        # Grab some boundary-relevant data
        dim, = grad_av_minus.mass.shape
        actx = get_container_context_recursively(grad_av_minus)
<<<<<<< HEAD
        nhat = actx.thaw(dcoll.normal(btag))
=======
        nhat = actx.thaw(dcoll.normal(dd_bdry))
>>>>>>> 7265bb64

        # Subtract 2*wall-normal component of q
        # to enforce q=0 on the wall
        s_mom_normcomp = np.outer(nhat,
                                  np.dot(grad_av_minus.momentum, nhat))
        s_mom_flux = grad_av_minus.momentum - 2*s_mom_normcomp

        # flip components to set a neumann condition
        return make_conserved(dim, mass=-grad_av_minus.mass,
                              energy=-grad_av_minus.energy,
                              momentum=-s_mom_flux,
                              species_mass=-grad_av_minus.species_mass)<|MERGE_RESOLUTION|>--- conflicted
+++ resolved
@@ -353,11 +353,7 @@
                                               **kwargs)
         return boundary_state.temperature
 
-<<<<<<< HEAD
-    def _interior_temperature(self, dcoll, btag, gas_model, state_minus,
-=======
     def _interior_temperature(self, dcoll, dd_bdry, gas_model, state_minus,
->>>>>>> 7265bb64
                               **kwargs):
         return state_minus.temperature
 
@@ -493,16 +489,10 @@
 
     def av_flux(self, dcoll, dd_bdry, diffusion, **kwargs):
         """Get the diffusive fluxes for the AV operator API."""
-<<<<<<< HEAD
-        grad_av_minus = op.project(dcoll, "vol", btag, diffusion)
-        actx = get_container_context_recursively(grad_av_minus)
-        nhat = actx.thaw(dcoll.normal(btag))
-=======
         dd_bdry = as_dofdesc(dd_bdry)
         grad_av_minus = op.project(dcoll, dd_bdry.untrace(), dd_bdry, diffusion)
         actx = get_container_context_recursively(grad_av_minus)
         nhat = actx.thaw(dcoll.normal(dd_bdry))
->>>>>>> 7265bb64
         grad_av_plus = self._bnd_grad_av_func(
             dcoll=dcoll, dd_bdry=dd_bdry, grad_av_minus=grad_av_minus, **kwargs)
         bnd_grad_pair = TracePair(dd_bdry, interior=grad_av_minus,
@@ -573,20 +563,12 @@
         return make_fluid_state(cv=ext_cv, gas_model=gas_model,
                                 temperature_seed=state_minus.temperature)
 
-<<<<<<< HEAD
-    def adiabatic_slip_grad_av(self, dcoll, btag, grad_av_minus, **kwargs):
-=======
     def adiabatic_slip_grad_av(self, dcoll, dd_bdry, grad_av_minus, **kwargs):
->>>>>>> 7265bb64
         """Get the exterior grad(Q) on the boundary for artificial viscosity."""
         # Grab some boundary-relevant data
         dim, = grad_av_minus.mass.shape
         actx = get_container_context_recursively(grad_av_minus)
-<<<<<<< HEAD
-        nhat = actx.thaw(dcoll.normal(btag))
-=======
         nhat = actx.thaw(dcoll.normal(dd_bdry))
->>>>>>> 7265bb64
 
         # Subtract 2*wall-normal component of q
         # to enforce q=0 on the wall
@@ -745,11 +727,7 @@
             self, boundary_state_func=self.farfield_state
         )
 
-<<<<<<< HEAD
-    def farfield_state(self, dcoll, btag, gas_model, state_minus, **kwargs):
-=======
     def farfield_state(self, dcoll, dd_bdry, gas_model, state_minus, **kwargs):
->>>>>>> 7265bb64
         """Get the exterior solution on the boundary."""
         free_stream_mass_fractions = (0.*state_minus.species_mass_fractions
                                       + self._species_mass_fractions)
@@ -849,11 +827,7 @@
             self, boundary_state_func=self.outflow_state
         )
 
-<<<<<<< HEAD
-    def outflow_state(self, dcoll, btag, gas_model, state_minus, **kwargs):
-=======
     def outflow_state(self, dcoll, dd_bdry, gas_model, state_minus, **kwargs):
->>>>>>> 7265bb64
         """Get the exterior solution on the boundary.
 
         This is the partially non-reflective boundary state described by
@@ -868,11 +842,7 @@
         For ideal gas, the internal energy is obtained directly from pressure.
         """
         actx = state_minus.array_context
-<<<<<<< HEAD
-        nhat = actx.thaw(dcoll.normal(btag))
-=======
         nhat = actx.thaw(dcoll.normal(dd_bdry))
->>>>>>> 7265bb64
         # boundary-normal velocity
         boundary_vel = np.dot(state_minus.velocity, nhat)*nhat
         boundary_speed = actx.np.sqrt(np.dot(boundary_vel, boundary_vel))
@@ -941,22 +911,14 @@
             self, boundary_state_func=self.inflow_state
         )
 
-<<<<<<< HEAD
-    def inflow_state(self, dcoll, btag, gas_model, state_minus, **kwargs):
-=======
     def inflow_state(self, dcoll, dd_bdry, gas_model, state_minus, **kwargs):
->>>>>>> 7265bb64
         """Get the exterior solution on the boundary.
 
         This is the partially non-reflective boundary state described by
         [Mengaldo_2014]_ eqn. 40 if super-sonic, 41 if sub-sonic.
         """
         actx = state_minus.array_context
-<<<<<<< HEAD
-        nhat = actx.thaw(dcoll.normal(btag))
-=======
         nhat = actx.thaw(dcoll.normal(dd_bdry))
->>>>>>> 7265bb64
 
         v_plus = np.dot(self._free_stream_state.velocity, nhat)
         rho_plus = self._free_stream_state.mass_density
@@ -1029,12 +991,8 @@
             boundary_gradient_cv_func=self.grad_cv_bc
         )
 
-<<<<<<< HEAD
-    def isothermal_wall_state(self, dcoll, btag, gas_model, state_minus, **kwargs):
-=======
     def isothermal_wall_state(
             self, dcoll, dd_bdry, gas_model, state_minus, **kwargs):
->>>>>>> 7265bb64
         """Return state with zero-velocity and the respective internal energy."""
         temperature_wall = self._wall_temp + 0*state_minus.mass_density
         mom_plus = state_minus.mass_density*0.*state_minus.velocity
@@ -1053,17 +1011,11 @@
         return make_fluid_state(cv=cv_plus, gas_model=gas_model,
                                 temperature_seed=state_minus.temperature)
 
-<<<<<<< HEAD
-    def inviscid_wall_flux(self, dcoll, btag, gas_model, state_minus,
-            numerical_flux_func=inviscid_facial_flux_rusanov, **kwargs):
-        """Return Riemann flux using state with mom opposite of interior state."""
-=======
     def inviscid_wall_flux(self, dcoll, dd_bdry, gas_model, state_minus,
             numerical_flux_func=inviscid_facial_flux_rusanov, **kwargs):
         """Return Riemann flux using state with mom opposite of interior state."""
         dd_bdry = as_dofdesc(dd_bdry)
 
->>>>>>> 7265bb64
         wall_cv = make_conserved(dim=state_minus.dim,
                                  mass=state_minus.mass_density,
                                  momentum=-state_minus.momentum_density,
@@ -1071,15 +1023,9 @@
                                  species_mass=state_minus.species_mass_density)
         wall_state = make_fluid_state(cv=wall_cv, gas_model=gas_model,
                                       temperature_seed=state_minus.temperature)
-<<<<<<< HEAD
-        state_pair = TracePair(btag, interior=state_minus, exterior=wall_state)
-
-        normal = state_minus.array_context.thaw(dcoll.normal(btag))
-=======
         state_pair = TracePair(dd_bdry, interior=state_minus, exterior=wall_state)
 
         normal = state_minus.array_context.thaw(dcoll.normal(dd_bdry))
->>>>>>> 7265bb64
         return numerical_flux_func(state_pair, gas_model, normal)
 
     def temperature_bc(self, state_minus, **kwargs):
@@ -1107,22 +1053,11 @@
                               momentum=grad_cv_minus.momentum,
                               species_mass=grad_species_mass_plus)
 
-<<<<<<< HEAD
-    def viscous_wall_flux(self, dcoll, btag, gas_model, state_minus,
-=======
     def viscous_wall_flux(self, dcoll, dd_bdry, gas_model, state_minus,
->>>>>>> 7265bb64
                           grad_cv_minus, grad_t_minus,
                           numerical_flux_func=viscous_facial_flux_central,
                           **kwargs):
         """Return the boundary flux for the divergence of the viscous flux."""
-<<<<<<< HEAD
-        from mirgecom.viscous import viscous_flux
-        actx = state_minus.array_context
-        normal = actx.thaw(dcoll.normal(btag))
-
-        state_plus = self.isothermal_wall_state(dcoll=dcoll, btag=btag,
-=======
         dd_bdry = as_dofdesc(dd_bdry)
 
         from mirgecom.viscous import viscous_flux
@@ -1130,7 +1065,6 @@
         normal = actx.thaw(dcoll.normal(dd_bdry))
 
         state_plus = self.isothermal_wall_state(dcoll=dcoll, dd_bdry=dd_bdry,
->>>>>>> 7265bb64
                                                 gas_model=gas_model,
                                                 state_minus=state_minus, **kwargs)
         grad_cv_plus = self.grad_cv_bc(state_minus=state_minus,
@@ -1138,11 +1072,7 @@
                                        normal=normal, **kwargs)
 
         grad_t_plus = self._bnd_grad_temperature_func(
-<<<<<<< HEAD
-            dcoll=dcoll, btag=btag, gas_model=gas_model,
-=======
             dcoll=dcoll, dd_bdry=dd_bdry, gas_model=gas_model,
->>>>>>> 7265bb64
             state_minus=state_minus, grad_cv_minus=grad_cv_minus,
             grad_t_minus=grad_t_minus)
 
@@ -1179,16 +1109,10 @@
             boundary_gradient_cv_func=self.grad_cv_bc
         )
 
-<<<<<<< HEAD
-    def adiabatic_wall_state_for_advection(self, dcoll, btag, gas_model,
-                                           state_minus, **kwargs):
-        """Return state with zero-velocity."""
-=======
     def adiabatic_wall_state_for_advection(self, dcoll, dd_bdry, gas_model,
                                            state_minus, **kwargs):
         """Return state with zero-velocity."""
         dd_bdry = as_dofdesc(dd_bdry)
->>>>>>> 7265bb64
         mom_plus = -state_minus.momentum_density
         cv_plus = make_conserved(
             state_minus.dim, mass=state_minus.mass_density,
@@ -1198,16 +1122,10 @@
         return make_fluid_state(cv=cv_plus, gas_model=gas_model,
                                 temperature_seed=state_minus.temperature)
 
-<<<<<<< HEAD
-    def adiabatic_wall_state_for_diffusion(self, dcoll, btag, gas_model,
-                                           state_minus, **kwargs):
-        """Return state with zero-velocity."""
-=======
     def adiabatic_wall_state_for_diffusion(self, dcoll, dd_bdry, gas_model,
                                            state_minus, **kwargs):
         """Return state with zero-velocity."""
         dd_bdry = as_dofdesc(dd_bdry)
->>>>>>> 7265bb64
         mom_plus = 0*state_minus.momentum_density
         cv_plus = make_conserved(
             state_minus.dim, mass=state_minus.mass_density,
@@ -1217,16 +1135,6 @@
         return make_fluid_state(cv=cv_plus, gas_model=gas_model,
                                 temperature_seed=state_minus.temperature)
 
-<<<<<<< HEAD
-    def inviscid_wall_flux(self, dcoll, btag, gas_model, state_minus,
-            numerical_flux_func=inviscid_facial_flux_rusanov, **kwargs):
-        """Return Riemann flux using state with mom opposite of interior state."""
-        wall_state = self.adiabatic_wall_state_for_advection(
-            dcoll, btag, gas_model, state_minus)
-        state_pair = TracePair(btag, interior=state_minus, exterior=wall_state)
-
-        normal = state_minus.array_context.thaw(dcoll.normal(btag))
-=======
     def inviscid_wall_flux(self, dcoll, dd_bdry, gas_model, state_minus,
             numerical_flux_func=inviscid_facial_flux_rusanov, **kwargs):
         """Return Riemann flux using state with mom opposite of interior state."""
@@ -1235,7 +1143,6 @@
         state_pair = TracePair(dd_bdry, interior=state_minus, exterior=wall_state)
 
         normal = state_minus.array_context.thaw(dcoll.normal(dd_bdry))
->>>>>>> 7265bb64
         return numerical_flux_func(state_pair, gas_model, normal)
 
     def temperature_bc(self, state_minus, **kwargs):
@@ -1267,29 +1174,18 @@
         """Return grad(temperature) to be used in viscous flux at wall."""
         return grad_t_minus - np.dot(grad_t_minus, normal)*normal
 
-<<<<<<< HEAD
-    def viscous_wall_flux(self, dcoll, btag, gas_model, state_minus,
-=======
     def viscous_wall_flux(self, dcoll, dd_bdry, gas_model, state_minus,
->>>>>>> 7265bb64
                           grad_cv_minus, grad_t_minus,
                           numerical_flux_func=viscous_facial_flux_central,
                           **kwargs):
         """Return the boundary flux for the divergence of the viscous flux."""
         from mirgecom.viscous import viscous_flux
         actx = state_minus.array_context
-<<<<<<< HEAD
-        normal = actx.thaw(dcoll.normal(btag))
-
-        state_plus = self.adiabatic_wall_state_for_diffusion(
-            dcoll=dcoll, btag=btag, gas_model=gas_model, state_minus=state_minus)
-=======
         normal = actx.thaw(dcoll.normal(dd_bdry))
 
         state_plus = self.adiabatic_wall_state_for_diffusion(
             dcoll=dcoll, dd_bdry=dd_bdry, gas_model=gas_model,
             state_minus=state_minus)
->>>>>>> 7265bb64
 
         grad_cv_plus = self.grad_cv_bc(state_minus=state_minus,
                                        grad_cv_minus=grad_cv_minus,
@@ -1352,19 +1248,11 @@
             boundary_gradient_cv_func=self.grad_cv_bc
         )
 
-<<<<<<< HEAD
-    def adiabatic_wall_state_for_advection(self, dcoll, btag, gas_model,
-                                           state_minus, **kwargs):
-        """Return state with opposite normal momentum."""
-        actx = state_minus.array_context
-        nhat = actx.thaw(dcoll.normal(btag))
-=======
     def adiabatic_wall_state_for_advection(self, dcoll, dd_bdry, gas_model,
                                            state_minus, **kwargs):
         """Return state with opposite normal momentum."""
         actx = state_minus.array_context
         nhat = actx.thaw(dcoll.normal(dd_bdry))
->>>>>>> 7265bb64
 
         # flip the normal component of the velocity
         mom_plus = (state_minus.momentum_density
@@ -1381,19 +1269,11 @@
         return make_fluid_state(cv=cv_plus, gas_model=gas_model,
                                 temperature_seed=state_minus.temperature)
 
-<<<<<<< HEAD
-    def adiabatic_wall_state_for_diffusion(self, dcoll, btag, gas_model,
-                                           state_minus, **kwargs):
-        """Return state with zero normal-velocity and energy(Twall)."""
-        actx = state_minus.array_context
-        nhat = actx.thaw(dcoll.normal(btag))
-=======
     def adiabatic_wall_state_for_diffusion(self, dcoll, dd_bdry, gas_model,
                                            state_minus, **kwargs):
         """Return state with zero normal-velocity and energy(Twall)."""
         actx = state_minus.array_context
         nhat = actx.thaw(dcoll.normal(dd_bdry))
->>>>>>> 7265bb64
 
         # remove normal component from velocity/momentum
         mom_plus = (state_minus.momentum_density
@@ -1415,17 +1295,6 @@
         return make_fluid_state(cv=cv_plus, gas_model=gas_model,
                                 temperature_seed=state_minus.temperature)
 
-<<<<<<< HEAD
-    def inviscid_wall_flux(self, dcoll, btag, gas_model, state_minus,
-            numerical_flux_func=inviscid_facial_flux_rusanov, **kwargs):
-        """Return Riemann flux using state with mom opposite of interior state."""
-        wall_state = self.adiabatic_wall_state_for_advection(
-            dcoll, btag, gas_model, state_minus)
-        state_pair = TracePair(btag, interior=state_minus, exterior=wall_state)
-
-        actx = state_minus.array_context
-        normal = actx.thaw(dcoll.normal(btag))
-=======
     def inviscid_wall_flux(self, dcoll, dd_bdry, gas_model, state_minus,
             numerical_flux_func=inviscid_facial_flux_rusanov, **kwargs):
         """Return Riemann flux using state with mom opposite of interior state."""
@@ -1435,7 +1304,6 @@
 
         actx = state_minus.array_context
         normal = actx.thaw(dcoll.normal(dd_bdry))
->>>>>>> 7265bb64
         return numerical_flux_func(state_pair, gas_model, normal)
 
     def temperature_bc(self, state_minus, **kwargs):
@@ -1498,29 +1366,18 @@
         """Return grad(temperature) to be used in viscous flux at wall."""
         return grad_t_minus - np.dot(grad_t_minus, normal)*normal
 
-<<<<<<< HEAD
-    def viscous_wall_flux(self, dcoll, btag, gas_model, state_minus,
-=======
     def viscous_wall_flux(self, dcoll, dd_bdry, gas_model, state_minus,
->>>>>>> 7265bb64
                           grad_cv_minus, grad_t_minus,
                           numerical_flux_func=viscous_facial_flux_central,
                                            **kwargs):
         """Return the boundary flux for the divergence of the viscous flux."""
         from mirgecom.viscous import viscous_flux
         actx = state_minus.array_context
-<<<<<<< HEAD
-        normal = actx.thaw(dcoll.normal(btag))
-
-        state_plus = self.adiabatic_wall_state_for_diffusion(
-            dcoll=dcoll, btag=btag, gas_model=gas_model, state_minus=state_minus)
-=======
         normal = actx.thaw(dcoll.normal(dd_bdry))
 
         state_plus = self.adiabatic_wall_state_for_diffusion(
             dcoll=dcoll, dd_bdry=dd_bdry, gas_model=gas_model,
             state_minus=state_minus)
->>>>>>> 7265bb64
 
         grad_cv_plus = self.grad_cv_bc(state_minus=state_minus,
                                        grad_cv_minus=grad_cv_minus,
@@ -1534,20 +1391,12 @@
 
         return f_ext@normal
 
-<<<<<<< HEAD
-    def adiabatic_slip_grad_av(self, dcoll, btag, grad_av_minus, **kwargs):
-=======
     def adiabatic_slip_grad_av(self, dcoll, dd_bdry, grad_av_minus, **kwargs):
->>>>>>> 7265bb64
         """Get the exterior grad(Q) on the boundary for artificial viscosity."""
         # Grab some boundary-relevant data
         dim, = grad_av_minus.mass.shape
         actx = get_container_context_recursively(grad_av_minus)
-<<<<<<< HEAD
-        nhat = actx.thaw(dcoll.normal(btag))
-=======
         nhat = actx.thaw(dcoll.normal(dd_bdry))
->>>>>>> 7265bb64
 
         # Subtract 2*wall-normal component of q
         # to enforce q=0 on the wall
