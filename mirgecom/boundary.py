""":mod:`mirgecom.boundary` provides methods and constructs for boundary treatments.

Boundary Treatment Interface
^^^^^^^^^^^^^^^^^^^^^^^^^^^^

.. autoclass FluidBoundary
.. autoclass FluidBC

Inviscid Boundary Conditions
^^^^^^^^^^^^^^^^^^^^^^^^^^^^

.. autoclass:: PrescribedInviscidBoundary
.. autoclass:: DummyBoundary
.. autoclass:: AdiabaticSlipBoundary
.. autoclass:: AdiabaticNoslipMovingBoundary

Viscous Boundary Conditions
^^^^^^^^^^^^^^^^^^^^^^^^^^^

.. autoclass:: IsothermalNoSlipBoundary
.. autoclass:: PrescribedViscousBoundary
"""

__copyright__ = """
Copyright (C) 2021 University of Illinois Board of Trustees
"""

__license__ = """
Permission is hereby granted, free of charge, to any person obtaining a copy
of this software and associated documentation files (the "Software"), to deal
in the Software without restriction, including without limitation the rights
to use, copy, modify, merge, publish, distribute, sublicense, and/or sell
copies of the Software, and to permit persons to whom the Software is
furnished to do so, subject to the following conditions:

The above copyright notice and this permission notice shall be included in
all copies or substantial portions of the Software.

THE SOFTWARE IS PROVIDED "AS IS", WITHOUT WARRANTY OF ANY KIND, EXPRESS OR
IMPLIED, INCLUDING BUT NOT LIMITED TO THE WARRANTIES OF MERCHANTABILITY,
FITNESS FOR A PARTICULAR PURPOSE AND NONINFRINGEMENT. IN NO EVENT SHALL THE
AUTHORS OR COPYRIGHT HOLDERS BE LIABLE FOR ANY CLAIM, DAMAGES OR OTHER
LIABILITY, WHETHER IN AN ACTION OF CONTRACT, TORT OR OTHERWISE, ARISING FROM,
OUT OF OR IN CONNECTION WITH THE SOFTWARE OR THE USE OR OTHER DEALINGS IN
THE SOFTWARE.
"""

import numpy as np
from meshmode.dof_array import thaw
from meshmode.mesh import BTAG_ALL, BTAG_NONE  # noqa
<<<<<<< HEAD
from grudge.dof_desc import as_dofdesc
from grudge.symbolic.primitives import TracePair
from mirgecom.fluid import split_conserved, join_conserved
from mirgecom.inviscid import inviscid_facial_flux
=======
from grudge.symbolic.primitives import TracePair
from mirgecom.fluid import make_conserved
>>>>>>> b6690135


from abc import ABCMeta, abstractmethod


class FluidBoundary(metaclass=ABCMeta):
    r"""Abstract interface to fluid boundary treatment.

    .. automethod:: inviscid_boundary_flux
    .. automethod:: viscous_boundary_flux
    .. automethod:: q_boundary_flux
    .. automethod:: s_boundary_flux
    .. automethod:: t_boundary_flux
    """

    @abstractmethod
    def inviscid_boundary_flux(self, discr, btag, q, eos, **kwargs):
        """Get the inviscid flux across the boundary faces."""

    @abstractmethod
    def viscous_boundary_flux(self, discr, btag, q, grad_q, grad_t,
                              eos, **kwargs):
        """Get the viscous flux across the boundary faces."""

    @abstractmethod
    def q_boundary_flux(self, discr, btag, q, eos, **kwargs):
        """Get the scalar conserved quantity flux across the boundary faces."""

    @abstractmethod
    def s_boundary_flux(self, discr, btag, grad_q, eos, **kwargs):
        r"""Get $\nabla\mathbf{Q}$ flux across the boundary faces."""

    @abstractmethod
    def t_boundary_flux(self, discr, btag, q, eos, **kwargs):
        r"""Get temperature flux across the boundary faces."""


class FluidBC(FluidBoundary):
    r"""Abstract interface to viscous boundary conditions.

    .. automethod:: q_boundary_flux
    .. automethod:: t_boundary_flux
    .. automethod:: s_boundary_flux
    .. automethod:: inviscid_boundary_flux
    .. automethod:: viscous_boundary_flux
    .. automethod:: boundary_pair
    """

    def q_boundary_flux(self, discr, btag, q, eos, **kwargs):
        """Get the flux through boundary *btag* for each scalar in *q*."""
        raise NotImplementedError()

    def s_boundary_flux(self, discr, btag, grad_q, eos, **kwargs):
        r"""Get $\nabla\mathbf{Q}$ flux across the boundary faces."""
        raise NotImplementedError()

    def t_boundary_flux(self, discr, btag, q, eos, **kwargs):
        """Get the "temperature flux" through boundary *btag*."""
        raise NotImplementedError()

    def inviscid_boundary_flux(self, discr, btag, q, eos, **kwargs):
        """Get the inviscid part of the physical flux across the boundary *btag*."""
        raise NotImplementedError()

    def viscous_boundary_flux(self, discr, btag, q, grad_q, grad_t, eos, **kwargs):
        """Get the viscous part of the physical flux across the boundary *btag*."""
        raise NotImplementedError()

    def boundary_pair(self, discr, btag, u, eos, **kwargs):
        """Get the interior and exterior solution (*u*) on the boundary."""
        raise NotImplementedError()


class PrescribedInviscidBoundary(FluidBC):
    r"""Abstract interface to a prescribed fluid boundary treatment.

    .. automethod:: __init__
    .. automethod:: boundary_pair
    .. automethod:: inviscid_boundary_flux
    """

    def __init__(self, inviscid_boundary_flux_func=None, boundary_pair_func=None,
                 inviscid_facial_flux_func=None, fluid_solution_func=None,
                 fluid_solution_flux_func=None, scalar_numerical_flux_func=None,
                 fluid_solution_gradient_func=None,
                 fluid_solution_gradient_flux_func=None,
                 fluid_temperature_func=None):
        """Initialize the PrescribedInviscidBoundary and methods."""
        self._bnd_pair_func = boundary_pair_func
        self._inviscid_bnd_flux_func = inviscid_boundary_flux_func
        self._inviscid_facial_flux_func = inviscid_facial_flux_func
        if not self._inviscid_facial_flux_func:
            self._inviscid_facial_flux_func = inviscid_facial_flux
        self._fluid_soln_func = fluid_solution_func
        self._fluid_soln_flux_func = fluid_solution_flux_func
        self._scalar_num_flux_func = scalar_numerical_flux_func
        from mirgecom.flux import central_scalar_flux
        if not self._scalar_num_flux_func:
            self._scalar_num_flux_func = central_scalar_flux
        self._fluid_soln_grad_func = fluid_solution_gradient_func
        self._fluid_soln_grad_flux_func = fluid_solution_gradient_flux_func
        from mirgecom.flux import central_vector_flux
        if not self._fluid_soln_grad_flux_func:
            self._fluid_soln_grad_flux_func = central_vector_flux
        self._fluid_temperature_func = fluid_temperature_func

    def _boundary_quantity(self, discr, btag, quantity, **kwargs):
        """Get a boundary quantity on local boundary, or projected to "all_faces"."""
        if "local" in kwargs:
            if kwargs["local"]:
                return quantity
        return discr.project(btag, "all_faces", quantity)

    def boundary_pair(self, discr, btag, q, **kwargs):
        """Get the interior and exterior solution on the boundary."""
        if self._bnd_pair_func:
            return self._bnd_pair_func(discr, q=q, btag=btag, **kwargs)
        if not self._fluid_soln_func:
            raise NotImplementedError()
        actx = q[0].array_context
        boundary_discr = discr.discr_from_dd(btag)
        nodes = thaw(actx, boundary_discr.nodes())
        nhat = thaw(actx, discr.normal(btag))
        int_soln = discr.project("vol", btag, q)
        ext_soln = self._fluid_soln_func(nodes, q=int_soln, normal=nhat, **kwargs)
        return TracePair(btag, interior=int_soln, exterior=ext_soln)

    def inviscid_boundary_flux(self, discr, btag, q, eos, **kwargs):
        """Get the inviscid flux across the boundary faces."""
        if self._inviscid_bnd_flux_func:
            actx = q[0].array_context
            boundary_discr = discr.discr_from_dd(btag)
            nodes = thaw(actx, boundary_discr.nodes())
            nhat = thaw(actx, discr.normal(btag))
            int_soln = discr.project("vol", btag, q)
            return self._inviscid_bnd_flux_func(nodes, normal=nhat,
                                                q=int_soln, eos=eos, **kwargs)
        bnd_tpair = self.boundary_pair(discr, btag=btag, q=q, eos=eos, **kwargs)
        return self._inviscid_facial_flux_func(discr, eos=eos, q_tpair=bnd_tpair)

    def q_boundary_flux(self, discr, btag, q, **kwargs):
        """Get the flux through boundary *btag* for each scalar in *q*."""
        if isinstance(q, np.ndarray):
            actx = q[0].array_context
        else:
            actx = q.array_context
        boundary_discr = discr.discr_from_dd(btag)
        nodes = thaw(actx, boundary_discr.nodes())
        nhat = thaw(actx, discr.normal(btag))
        if self._fluid_soln_flux_func:
            q_minus = discr.project("vol", btag, q)
            flux_weak = self._fluid_soln_flux_func(nodes, q=q_minus, nhat=nhat,
                                                   **kwargs)
        else:
            bnd_pair = self.boundary_pair(discr, btag=btag, q=q, **kwargs)
            flux_weak = self._scalar_num_flux_func(bnd_pair, normal=nhat)

        return self._boundary_quantity(discr, btag=btag, quantity=flux_weak,
                                       **kwargs)

    def s_boundary_flux(self, discr, btag, grad_q, **kwargs):
        r"""Get $\nabla\mathbf{Q}$ flux across the boundary faces."""
        grad_shape = grad_q.shape
        if len(grad_shape) > 1:
            actx = grad_q[0][0].array_context
        else:
            actx = grad_q[0].array_context

        boundary_discr = discr.discr_from_dd(btag)
        nodes = thaw(actx, boundary_discr.nodes())
        nhat = thaw(actx, discr.normal(btag))
        grad_q_minus = discr.project("vol", btag, grad_q)
        if self._fluid_soln_grad_func:
            grad_q_plus = self._fluid_soln_grad_func(nodes, nhat=nhat,
                                                     grad_q=grad_q_minus, **kwargs)
        else:
            grad_q_plus = grad_q_minus
        bnd_grad_pair = TracePair(btag, interior=grad_q_minus, exterior=grad_q_plus)

        return self._boundary_quantity(
            discr, btag, self._fluid_soln_grad_flux_func(bnd_grad_pair, nhat),
            **kwargs
        )

    def t_boundary_flux(self, discr, btag, q, eos, **kwargs):
        """Get the "temperature flux" through boundary *btag*."""
        q_minus = discr.project("vol", btag, q)
        cv_minus = split_conserved(discr.dim, q_minus)
        t_minus = eos.temperature(cv_minus)
        if self._fluid_temperature_func:
            actx = q[0].array_context
            boundary_discr = discr.discr_from_dd(btag)
            nodes = thaw(actx, boundary_discr.nodes())
            t_plus = self._fluid_temperature_func(nodes, q=q_minus,
                                                  temperature=t_minus, eos=eos,
                                                  **kwargs)
        else:
            t_plus = -t_minus
        # t_plus = 0*t_minus + self._wall_temp
        actx = cv_minus.mass.array_context
        nhat = thaw(actx, discr.normal(btag))
        bnd_tpair = TracePair(btag, interior=t_minus, exterior=t_plus)

        return self._boundary_quantity(discr, btag,
                                       self._scalar_num_flux_func(bnd_tpair, nhat),
                                       **kwargs)

    def viscous_boundary_flux(self, discr, btag, eos, q, grad_q, grad_t, **kwargs):
        """Get the viscous part of the physical flux across the boundary *btag*."""
        q_tpair = self.boundary_pair(discr, btag=btag, q=q, eos=eos, **kwargs)
        cv_minus = split_conserved(discr.dim, q_tpair.int)

        grad_q_minus = discr.project("vol", btag, grad_q)
        grad_q_tpair = TracePair(btag, interior=grad_q_minus, exterior=grad_q_minus)

        t_minus = eos.temperature(cv_minus)
        if self._fluid_temperature_func:
            actx = q[0].array_context
            boundary_discr = discr.discr_from_dd(btag)
            nodes = thaw(actx, boundary_discr.nodes())
            t_plus = self._fluid_temperature_func(nodes, q=q_tpair.exterior,
                                                  temperature=t_minus, eos=eos,
                                                  **kwargs)
        else:
            t_plus = -t_minus

        t_tpair = TracePair(btag, interior=t_minus, exterior=t_plus)

        grad_t_minus = discr.project("vol", btag, grad_t)
        grad_t_tpair = TracePair(btag, interior=grad_t_minus, exterior=grad_t_minus)

        from mirgecom.viscous import viscous_facial_flux
        return viscous_facial_flux(discr, eos, q_tpair, grad_q_tpair,
                                   t_tpair, grad_t_tpair)


class PrescribedBoundary(PrescribedInviscidBoundary):
    """Boundary condition prescribes boundary soln with user-specified function.

    .. automethod:: __init__
    """

    def __init__(self, userfunc):
        """Set the boundary function.

        Parameters
        ----------
        userfunc
            User function that prescribes the solution values on the exterior
            of the boundary. The given user function (*userfunc*) must take at
            least one parameter that specifies the coordinates at which to prescribe
            the solution.
        """
<<<<<<< HEAD
        from warnings import warn
        warn("Do not use PrescribedBoundary; use PrescribedInvscidBoundary. This"
             "boundary type  will disappear soon.", DeprecationWarning, stacklevel=2)
        PrescribedInviscidBoundary.__init__(self, fluid_solution_func=userfunc)
=======
        self._userfunc = userfunc

    def boundary_pair(self, discr, cv, btag, **kwargs):
        """Get the interior and exterior solution on the boundary."""
        actx = cv.array_context

        boundary_discr = discr.discr_from_dd(btag)
        nodes = thaw(actx, boundary_discr.nodes())
        ext_soln = self._userfunc(nodes, **kwargs)
        int_soln = discr.project("vol", btag, cv)
        return TracePair(btag, interior=int_soln, exterior=ext_soln)
>>>>>>> b6690135


class DummyBoundary(PrescribedInviscidBoundary):
    """Boundary condition that assigns boundary-adjacent soln as the boundary solution.

    .. automethod:: dummy_pair
    """

<<<<<<< HEAD
    def __init__(self):
        """Initialize the DummyBoundary boundary type."""
        PrescribedInviscidBoundary.__init__(self, boundary_pair_func=self.dummy_pair)

    def dummy_pair(self, discr, q, btag, **kwargs):
        """Get the interior and exterior solution on the boundary."""
        dir_soln = self.exterior_q(discr, q, btag, **kwargs)
=======
    def boundary_pair(self, discr, cv, btag, **kwargs):
        """Get the interior and exterior solution on the boundary."""
        dir_soln = discr.project("vol", btag, cv)
>>>>>>> b6690135
        return TracePair(btag, interior=dir_soln, exterior=dir_soln)

    def exterior_q(self, discr, q, btag, **kwargs):
        """Get the exterior solution on the boundary."""
        dir_soln = discr.project("vol", btag, q)
        return dir_soln


class AdiabaticSlipBoundary(PrescribedInviscidBoundary):
    r"""Boundary condition implementing inviscid slip boundary.

    a.k.a. Reflective inviscid wall boundary

    This class implements an adiabatic reflective slip boundary given
    by
    $\mathbf{q^{+}} = [\rho^{-}, (\rho{E})^{-}, (\rho\vec{V})^{-}
    - 2((\rho\vec{V})^{-}\cdot\hat{\mathbf{n}}) \hat{\mathbf{n}}]$
    wherein the normal component of velocity at the wall is 0, and
    tangential components are preserved. These perfectly reflecting
    conditions are used by the forward-facing step case in
    [Hesthaven_2008]_, Section 6.6, and correspond to the characteristic
    boundary conditions described in detail in [Poinsot_1992]_.

    .. automethod:: adiabatic_slip_pair
    """

<<<<<<< HEAD
    def __init__(self):
        """Initialize AdiabaticSlipBoundary."""
        PrescribedInviscidBoundary.__init__(
            self, boundary_pair_func=self.adiabatic_slip_pair
        )

    def adiabatic_slip_pair(self, discr, q, btag, **kwargs):
=======
    def boundary_pair(self, discr, cv, btag, **kwargs):
>>>>>>> b6690135
        """Get the interior and exterior solution on the boundary.

        The exterior solution is set such that there will be vanishing
        flux through the boundary, preserving mass, momentum (magnitude) and
        energy.
        rho_plus = rho_minus
        v_plus = v_minus - 2 * (v_minus . n_hat) * n_hat
        mom_plus = rho_plus * v_plus
        E_plus = E_minus
        """
        # Grab some boundary-relevant data
        dim = discr.dim
        actx = cv.mass.array_context

        # Grab a unit normal to the boundary
        nhat = thaw(actx, discr.normal(btag))

        # Get the interior/exterior solns
        int_cv = discr.project("vol", btag, cv)

        # Subtract out the 2*wall-normal component
        # of velocity from the velocity at the wall to
        # induce an equal but opposite wall-normal (reflected) wave
        # preserving the tangential component
        mom_normcomp = np.dot(int_cv.momentum, nhat)  # wall-normal component
        wnorm_mom = nhat * mom_normcomp  # wall-normal mom vec
        ext_mom = int_cv.momentum - 2.0 * wnorm_mom  # prescribed ext momentum

        # Form the external boundary solution with the new momentum
        bndry_cv = make_conserved(dim=dim, mass=int_cv.mass,
                                  energy=int_cv.energy,
                                  momentum=ext_mom,
                                  species_mass=int_cv.species_mass)

<<<<<<< HEAD
        return TracePair(btag, interior=int_soln, exterior=bndry_soln)

    def exterior_grad_q(self, nodes, nhat, grad_q, **kwargs):
        """Get the exterior grad(Q) on the boundary."""
        # Grab some boundary-relevant data
        num_equations, dim = grad_q.shape

        # Get the interior soln
        gradq_comp = split_conserved(dim, grad_q)

        # Subtract 2*wall-normal component of q
        # to enforce q=0 on the wall
        s_mom_normcomp = np.outer(nhat, np.dot(gradq_comp.momentum, nhat))
        s_mom_flux = gradq_comp.momentum - 2*s_mom_normcomp

        # flip components to set a neumann condition
        return join_conserved(dim, mass=-gradq_comp.mass, energy=-gradq_comp.energy,
                              momentum=-s_mom_flux,
                              species_mass=-gradq_comp.species_mass)


class AdiabaticNoslipMovingBoundary(PrescribedInviscidBoundary):
    r"""Boundary condition implementing a noslip moving boundary.

    .. automethod:: adiabatic_noslip_pair
    .. automethod:: exterior_soln
    """

    def __init__(self, wall_velocity=None, dim=2):
        """Initialize boundary device."""
        PrescribedInviscidBoundary.__init__(
            self, boundary_pair_func=self.adiabatic_noslip_pair
        )
        # Check wall_velocity (assumes dim is correct)
        if wall_velocity is None:
            wall_velocity = np.zeros(shape=(dim,))
        if len(wall_velocity) != dim:
            raise ValueError(f"Specified wall velocity must be {dim}-vector.")
        self._wall_velocity = wall_velocity

    def adiabatic_noslip_pair(self, discr, q, btag, **kwargs):
        """Get the interior and exterior solution on the boundary."""
        bndry_soln = self.exterior_soln(discr, q, btag, **kwargs)
        int_soln = discr.project("vol", btag, q)

        return TracePair(btag, interior=int_soln, exterior=bndry_soln)

    def exterior_soln(self, discr, q, btag, **kwargs):
        """Get the exterior solution on the boundary."""
        dim = discr.dim

        # Get the interior/exterior solns
        int_soln = discr.project("vol", btag, q)
        int_cv = split_conserved(dim, int_soln)

        # Compute momentum solution
        wall_pen = 2.0 * self._wall_velocity * int_cv.mass
        ext_mom = wall_pen - int_cv.momentum  # no-slip

        # Form the external boundary solution with the new momentum
        bndry_soln = join_conserved(dim=dim, mass=int_cv.mass,
                                    energy=int_cv.energy,
                                    momentum=ext_mom)

        return bndry_soln


class IsothermalNoSlipBoundary(PrescribedInviscidBoundary):
    r"""Isothermal no-slip viscous wall boundary.

    This class implements an isothermal no-slip wall by:
    (TBD)
    [Hesthaven_2008]_, Section 6.6, and correspond to the characteristic
    boundary conditions described in detail in [Poinsot_1992]_.
    """

    def __init__(self, wall_temperature=300):
        """Initialize the boundary condition object."""
        self._wall_temp = wall_temperature
        PrescribedInviscidBoundary.__init__(
            self, boundary_pair_func=self.isothermal_noslip_pair,
            fluid_temperature_func=self.temperature_bc
        )

    def isothermal_noslip_pair(self, discr, btag, eos, q, **kwargs):
        """Get the interior and exterior solution (*q*) on the boundary."""
        q_minus = discr.project("vol", btag, q)
        cv_minus = split_conserved(discr.dim, q_minus)

        # t_plus = self._wall_temp + 0*cv_minus.mass
        t_plus = eos.temperature(cv_minus)
        velocity_plus = -cv_minus.momentum / cv_minus.mass
        mass_frac_plus = cv_minus.species_mass / cv_minus.mass

        internal_energy_plus = eos.get_internal_energy(
            temperature=t_plus, species_fractions=mass_frac_plus,
            mass=cv_minus.mass
        )
        total_energy_plus = (internal_energy_plus
                             + .5*cv_minus.mass*np.dot(velocity_plus, velocity_plus))

        q_plus = join_conserved(
            discr.dim, mass=cv_minus.mass, energy=total_energy_plus,
            momentum=-cv_minus.momentum, species_mass=cv_minus.species_mass
        )

        return TracePair(btag, interior=q_minus, exterior=q_plus)

    def temperature_bc(self, nodes, q, temperature, eos, **kwargs):
        """Get temperature value to weakly prescribe wall bc."""
        return 2*self._wall_temp - temperature


class PrescribedViscousBoundary(FluidBC):
    r"""Fully prescribed boundary for viscous flows.

    This class implements an inflow/outflow by:
    (TBD)
    [Hesthaven_2008]_, Section 6.6, and correspond to the characteristic
    boundary conditions described in detail in [Poinsot_1992]_.
    """

    def __init__(self, q_func=None, grad_q_func=None, t_func=None,
                 grad_t_func=None, inviscid_flux_func=None,
                 viscous_flux_func=None, t_flux_func=None,
                 q_flux_func=None):
        """Initialize the boundary condition object."""
        self._q_func = q_func
        self._q_flux_func = q_flux_func
        self._grad_q_func = grad_q_func
        self._t_func = t_func
        self._t_flux_func = t_flux_func
        self._grad_t_func = grad_t_func
        self._inviscid_flux_func = inviscid_flux_func
        self._viscous_flux_func = viscous_flux_func

    def q_boundary_flux(self, discr, btag, eos, q, **kwargs):
        """Get the flux through boundary *btag* for each scalar in *q*."""
        boundary_discr = discr.discr_from_dd(btag)
        q_minus = discr.project("vol", btag, q)
        cv_minus = split_conserved(discr.dim, q_minus)
        actx = cv_minus.mass.array_context
        nodes = thaw(actx, boundary_discr.nodes())
        nhat = thaw(actx, discr.normal(btag))

        flux_weak = 0
        if self._q_flux_func:
            flux_weak = self._q_flux_func(nodes, eos, q_minus, nhat, **kwargs)
        elif self._q_func:
            q_plus = self._q_func(nodes, eos=eos, q=q_minus, **kwargs)
        else:
            q_plus = q_minus

        q_tpair = TracePair(btag, interior=q_minus, exterior=q_plus)

        from mirgecom.flux import central_scalar_flux
        flux_func = central_scalar_flux
        if "numerical_flux_func" in kwargs:
            flux_func = kwargs["numerical_flux_func"]
            flux_weak = flux_func(q_tpair, nhat)

        if "local" in kwargs:
            if kwargs["local"]:
                return flux_weak

        return discr.project(as_dofdesc(btag), "all_faces", flux_weak)

    def t_boundary_flux(self, discr, btag, eos, q, **kwargs):
        """Get the "temperature flux" through boundary *btag*."""
        boundary_discr = discr.discr_from_dd(btag)
        q_minus = discr.project("vol", btag, q)
        cv_minus = split_conserved(discr.dim, q_minus)
        actx = cv_minus.mass.array_context
        nodes = thaw(actx, boundary_discr.nodes())
        nhat = thaw(actx, discr.normal(btag))

        if self._t_flux_func:
            flux_weak = self._t_flux_func(nodes, eos, q_minus, nhat, **kwargs)
        else:
            t_minus = eos.temperature(cv_minus)
            if self._t_func:
                t_plus = self._t_func(nodes, eos, q_minus, **kwargs)
            elif self._q_func:
                q_plus = self._q_func(nodes, eos=eos, q=q_minus, **kwargs)
                cv_plus = split_conserved(discr.dim, q_plus)
                t_plus = eos.temperature(cv_plus)
            else:
                t_plus = t_minus

            bnd_tpair = TracePair(btag, interior=t_minus, exterior=t_plus)

            from mirgecom.flux import central_scalar_flux
            flux_func = central_scalar_flux
            if "numerical_flux_func" in kwargs:
                flux_func = kwargs["numerical_flux_func"]
            flux_weak = flux_func(bnd_tpair, nhat)

        if "local" in kwargs:
            if kwargs["local"]:
                return flux_weak

        return discr.project(as_dofdesc(btag), "all_faces", flux_weak)

    def inviscid_boundary_flux(self, discr, btag, eos, q, **kwargs):
        """Get the inviscid part of the physical flux across the boundary *btag*."""
        boundary_discr = discr.discr_from_dd(btag)
        q_minus = discr.project("vol", btag, q)
        cv_minus = split_conserved(discr.dim, q_minus)
        actx = cv_minus.mass.array_context
        nodes = thaw(actx, boundary_discr.nodes())
        nhat = thaw(actx, discr.normal(btag))

        flux_weak = 0
        if self._inviscid_flux_func:
            flux_weak = self._inviscid_flux_func(nodes, eos, q_minus, nhat, **kwargs)
        else:
            if self._q_func:
                q_plus = self._q_func(nodes, eos=eos, q=q_minus, **kwargs)
            else:
                q_plus = q_minus
            bnd_tpair = TracePair(btag, interior=q_minus, exterior=q_plus)
            from mirgecom.inviscid import inviscid_facial_flux
            return inviscid_facial_flux(discr, eos, bnd_tpair)

        if "local" in kwargs:
            if kwargs["local"]:
                return flux_weak

        return discr.project(as_dofdesc(btag), "all_faces", flux_weak)

    def viscous_boundary_flux(self, discr, btag, eos, q, grad_q, grad_t, **kwargs):
        """Get the viscous part of the physical flux across the boundary *btag*."""
        boundary_discr = discr.discr_from_dd(btag)
        q_minus = discr.project("vol", btag, q)
        s_minus = discr.project("vol", btag, grad_q)
        grad_t_minus = discr.project("vol", btag, grad_t)
        cv_minus = split_conserved(discr.dim, q_minus)
        actx = cv_minus.mass.array_context
        nodes = thaw(actx, boundary_discr.nodes())
        nhat = thaw(actx, discr.normal(btag))
        t_minus = eos.temperature(cv_minus)

        flux_weak = 0
        if self._viscous_flux_func:
            flux_weak = self._viscous_flux_func(nodes, eos, q_minus, s_minus,
                                                t_minus, grad_t_minus, nhat,
                                                **kwargs)
            if "local" in kwargs:
                if kwargs["local"]:
                    return flux_weak
            return discr.project(as_dofdesc(btag), "all_faces", flux_weak)
        else:
            if self._q_func:
                q_plus = self._q_func(nodes, eos=eos, q=q_minus, **kwargs)
            else:
                q_plus = q_minus
            cv_plus = split_conserved(discr.dim, q_plus)

            if self._grad_q_func:
                s_plus = self._grad_q_func(nodes, eos, q_minus, s_minus,
                                           **kwargs)
            else:
                s_plus = s_minus

            if self._grad_t_func:
                grad_t_plus = self._grad_t_func(nodes, eos, q_minus,
                                                grad_t_minus, **kwargs)
            else:
                grad_t_plus = grad_t_minus

            if self._t_func:
                t_plus = self._t_func(nodes, eos, q_minus, **kwargs)
            else:
                t_plus = eos.temperature(cv_plus)

            q_tpair = TracePair(btag, interior=q_minus, exterior=q_plus)
            s_tpair = TracePair(btag, interior=s_minus, exterior=s_plus)
            t_tpair = TracePair(btag, interior=t_minus, exterior=t_plus)
            grad_t_tpair = TracePair(btag, interior=grad_t_minus,
                                     exterior=grad_t_plus)

            from mirgecom.viscous import viscous_facial_flux
            return viscous_facial_flux(discr, eos, q_tpair, s_tpair,
                                       t_tpair, grad_t_tpair)
=======
        return TracePair(btag, interior=int_cv, exterior=bndry_cv)
>>>>>>> b6690135
<|MERGE_RESOLUTION|>--- conflicted
+++ resolved
@@ -48,16 +48,9 @@
 import numpy as np
 from meshmode.dof_array import thaw
 from meshmode.mesh import BTAG_ALL, BTAG_NONE  # noqa
-<<<<<<< HEAD
-from grudge.dof_desc import as_dofdesc
-from grudge.symbolic.primitives import TracePair
-from mirgecom.fluid import split_conserved, join_conserved
-from mirgecom.inviscid import inviscid_facial_flux
-=======
 from grudge.symbolic.primitives import TracePair
 from mirgecom.fluid import make_conserved
->>>>>>> b6690135
-
+from mirgecom.inviscid import inviscid_facial_flux
 
 from abc import ABCMeta, abstractmethod
 
@@ -73,24 +66,24 @@
     """
 
     @abstractmethod
-    def inviscid_boundary_flux(self, discr, btag, q, eos, **kwargs):
+    def inviscid_boundary_flux(self, discr, btag, cv, eos, **kwargs):
         """Get the inviscid flux across the boundary faces."""
 
     @abstractmethod
-    def viscous_boundary_flux(self, discr, btag, q, grad_q, grad_t,
+    def viscous_boundary_flux(self, discr, btag, cv, grad_cv, grad_t,
                               eos, **kwargs):
         """Get the viscous flux across the boundary faces."""
 
     @abstractmethod
-    def q_boundary_flux(self, discr, btag, q, eos, **kwargs):
+    def q_boundary_flux(self, discr, btag, cv, eos, **kwargs):
         """Get the scalar conserved quantity flux across the boundary faces."""
 
     @abstractmethod
-    def s_boundary_flux(self, discr, btag, grad_q, eos, **kwargs):
+    def s_boundary_flux(self, discr, btag, grad_cv, eos, **kwargs):
         r"""Get $\nabla\mathbf{Q}$ flux across the boundary faces."""
 
     @abstractmethod
-    def t_boundary_flux(self, discr, btag, q, eos, **kwargs):
+    def t_boundary_flux(self, discr, btag, cv, eos, **kwargs):
         r"""Get temperature flux across the boundary faces."""
 
 
@@ -105,27 +98,27 @@
     .. automethod:: boundary_pair
     """
 
-    def q_boundary_flux(self, discr, btag, q, eos, **kwargs):
+    def q_boundary_flux(self, discr, btag, cv, eos, **kwargs):
         """Get the flux through boundary *btag* for each scalar in *q*."""
         raise NotImplementedError()
 
-    def s_boundary_flux(self, discr, btag, grad_q, eos, **kwargs):
+    def s_boundary_flux(self, discr, btag, grad_cv, eos, **kwargs):
         r"""Get $\nabla\mathbf{Q}$ flux across the boundary faces."""
         raise NotImplementedError()
 
-    def t_boundary_flux(self, discr, btag, q, eos, **kwargs):
+    def t_boundary_flux(self, discr, btag, cv, eos, **kwargs):
         """Get the "temperature flux" through boundary *btag*."""
         raise NotImplementedError()
 
-    def inviscid_boundary_flux(self, discr, btag, q, eos, **kwargs):
+    def inviscid_boundary_flux(self, discr, btag, cv, eos, **kwargs):
         """Get the inviscid part of the physical flux across the boundary *btag*."""
         raise NotImplementedError()
 
-    def viscous_boundary_flux(self, discr, btag, q, grad_q, grad_t, eos, **kwargs):
+    def viscous_boundary_flux(self, discr, btag, cv, grad_cv, grad_t, eos, **kwargs):
         """Get the viscous part of the physical flux across the boundary *btag*."""
         raise NotImplementedError()
 
-    def boundary_pair(self, discr, btag, u, eos, **kwargs):
+    def boundary_pair(self, discr, btag, cv, eos, **kwargs):
         """Get the interior and exterior solution (*u*) on the boundary."""
         raise NotImplementedError()
 
@@ -170,93 +163,83 @@
                 return quantity
         return discr.project(btag, "all_faces", quantity)
 
-    def boundary_pair(self, discr, btag, q, **kwargs):
+    def boundary_pair(self, discr, btag, cv, **kwargs):
         """Get the interior and exterior solution on the boundary."""
         if self._bnd_pair_func:
-            return self._bnd_pair_func(discr, q=q, btag=btag, **kwargs)
+            return self._bnd_pair_func(discr, cv=cv, btag=btag, **kwargs)
         if not self._fluid_soln_func:
             raise NotImplementedError()
-        actx = q[0].array_context
+        actx = cv.array_context
         boundary_discr = discr.discr_from_dd(btag)
         nodes = thaw(actx, boundary_discr.nodes())
         nhat = thaw(actx, discr.normal(btag))
-        int_soln = discr.project("vol", btag, q)
-        ext_soln = self._fluid_soln_func(nodes, q=int_soln, normal=nhat, **kwargs)
+        int_soln = discr.project("vol", btag, cv)
+        ext_soln = self._fluid_soln_func(nodes, cv=int_soln, normal=nhat, **kwargs)
         return TracePair(btag, interior=int_soln, exterior=ext_soln)
 
-    def inviscid_boundary_flux(self, discr, btag, q, eos, **kwargs):
+    def inviscid_boundary_flux(self, discr, btag, cv, eos, **kwargs):
         """Get the inviscid flux across the boundary faces."""
         if self._inviscid_bnd_flux_func:
-            actx = q[0].array_context
+            actx = cv.array_context
             boundary_discr = discr.discr_from_dd(btag)
             nodes = thaw(actx, boundary_discr.nodes())
             nhat = thaw(actx, discr.normal(btag))
-            int_soln = discr.project("vol", btag, q)
+            int_soln = discr.project("vol", btag, cv)
             return self._inviscid_bnd_flux_func(nodes, normal=nhat,
-                                                q=int_soln, eos=eos, **kwargs)
-        bnd_tpair = self.boundary_pair(discr, btag=btag, q=q, eos=eos, **kwargs)
-        return self._inviscid_facial_flux_func(discr, eos=eos, q_tpair=bnd_tpair)
-
-    def q_boundary_flux(self, discr, btag, q, **kwargs):
+                                                cv=int_soln, eos=eos, **kwargs)
+        bnd_tpair = self.boundary_pair(discr, btag=btag, cv=cv, eos=eos, **kwargs)
+        return self._inviscid_facial_flux_func(discr, eos=eos, cv_tpair=bnd_tpair)
+
+    def q_boundary_flux(self, discr, btag, cv, **kwargs):
         """Get the flux through boundary *btag* for each scalar in *q*."""
-        if isinstance(q, np.ndarray):
-            actx = q[0].array_context
-        else:
-            actx = q.array_context
+        actx = cv.array_context
         boundary_discr = discr.discr_from_dd(btag)
         nodes = thaw(actx, boundary_discr.nodes())
         nhat = thaw(actx, discr.normal(btag))
         if self._fluid_soln_flux_func:
-            q_minus = discr.project("vol", btag, q)
-            flux_weak = self._fluid_soln_flux_func(nodes, q=q_minus, nhat=nhat,
+            cv_minus = discr.project("vol", btag, cv)
+            flux_weak = self._fluid_soln_flux_func(nodes, cv=cv_minus, nhat=nhat,
                                                    **kwargs)
         else:
-            bnd_pair = self.boundary_pair(discr, btag=btag, q=q, **kwargs)
+            bnd_pair = self.boundary_pair(discr, btag=btag, cv=cv, **kwargs)
             flux_weak = self._scalar_num_flux_func(bnd_pair, normal=nhat)
 
         return self._boundary_quantity(discr, btag=btag, quantity=flux_weak,
                                        **kwargs)
 
-    def s_boundary_flux(self, discr, btag, grad_q, **kwargs):
+    def s_boundary_flux(self, discr, btag, grad_cv, **kwargs):
         r"""Get $\nabla\mathbf{Q}$ flux across the boundary faces."""
-        grad_shape = grad_q.shape
-        if len(grad_shape) > 1:
-            actx = grad_q[0][0].array_context
-        else:
-            actx = grad_q[0].array_context
-
+        actx = grad_cv.array_context
         boundary_discr = discr.discr_from_dd(btag)
         nodes = thaw(actx, boundary_discr.nodes())
         nhat = thaw(actx, discr.normal(btag))
-        grad_q_minus = discr.project("vol", btag, grad_q)
+        grad_cv_minus = discr.project("vol", btag, grad_cv)
         if self._fluid_soln_grad_func:
-            grad_q_plus = self._fluid_soln_grad_func(nodes, nhat=nhat,
-                                                     grad_q=grad_q_minus, **kwargs)
-        else:
-            grad_q_plus = grad_q_minus
-        bnd_grad_pair = TracePair(btag, interior=grad_q_minus, exterior=grad_q_plus)
+            grad_cv_plus = self._fluid_soln_grad_func(nodes, nhat=nhat,
+                                                     grad_cv=grad_cv_minus, **kwargs)
+        else:
+            grad_cv_plus = grad_cv_minus
+        bnd_grad_pair = TracePair(btag, interior=grad_cv_minus,
+                                  exterior=grad_cv_plus)
 
         return self._boundary_quantity(
             discr, btag, self._fluid_soln_grad_flux_func(bnd_grad_pair, nhat),
             **kwargs
         )
 
-    def t_boundary_flux(self, discr, btag, q, eos, **kwargs):
+    def t_boundary_flux(self, discr, btag, cv, eos, **kwargs):
         """Get the "temperature flux" through boundary *btag*."""
-        q_minus = discr.project("vol", btag, q)
-        cv_minus = split_conserved(discr.dim, q_minus)
+        cv_minus = discr.project("vol", btag, cv)
         t_minus = eos.temperature(cv_minus)
+        actx = cv.array_context
         if self._fluid_temperature_func:
-            actx = q[0].array_context
             boundary_discr = discr.discr_from_dd(btag)
             nodes = thaw(actx, boundary_discr.nodes())
-            t_plus = self._fluid_temperature_func(nodes, q=q_minus,
+            t_plus = self._fluid_temperature_func(nodes, cv=cv_minus,
                                                   temperature=t_minus, eos=eos,
                                                   **kwargs)
         else:
             t_plus = -t_minus
-        # t_plus = 0*t_minus + self._wall_temp
-        actx = cv_minus.mass.array_context
         nhat = thaw(actx, discr.normal(btag))
         bnd_tpair = TracePair(btag, interior=t_minus, exterior=t_plus)
 
@@ -264,20 +247,21 @@
                                        self._scalar_num_flux_func(bnd_tpair, nhat),
                                        **kwargs)
 
-    def viscous_boundary_flux(self, discr, btag, eos, q, grad_q, grad_t, **kwargs):
+    def viscous_boundary_flux(self, discr, btag, eos, cv, grad_cv, grad_t, **kwargs):
         """Get the viscous part of the physical flux across the boundary *btag*."""
-        q_tpair = self.boundary_pair(discr, btag=btag, q=q, eos=eos, **kwargs)
-        cv_minus = split_conserved(discr.dim, q_tpair.int)
-
-        grad_q_minus = discr.project("vol", btag, grad_q)
-        grad_q_tpair = TracePair(btag, interior=grad_q_minus, exterior=grad_q_minus)
+        actx = cv.array_context
+        cv_tpair = self.boundary_pair(discr, btag=btag, cv=cv, eos=eos, **kwargs)
+        cv_minus = cv_tpair.int
+
+        grad_cv_minus = discr.project("vol", btag, grad_cv)
+        grad_cv_tpair = TracePair(btag, interior=grad_cv_minus,
+                                  exterior=grad_cv_minus)
 
         t_minus = eos.temperature(cv_minus)
         if self._fluid_temperature_func:
-            actx = q[0].array_context
             boundary_discr = discr.discr_from_dd(btag)
             nodes = thaw(actx, boundary_discr.nodes())
-            t_plus = self._fluid_temperature_func(nodes, q=q_tpair.exterior,
+            t_plus = self._fluid_temperature_func(nodes, cv=cv_tpair.exterior,
                                                   temperature=t_minus, eos=eos,
                                                   **kwargs)
         else:
@@ -289,7 +273,7 @@
         grad_t_tpair = TracePair(btag, interior=grad_t_minus, exterior=grad_t_minus)
 
         from mirgecom.viscous import viscous_facial_flux
-        return viscous_facial_flux(discr, eos, q_tpair, grad_q_tpair,
+        return viscous_facial_flux(discr, eos, cv_tpair, grad_cv_tpair,
                                    t_tpair, grad_t_tpair)
 
 
@@ -310,24 +294,10 @@
             least one parameter that specifies the coordinates at which to prescribe
             the solution.
         """
-<<<<<<< HEAD
         from warnings import warn
         warn("Do not use PrescribedBoundary; use PrescribedInvscidBoundary. This"
              "boundary type  will disappear soon.", DeprecationWarning, stacklevel=2)
         PrescribedInviscidBoundary.__init__(self, fluid_solution_func=userfunc)
-=======
-        self._userfunc = userfunc
-
-    def boundary_pair(self, discr, cv, btag, **kwargs):
-        """Get the interior and exterior solution on the boundary."""
-        actx = cv.array_context
-
-        boundary_discr = discr.discr_from_dd(btag)
-        nodes = thaw(actx, boundary_discr.nodes())
-        ext_soln = self._userfunc(nodes, **kwargs)
-        int_soln = discr.project("vol", btag, cv)
-        return TracePair(btag, interior=int_soln, exterior=ext_soln)
->>>>>>> b6690135
 
 
 class DummyBoundary(PrescribedInviscidBoundary):
@@ -336,25 +306,18 @@
     .. automethod:: dummy_pair
     """
 
-<<<<<<< HEAD
     def __init__(self):
         """Initialize the DummyBoundary boundary type."""
         PrescribedInviscidBoundary.__init__(self, boundary_pair_func=self.dummy_pair)
 
-    def dummy_pair(self, discr, q, btag, **kwargs):
+    def dummy_pair(self, discr, cv, btag, **kwargs):
         """Get the interior and exterior solution on the boundary."""
-        dir_soln = self.exterior_q(discr, q, btag, **kwargs)
-=======
-    def boundary_pair(self, discr, cv, btag, **kwargs):
-        """Get the interior and exterior solution on the boundary."""
-        dir_soln = discr.project("vol", btag, cv)
->>>>>>> b6690135
+        dir_soln = self.exterior_q(discr, cv, btag, **kwargs)
         return TracePair(btag, interior=dir_soln, exterior=dir_soln)
 
-    def exterior_q(self, discr, q, btag, **kwargs):
+    def exterior_q(self, discr, cv, btag, **kwargs):
         """Get the exterior solution on the boundary."""
-        dir_soln = discr.project("vol", btag, q)
-        return dir_soln
+        return discr.project("vol", btag, cv)
 
 
 class AdiabaticSlipBoundary(PrescribedInviscidBoundary):
@@ -375,17 +338,13 @@
     .. automethod:: adiabatic_slip_pair
     """
 
-<<<<<<< HEAD
     def __init__(self):
         """Initialize AdiabaticSlipBoundary."""
         PrescribedInviscidBoundary.__init__(
             self, boundary_pair_func=self.adiabatic_slip_pair
         )
 
-    def adiabatic_slip_pair(self, discr, q, btag, **kwargs):
-=======
-    def boundary_pair(self, discr, cv, btag, **kwargs):
->>>>>>> b6690135
+    def adiabatic_slip_pair(self, discr, cv, btag, **kwargs):
         """Get the interior and exterior solution on the boundary.
 
         The exterior solution is set such that there will be vanishing
@@ -415,31 +374,9 @@
         ext_mom = int_cv.momentum - 2.0 * wnorm_mom  # prescribed ext momentum
 
         # Form the external boundary solution with the new momentum
-        bndry_cv = make_conserved(dim=dim, mass=int_cv.mass,
-                                  energy=int_cv.energy,
-                                  momentum=ext_mom,
-                                  species_mass=int_cv.species_mass)
-
-<<<<<<< HEAD
-        return TracePair(btag, interior=int_soln, exterior=bndry_soln)
-
-    def exterior_grad_q(self, nodes, nhat, grad_q, **kwargs):
-        """Get the exterior grad(Q) on the boundary."""
-        # Grab some boundary-relevant data
-        num_equations, dim = grad_q.shape
-
-        # Get the interior soln
-        gradq_comp = split_conserved(dim, grad_q)
-
-        # Subtract 2*wall-normal component of q
-        # to enforce q=0 on the wall
-        s_mom_normcomp = np.outer(nhat, np.dot(gradq_comp.momentum, nhat))
-        s_mom_flux = gradq_comp.momentum - 2*s_mom_normcomp
-
-        # flip components to set a neumann condition
-        return join_conserved(dim, mass=-gradq_comp.mass, energy=-gradq_comp.energy,
-                              momentum=-s_mom_flux,
-                              species_mass=-gradq_comp.species_mass)
+        ext_cv = make_conserved(dim=dim, mass=int_cv.mass, energy=int_cv.energy,
+                                momentum=ext_mom, species_mass=int_cv.species_mass)
+        return TracePair(btag, interior=int_cv, exterior=ext_cv)
 
 
 class AdiabaticNoslipMovingBoundary(PrescribedInviscidBoundary):
@@ -461,31 +398,27 @@
             raise ValueError(f"Specified wall velocity must be {dim}-vector.")
         self._wall_velocity = wall_velocity
 
-    def adiabatic_noslip_pair(self, discr, q, btag, **kwargs):
+    def adiabatic_noslip_pair(self, discr, cv, btag, **kwargs):
         """Get the interior and exterior solution on the boundary."""
-        bndry_soln = self.exterior_soln(discr, q, btag, **kwargs)
-        int_soln = discr.project("vol", btag, q)
+        bndry_soln = self.exterior_soln(discr, cv, btag, **kwargs)
+        int_soln = discr.project("vol", btag, cv)
 
         return TracePair(btag, interior=int_soln, exterior=bndry_soln)
 
-    def exterior_soln(self, discr, q, btag, **kwargs):
+    def exterior_soln(self, discr, cv, btag, **kwargs):
         """Get the exterior solution on the boundary."""
         dim = discr.dim
 
         # Get the interior/exterior solns
-        int_soln = discr.project("vol", btag, q)
-        int_cv = split_conserved(dim, int_soln)
+        int_cv = discr.project("vol", btag, cv)
 
         # Compute momentum solution
         wall_pen = 2.0 * self._wall_velocity * int_cv.mass
         ext_mom = wall_pen - int_cv.momentum  # no-slip
 
         # Form the external boundary solution with the new momentum
-        bndry_soln = join_conserved(dim=dim, mass=int_cv.mass,
-                                    energy=int_cv.energy,
-                                    momentum=ext_mom)
-
-        return bndry_soln
+        return make_conserved(dim=dim, mass=int_cv.mass, energy=int_cv.energy,
+                              momentum=ext_mom)
 
 
 class IsothermalNoSlipBoundary(PrescribedInviscidBoundary):
@@ -505,10 +438,9 @@
             fluid_temperature_func=self.temperature_bc
         )
 
-    def isothermal_noslip_pair(self, discr, btag, eos, q, **kwargs):
-        """Get the interior and exterior solution (*q*) on the boundary."""
-        q_minus = discr.project("vol", btag, q)
-        cv_minus = split_conserved(discr.dim, q_minus)
+    def isothermal_noslip_pair(self, discr, btag, eos, cv, **kwargs):
+        """Get the interior and exterior solution (*cv*) on the boundary."""
+        cv_minus = discr.project("vol", btag, cv)
 
         # t_plus = self._wall_temp + 0*cv_minus.mass
         t_plus = eos.temperature(cv_minus)
@@ -522,14 +454,14 @@
         total_energy_plus = (internal_energy_plus
                              + .5*cv_minus.mass*np.dot(velocity_plus, velocity_plus))
 
-        q_plus = join_conserved(
+        cv_plus = make_conserved(
             discr.dim, mass=cv_minus.mass, energy=total_energy_plus,
             momentum=-cv_minus.momentum, species_mass=cv_minus.species_mass
         )
 
-        return TracePair(btag, interior=q_minus, exterior=q_plus)
-
-    def temperature_bc(self, nodes, q, temperature, eos, **kwargs):
+        return TracePair(btag, interior=cv_minus, exterior=cv_plus)
+
+    def temperature_bc(self, nodes, cv, temperature, eos, **kwargs):
         """Get temperature value to weakly prescribe wall bc."""
         return 2*self._wall_temp - temperature
 
@@ -557,55 +489,57 @@
         self._inviscid_flux_func = inviscid_flux_func
         self._viscous_flux_func = viscous_flux_func
 
-    def q_boundary_flux(self, discr, btag, eos, q, **kwargs):
+    def _boundary_quantity(self, discr, btag, quantity, **kwargs):
+        """Get a boundary quantity on local boundary, or projected to "all_faces"."""
+        if "local" in kwargs:
+            if kwargs["local"]:
+                return quantity
+        return discr.project(btag, "all_faces", quantity)
+
+    def q_boundary_flux(self, discr, btag, eos, cv, **kwargs):
         """Get the flux through boundary *btag* for each scalar in *q*."""
+        actx = cv.array_context
         boundary_discr = discr.discr_from_dd(btag)
-        q_minus = discr.project("vol", btag, q)
-        cv_minus = split_conserved(discr.dim, q_minus)
-        actx = cv_minus.mass.array_context
+        cv_minus = discr.project("vol", btag, cv)
         nodes = thaw(actx, boundary_discr.nodes())
         nhat = thaw(actx, discr.normal(btag))
 
         flux_weak = 0
         if self._q_flux_func:
-            flux_weak = self._q_flux_func(nodes, eos, q_minus, nhat, **kwargs)
+            flux_weak = self._q_flux_func(nodes, eos, cv_minus, nhat, **kwargs)
         elif self._q_func:
-            q_plus = self._q_func(nodes, eos=eos, q=q_minus, **kwargs)
-        else:
-            q_plus = q_minus
-
-        q_tpair = TracePair(btag, interior=q_minus, exterior=q_plus)
+            cv_plus = self._q_func(nodes, eos=eos, cv=cv_minus, **kwargs)
+        else:
+            cv_plus = cv_minus
+
+        cv_tpair = TracePair(btag, interior=cv_minus, exterior=cv_plus)
 
         from mirgecom.flux import central_scalar_flux
         flux_func = central_scalar_flux
         if "numerical_flux_func" in kwargs:
             flux_func = kwargs["numerical_flux_func"]
-            flux_weak = flux_func(q_tpair, nhat)
-
-        if "local" in kwargs:
-            if kwargs["local"]:
-                return flux_weak
-
-        return discr.project(as_dofdesc(btag), "all_faces", flux_weak)
-
-    def t_boundary_flux(self, discr, btag, eos, q, **kwargs):
+
+        flux_weak = flux_func(cv_tpair, nhat)
+
+        return self._boundary_quantity(discr, btag, flux_weak, **kwargs)
+
+    def t_boundary_flux(self, discr, btag, eos, cv, **kwargs):
         """Get the "temperature flux" through boundary *btag*."""
+        actx = cv.array_context
         boundary_discr = discr.discr_from_dd(btag)
-        q_minus = discr.project("vol", btag, q)
-        cv_minus = split_conserved(discr.dim, q_minus)
-        actx = cv_minus.mass.array_context
+        cv_minus = discr.project("vol", btag, cv)
         nodes = thaw(actx, boundary_discr.nodes())
         nhat = thaw(actx, discr.normal(btag))
 
         if self._t_flux_func:
-            flux_weak = self._t_flux_func(nodes, eos, q_minus, nhat, **kwargs)
+            flux_weak = self._t_flux_func(nodes, eos, cv=cv_minus, nhat=nhat,
+                                          **kwargs)
         else:
             t_minus = eos.temperature(cv_minus)
             if self._t_func:
-                t_plus = self._t_func(nodes, eos, q_minus, **kwargs)
+                t_plus = self._t_func(nodes, eos, cv=cv_minus, **kwargs)
             elif self._q_func:
-                q_plus = self._q_func(nodes, eos=eos, q=q_minus, **kwargs)
-                cv_plus = split_conserved(discr.dim, q_plus)
+                cv_plus = self._q_func(nodes, eos=eos, cv=cv_minus, **kwargs)
                 t_plus = eos.temperature(cv_plus)
             else:
                 t_plus = t_minus
@@ -616,95 +550,84 @@
             flux_func = central_scalar_flux
             if "numerical_flux_func" in kwargs:
                 flux_func = kwargs["numerical_flux_func"]
+
             flux_weak = flux_func(bnd_tpair, nhat)
 
-        if "local" in kwargs:
-            if kwargs["local"]:
-                return flux_weak
-
-        return discr.project(as_dofdesc(btag), "all_faces", flux_weak)
-
-    def inviscid_boundary_flux(self, discr, btag, eos, q, **kwargs):
+        return self._boundary_quantity(discr, btag, flux_weak, **kwargs)
+
+    def inviscid_boundary_flux(self, discr, btag, eos, cv, **kwargs):
         """Get the inviscid part of the physical flux across the boundary *btag*."""
+        actx = cv.array_context
         boundary_discr = discr.discr_from_dd(btag)
-        q_minus = discr.project("vol", btag, q)
-        cv_minus = split_conserved(discr.dim, q_minus)
-        actx = cv_minus.mass.array_context
+        cv_minus = discr.project("vol", btag, cv)
         nodes = thaw(actx, boundary_discr.nodes())
         nhat = thaw(actx, discr.normal(btag))
 
         flux_weak = 0
         if self._inviscid_flux_func:
-            flux_weak = self._inviscid_flux_func(nodes, eos, q_minus, nhat, **kwargs)
+            flux_weak = self._inviscid_flux_func(nodes, eos, cv=cv_minus,
+                                                 nhat=nhat, **kwargs)
         else:
             if self._q_func:
-                q_plus = self._q_func(nodes, eos=eos, q=q_minus, **kwargs)
+                cv_plus = self._q_func(nodes, eos=eos, cv=cv_minus, **kwargs)
             else:
-                q_plus = q_minus
-            bnd_tpair = TracePair(btag, interior=q_minus, exterior=q_plus)
+                cv_plus = cv_minus
+
+            bnd_tpair = TracePair(btag, interior=cv_minus, exterior=cv_plus)
             from mirgecom.inviscid import inviscid_facial_flux
             return inviscid_facial_flux(discr, eos, bnd_tpair)
 
-        if "local" in kwargs:
-            if kwargs["local"]:
-                return flux_weak
-
-        return discr.project(as_dofdesc(btag), "all_faces", flux_weak)
-
-    def viscous_boundary_flux(self, discr, btag, eos, q, grad_q, grad_t, **kwargs):
+        return self._boundary_quantity(discr, btag, flux_weak, **kwargs)
+
+    def viscous_boundary_flux(self, discr, btag, eos, cv, grad_cv, grad_t, **kwargs):
         """Get the viscous part of the physical flux across the boundary *btag*."""
+        actx = cv.array_context
         boundary_discr = discr.discr_from_dd(btag)
-        q_minus = discr.project("vol", btag, q)
-        s_minus = discr.project("vol", btag, grad_q)
+        cv_minus = discr.project("vol", btag, cv)
+        s_minus = discr.project("vol", btag, grad_cv)
         grad_t_minus = discr.project("vol", btag, grad_t)
-        cv_minus = split_conserved(discr.dim, q_minus)
-        actx = cv_minus.mass.array_context
         nodes = thaw(actx, boundary_discr.nodes())
         nhat = thaw(actx, discr.normal(btag))
         t_minus = eos.temperature(cv_minus)
 
         flux_weak = 0
         if self._viscous_flux_func:
-            flux_weak = self._viscous_flux_func(nodes, eos, q_minus, s_minus,
-                                                t_minus, grad_t_minus, nhat,
-                                                **kwargs)
-            if "local" in kwargs:
-                if kwargs["local"]:
-                    return flux_weak
-            return discr.project(as_dofdesc(btag), "all_faces", flux_weak)
+            flux_weak = self._viscous_flux_func(nodes, eos, cv=cv_minus,
+                                                grad_cv=s_minus, temperature=t_minus,
+                                                grad_temperature=grad_t_minus,
+                                                nhat=nhat, **kwargs)
+            return self._boundary_quantity(discr, btag, flux_weak, **kwargs)
         else:
             if self._q_func:
-                q_plus = self._q_func(nodes, eos=eos, q=q_minus, **kwargs)
+                cv_plus = self._q_func(nodes, eos=eos, cv=cv_minus, **kwargs)
             else:
-                q_plus = q_minus
-            cv_plus = split_conserved(discr.dim, q_plus)
+                cv_plus = cv_minus
 
             if self._grad_q_func:
-                s_plus = self._grad_q_func(nodes, eos, q_minus, s_minus,
-                                           **kwargs)
+                s_plus = self._grad_q_func(nodes, eos, cv=cv_minus,
+                                           grad_cv=s_minus, **kwargs)
             else:
                 s_plus = s_minus
 
             if self._grad_t_func:
-                grad_t_plus = self._grad_t_func(nodes, eos, q_minus,
-                                                grad_t_minus, **kwargs)
+                grad_t_plus = self._grad_t_func(nodes, eos, cv=cv_minus,
+                                                grad_temperature=grad_t_minus,
+                                                **kwargs)
             else:
                 grad_t_plus = grad_t_minus
 
             if self._t_func:
-                t_plus = self._t_func(nodes, eos, q_minus, **kwargs)
+                t_plus = self._t_func(nodes, eos, cv_minus, **kwargs)
             else:
                 t_plus = eos.temperature(cv_plus)
 
-            q_tpair = TracePair(btag, interior=q_minus, exterior=q_plus)
+            cv_tpair = TracePair(btag, interior=cv_minus, exterior=cv_plus)
             s_tpair = TracePair(btag, interior=s_minus, exterior=s_plus)
             t_tpair = TracePair(btag, interior=t_minus, exterior=t_plus)
             grad_t_tpair = TracePair(btag, interior=grad_t_minus,
                                      exterior=grad_t_plus)
 
             from mirgecom.viscous import viscous_facial_flux
-            return viscous_facial_flux(discr, eos, q_tpair, s_tpair,
-                                       t_tpair, grad_t_tpair)
-=======
-        return TracePair(btag, interior=int_cv, exterior=bndry_cv)
->>>>>>> b6690135
+            return viscous_facial_flux(discr, eos, cv_tpair=cv_tpair,
+                                       s_tpair=s_tpair, t_tpair=t_tpair,
+                                       grad_t_tpair=grad_t_tpair)