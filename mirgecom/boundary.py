--- conflicted
+++ resolved
@@ -35,13 +35,8 @@
 import numpy as np
 from meshmode.dof_array import thaw
 from meshmode.mesh import BTAG_ALL, BTAG_NONE  # noqa
-<<<<<<< HEAD
-from grudge.symbolic.primitives import TracePair
+from grudge.trace_pair import TracePair
 from mirgecom.fluid import make_conserved
-=======
-from grudge.trace_pair import TracePair
-from mirgecom.fluid import split_conserved, join_conserved
->>>>>>> 2ebfb1ef
 
 
 class PrescribedBoundary:
