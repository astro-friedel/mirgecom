""":mod:`mirgecom.boundary` provides methods and constructs for boundary treatments.

Boundary Treatment Interfaces
^^^^^^^^^^^^^^^^^^^^^^^^^^^^^

.. autoclass:: FluidBoundary

Boundary Conditions Base Classes
^^^^^^^^^^^^^^^^^^^^^^^^^^^^^^^^

.. autoclass:: PrescribedFluidBoundary

Boundary Conditions
^^^^^^^^^^^^^^^^^^^

.. autoclass:: DummyBoundary
.. autoclass:: AdiabaticSlipBoundary
.. autoclass:: AdiabaticNoslipMovingBoundary
.. autoclass:: IsothermalNoSlipBoundary
.. autoclass:: FarfieldBoundary
.. autoclass:: InflowBoundary
.. autoclass:: OutflowBoundary
.. autoclass:: IsothermalWallBoundary
.. autoclass:: AdiabaticNoslipWallBoundary
.. autoclass:: SymmetryBoundary
"""

__copyright__ = """
Copyright (C) 2021 University of Illinois Board of Trustees
"""

__license__ = """
Permission is hereby granted, free of charge, to any person obtaining a copy
of this software and associated documentation files (the "Software"), to deal
in the Software without restriction, including without limitation the rights
to use, copy, modify, merge, publish, distribute, sublicense, and/or sell
copies of the Software, and to permit persons to whom the Software is
furnished to do so, subject to the following conditions:

The above copyright notice and this permission notice shall be included in
all copies or substantial portions of the Software.

THE SOFTWARE IS PROVIDED "AS IS", WITHOUT WARRANTY OF ANY KIND, EXPRESS OR
IMPLIED, INCLUDING BUT NOT LIMITED TO THE WARRANTIES OF MERCHANTABILITY,
FITNESS FOR A PARTICULAR PURPOSE AND NONINFRINGEMENT. IN NO EVENT SHALL THE
AUTHORS OR COPYRIGHT HOLDERS BE LIABLE FOR ANY CLAIM, DAMAGES OR OTHER
LIABILITY, WHETHER IN AN ACTION OF CONTRACT, TORT OR OTHERWISE, ARISING FROM,
OUT OF OR IN CONNECTION WITH THE SOFTWARE OR THE USE OR OTHER DEALINGS IN
THE SOFTWARE.
"""

from warnings import warn
import numpy as np
from arraycontext import get_container_context_recursively
from meshmode.mesh import BTAG_ALL, BTAG_NONE  # noqa
from mirgecom.fluid import make_conserved
from grudge.trace_pair import TracePair
import grudge.op as op
from mirgecom.viscous import viscous_facial_flux_central
from mirgecom.flux import num_flux_central
from mirgecom.gas_model import make_fluid_state

from mirgecom.inviscid import inviscid_facial_flux_rusanov

from abc import ABCMeta, abstractmethod


class FluidBoundary(metaclass=ABCMeta):
    r"""Abstract interface to fluid boundary treatment.

    .. automethod:: inviscid_divergence_flux
    .. automethod:: viscous_divergence_flux
    .. automethod:: cv_gradient_flux
    .. automethod:: temperature_gradient_flux
    """

    @abstractmethod
    def inviscid_divergence_flux(self, discr, btag, gas_model, state_minus,
                                 numerical_flux_func, **kwargs):
        """Get the inviscid boundary flux for the divergence operator.

        This routine returns the facial flux used in the divergence
        of the inviscid fluid transport flux.

        Parameters
        ----------
        discr: :class:`~grudge.discretization.DiscretizationCollection`

            A discretization collection encapsulating the DG elements

        state_minus: :class:`~mirgecom.gas_model.FluidState`

            Fluid state object with the conserved state, and dependent
            quantities for the (-) side of the boundary specified by
            *btag*.

        btag:

            Boundary tag indicating which domain boundary to process

        gas_model: :class:`~mirgecom.gas_model.GasModel`

            Physical gas model including equation of state, transport,
            and kinetic properties as required by fluid state

        numerical_flux_func:

            Function should return the numerical flux corresponding to
            the divergence of the inviscid transport flux. This function
            is typically backed by an approximate Riemann solver, such as
            :func:`~mirgecom.inviscid.inviscid_facial_flux_rusanov`.

        Returns
        -------
        :class:`mirgecom.fluid.ConservedVars`
        """

    @abstractmethod
    def viscous_divergence_flux(self, discr, btag, gas_model, state_minus,
                                grad_cv_minus, grad_t_minus,
                                numerical_flux_func, **kwargs):
        """Get the viscous boundary flux for the divergence operator.

        This routine returns the facial flux used in the divergence
        of the viscous fluid transport flux.

        Parameters
        ----------
        discr: :class:`~grudge.discretization.DiscretizationCollection`

            A discretization collection encapsulating the DG elements

        btag:

            Boundary tag indicating which domain boundary to process

        state_minus: :class:`~mirgecom.gas_model.FluidState`

            Fluid state object with the conserved state, and dependent
            quantities for the (-) side of the boundary specified
            by *btag*.

        grad_cv_minus: :class:`~mirgecom.fluid.ConservedVars`

            The gradient of the conserved quantities on the (-) side
            of the boundary specified by *btag*.

        grad_t_minus: numpy.ndarray

            The gradient of the fluid temperature on the (-) side
            of the boundary specified by *btag*.

        gas_model: :class:`~mirgecom.gas_model.GasModel`

            Physical gas model including equation of state, transport,
            and kinetic properties as required by fluid state

        numerical_flux_func:

            Function should return the numerical flux corresponding to
            the divergence of the viscous transport flux. This function
            is typically backed by a helper, such as
            :func:`~mirgecom.viscous.viscous_facial_flux_central`.

        Returns
        -------
        :class:`mirgecom.fluid.ConservedVars`
        """

    @abstractmethod
    def cv_gradient_flux(self, discr, btag, gas_model, state_minus, **kwargs):
        """Get the boundary flux for the gradient of the fluid conserved variables.

        This routine returns the facial flux used by the gradient operator to
        compute the gradient of the fluid solution on a domain boundary.

        Parameters
        ----------
        discr: :class:`~grudge.discretization.DiscretizationCollection`

            A discretization collection encapsulating the DG elements

        btag:

            Boundary tag indicating which domain boundary to process

        state_minus: :class:`~mirgecom.gas_model.FluidState`

            Fluid state object with the conserved state, and dependent
            quantities for the (-) side of the boundary specified by
            *btag*.

        gas_model: :class:`~mirgecom.gas_model.GasModel`

            Physical gas model including equation of state, transport,
            and kinetic properties as required by fluid state

        Returns
        -------
        :class:`mirgecom.fluid.ConservedVars`
        """

    @abstractmethod
    def temperature_gradient_flux(self, discr, btag, gas_model, state_minus,
                                  **kwargs):
        """Get the boundary flux for the gradient of the fluid temperature.

        This method returns the boundary flux to be used by the gradient
        operator when computing the gradient of the fluid temperature at a
        domain boundary.

        Parameters
        ----------
        discr: :class:`~grudge.discretization.DiscretizationCollection`

            A discretization collection encapsulating the DG elements

        btag:

            Boundary tag indicating which domain boundary to process

        state_minus: :class:`~mirgecom.gas_model.FluidState`

            Fluid state object with the conserved state, and dependent
            quantities for the (-) side of the boundary specified by
            *btag*.

        gas_model: :class:`~mirgecom.gas_model.GasModel`

            Physical gas model including equation of state, transport,
            and kinetic properties as required by fluid state

        Returns
        -------
        numpy.ndarray
        """


# This class is a FluidBoundary that provides default implementations of
# the abstract methods in FluidBoundary. This class will be eliminated
# by resolution of https://github.com/illinois-ceesd/mirgecom/issues/576.
# TODO: Don't do this. Make every boundary condition implement its own
# version of the FluidBoundary methods.
class PrescribedFluidBoundary(FluidBoundary):
    r"""Abstract interface to a prescribed fluid boundary treatment.

    .. automethod:: __init__
    .. automethod:: inviscid_divergence_flux
    .. automethod:: viscous_divergence_flux
    .. automethod:: cv_gradient_flux
    .. automethod:: temperature_gradient_flux
    .. automethod:: av_flux
    """

    def __init__(self,
                 # returns the flux to be used in div op (prescribed flux)
                 inviscid_flux_func=None,
                 # returns CV+, to be used in num flux func (prescribed soln)
                 boundary_state_func=None,
                 # Flux to be used in grad(Temperature) op
                 temperature_gradient_flux_func=None,
                 # Function returns boundary temperature_plus
                 boundary_temperature_func=None,
                 # Function returns the flux to be used in grad(cv)
                 cv_gradient_flux_func=None,
                 # Function computes the numerical flux for a gradient
                 gradient_numerical_flux_func=None,
                 # Function computes the flux to be used in the div op
                 viscous_flux_func=None,
                 # Returns the boundary value for grad(cv)
                 boundary_gradient_cv_func=None,
                 # Returns the boundary value for grad(temperature)
                 boundary_gradient_temperature_func=None,
                 # For artificial viscosity - grad fluid soln on boundary
                 boundary_grad_av_func=None,
                 ):
        """Initialize the PrescribedFluidBoundary and methods."""
        self._bnd_state_func = boundary_state_func
        self._temperature_grad_flux_func = temperature_gradient_flux_func
        self._inviscid_flux_func = inviscid_flux_func
        self._bnd_temperature_func = boundary_temperature_func
        self._grad_num_flux_func = gradient_numerical_flux_func
        self._cv_gradient_flux_func = cv_gradient_flux_func
        self._viscous_flux_func = viscous_flux_func
        self._bnd_grad_cv_func = boundary_gradient_cv_func
        self._bnd_grad_temperature_func = boundary_gradient_temperature_func
        self._av_num_flux_func = num_flux_central
        self._bnd_grad_av_func = boundary_grad_av_func

        if not self._bnd_grad_av_func:
            self._bnd_grad_av_func = self._identical_grad_av

        if not self._inviscid_flux_func and not self._bnd_state_func:
            from warnings import warn
            warn("Using dummy boundary: copies interior solution.", stacklevel=2)

        if not self._inviscid_flux_func:
            self._inviscid_flux_func = self._inviscid_flux_for_prescribed_state

        if not self._bnd_state_func:
            self._bnd_state_func = self._identical_state

        if not self._bnd_temperature_func:
            self._bnd_temperature_func = self._temperature_for_prescribed_state
        if not self._grad_num_flux_func:
            self._grad_num_flux_func = num_flux_central

        if not self._cv_gradient_flux_func:
            self._cv_gradient_flux_func = self._gradient_flux_for_prescribed_cv
        if not self._temperature_grad_flux_func:
            self._temperature_grad_flux_func = \
                self._gradient_flux_for_prescribed_temperature

        if not self._viscous_flux_func:
            self._viscous_flux_func = self._viscous_flux_for_prescribed_state
        if not self._bnd_grad_cv_func:
            self._bnd_grad_cv_func = self._identical_grad_cv
        if not self._bnd_grad_temperature_func:
            self._bnd_grad_temperature_func = self._identical_grad_temperature

    def _boundary_quantity(self, discr, btag, quantity, local=False, **kwargs):
        """Get a boundary quantity on local boundary, or projected to "all_faces"."""
        from grudge.dof_desc import as_dofdesc
        btag = as_dofdesc(btag)
        return quantity if local else op.project(discr,
            btag, btag.with_dtag("all_faces"), quantity)

    def _boundary_state_pair(self, discr, btag, gas_model, state_minus, **kwargs):
        return TracePair(btag,
                         interior=state_minus,
                         exterior=self._bnd_state_func(discr=discr, btag=btag,
                                                       gas_model=gas_model,
                                                       state_minus=state_minus,
                                                       **kwargs))
    # The following methods provide default implementations of the fluid
    # boundary functions and helpers in an effort to eliminate much
    # repeated code. They will be eliminated by the resolution of
    # https://github.com/illinois-ceesd/mirgecom/issues/576.

    # {{{ Default boundary helpers

    # Returns temperature(+) for boundaries that prescribe CV(+)
    def _temperature_for_prescribed_state(self, discr, btag,
                                          gas_model, state_minus, **kwargs):
        boundary_state = self._bnd_state_func(discr=discr, btag=btag,
                                              gas_model=gas_model,
                                              state_minus=state_minus,
                                              **kwargs)
        return boundary_state.temperature

    def _interior_temperature(self, discr, btag, gas_model, state_minus,
                              **kwargs):
        return state_minus.temperature

    def _identical_state(self, state_minus, **kwargs):
        return state_minus

    def _identical_grad_cv(self, grad_cv_minus, **kwargs):
        return grad_cv_minus

    def _identical_grad_temperature(self, grad_t_minus, **kwargs):
        return grad_t_minus

    # Returns the flux to be used by the gradient operator when computing the
    # gradient of the fluid solution on boundaries that prescribe CV(+).
    def _gradient_flux_for_prescribed_cv(self, discr, btag, gas_model, state_minus,
                                         **kwargs):
        # Use prescribed external state and gradient numerical flux function
        boundary_state = self._bnd_state_func(discr=discr, btag=btag,
                                              gas_model=gas_model,
                                              state_minus=state_minus,
                                              **kwargs)
        cv_pair = TracePair(btag,
                            interior=state_minus.cv,
                            exterior=boundary_state.cv)

        actx = state_minus.array_context
        nhat = actx.thaw(discr.normal(btag))
        from arraycontext import outer
        return outer(self._grad_num_flux_func(cv_pair.int, cv_pair.ext), nhat)

    # Returns the flux to be used by the gradient operator when computing the
    # gradient of fluid temperature using prescribed fluid temperature(+).
    def _gradient_flux_for_prescribed_temperature(self, discr, btag, gas_model,
                                                  state_minus, **kwargs):
        # Feed a boundary temperature to numerical flux for grad op
        actx = state_minus.array_context
        nhat = actx.thaw(discr.normal(btag))
        bnd_tpair = TracePair(btag,
                              interior=state_minus.temperature,
                              exterior=self._bnd_temperature_func(
                                  discr=discr, btag=btag, gas_model=gas_model,
                                  state_minus=state_minus, **kwargs))
        from arraycontext import outer
        return outer(self._grad_num_flux_func(bnd_tpair.int, bnd_tpair.ext), nhat)

    # Returns the flux to be used by the divergence operator when computing the
    # divergence of inviscid fluid transport flux using the boundary's
    # prescribed CV(+).
    def _inviscid_flux_for_prescribed_state(
            self, discr, btag, gas_model, state_minus,
            numerical_flux_func=inviscid_facial_flux_rusanov, **kwargs):
        # Use a prescribed boundary state and the numerical flux function
        boundary_state_pair = self._boundary_state_pair(discr=discr, btag=btag,
                                                        gas_model=gas_model,
                                                        state_minus=state_minus,
                                                        **kwargs)
        normal = state_minus.array_context.thaw(discr.normal(btag))
        return numerical_flux_func(boundary_state_pair, gas_model, normal)

    # Returns the flux to be used by the divergence operator when computing the
    # divergence of viscous fluid transport flux using the boundary's
    # prescribed CV(+).
    def _viscous_flux_for_prescribed_state(
            self, discr, btag, gas_model, state_minus, grad_cv_minus, grad_t_minus,
            numerical_flux_func=viscous_facial_flux_central, **kwargs):

        state_pair = self._boundary_state_pair(
            discr=discr, btag=btag, gas_model=gas_model, state_minus=state_minus,
            **kwargs)

        grad_cv_pair = \
            TracePair(btag, interior=grad_cv_minus,
                      exterior=self._bnd_grad_cv_func(
                          discr=discr, btag=btag, gas_model=gas_model,
                          state_minus=state_minus, grad_cv_minus=grad_cv_minus,
                          grad_t_minus=grad_t_minus))

        grad_t_pair = \
            TracePair(
                btag, interior=grad_t_minus,
                exterior=self._bnd_grad_temperature_func(
                    discr=discr, btag=btag, gas_model=gas_model,
                    state_minus=state_minus, grad_cv_minus=grad_cv_minus,
                    grad_t_minus=grad_t_minus))

        return numerical_flux_func(
            discr=discr, gas_model=gas_model, state_pair=state_pair,
            grad_cv_pair=grad_cv_pair, grad_t_pair=grad_t_pair)

    # }}} Default boundary helpers

    def inviscid_divergence_flux(self, discr, btag, gas_model, state_minus,
                                 numerical_flux_func=inviscid_facial_flux_rusanov,
                                 **kwargs):
        """Get the inviscid boundary flux for the divergence operator."""
        return self._inviscid_flux_func(discr, btag, gas_model, state_minus,
                                        numerical_flux_func=numerical_flux_func,
                                        **kwargs)

    def cv_gradient_flux(self, discr, btag, gas_model, state_minus, **kwargs):
        """Get the cv flux for *btag* for use in the gradient operator."""
        return self._cv_gradient_flux_func(
            discr=discr, btag=btag, gas_model=gas_model, state_minus=state_minus,
            **kwargs)

    def temperature_gradient_flux(self, discr, btag, gas_model, state_minus,
                                  **kwargs):
        """Get the "temperature flux" for *btag* for use in the gradient operator."""
        return self._temperature_grad_flux_func(discr, btag, gas_model, state_minus,
                                                **kwargs)

    def viscous_divergence_flux(self, discr, btag, gas_model, state_minus,
                                grad_cv_minus, grad_t_minus,
                                numerical_flux_func=viscous_facial_flux_central,
                                **kwargs):
        """Get the viscous flux for *btag* for use in the divergence operator."""
        return self._viscous_flux_func(discr=discr, btag=btag, gas_model=gas_model,
                                       state_minus=state_minus,
                                       grad_cv_minus=grad_cv_minus,
                                       grad_t_minus=grad_t_minus,
                                       numerical_flux_func=numerical_flux_func,
                                       **kwargs)

    # {{{ Boundary interface for artificial viscosity

    def _identical_grad_av(self, grad_av_minus, **kwargs):
        return grad_av_minus

    def av_flux(self, discr, btag, diffusion, **kwargs):
        """Get the diffusive fluxes for the AV operator API."""
        grad_av_minus = op.project(discr, "vol", btag, diffusion)
        actx = get_container_context_recursively(grad_av_minus)
        nhat = actx.thaw(discr.normal(btag))
        grad_av_plus = self._bnd_grad_av_func(
            discr=discr, btag=btag, grad_av_minus=grad_av_minus, **kwargs)
        bnd_grad_pair = TracePair(btag, interior=grad_av_minus,
                                  exterior=grad_av_plus)
        num_flux = self._av_num_flux_func(bnd_grad_pair.int, bnd_grad_pair.ext)@nhat
        return self._boundary_quantity(discr, btag, num_flux, **kwargs)

    # }}}


class DummyBoundary(PrescribedFluidBoundary):
    """Boundary type that assigns boundary-adjacent solution to the boundary."""

    def __init__(self):
        """Initialize the DummyBoundary boundary type."""
        PrescribedFluidBoundary.__init__(self)


class AdiabaticSlipBoundary(PrescribedFluidBoundary):
    r"""Boundary condition implementing inviscid slip boundary.

    This function is deprecated and should be replaced by
    :class:`~mirgecom.boundary.SymmetryBoundary`

    .. automethod:: adiabatic_slip_state
    .. automethod:: adiabatic_slip_grad_av
    """

    def __init__(self):
        """Initialize AdiabaticSlipBoundary."""
        warn("AdiabaticSlipBoundary is deprecated. Use SymmetryBoundary instead.",
             DeprecationWarning, stacklevel=2)
        PrescribedFluidBoundary.__init__(
            self, boundary_state_func=self.adiabatic_slip_state,
            boundary_temperature_func=self._interior_temperature,
            boundary_grad_av_func=self.adiabatic_slip_grad_av
        )

    def adiabatic_slip_state(self, discr, btag, gas_model, state_minus, **kwargs):
        """Get the exterior solution on the boundary.

        The exterior solution is set such that there will be vanishing
        flux through the boundary, preserving mass, momentum (magnitude) and
        energy.
        rho_plus = rho_minus
        v_plus = v_minus - 2 * (v_minus . n_hat) * n_hat
        mom_plus = rho_plus * v_plus
        E_plus = E_minus
        """
        # Grab some boundary-relevant data
        dim = state_minus.dim
        actx = state_minus.array_context

        # Grab a unit normal to the boundary
        nhat = actx.thaw(discr.normal(btag))

        # Subtract out the 2*wall-normal component
        # of velocity from the velocity at the wall to
        # induce an equal but opposite wall-normal (reflected) wave
        # preserving the tangential component
        cv_minus = state_minus.cv
        ext_mom = (cv_minus.momentum
                   - 2.0*np.dot(cv_minus.momentum, nhat)*nhat)

        # Form the external boundary solution with the new momentum
        ext_cv = make_conserved(dim=dim, mass=cv_minus.mass, energy=cv_minus.energy,
                                momentum=ext_mom, species_mass=cv_minus.species_mass)
        return make_fluid_state(cv=ext_cv, gas_model=gas_model,
                                temperature_seed=state_minus.temperature)

    def adiabatic_slip_grad_av(self, discr, btag, grad_av_minus, **kwargs):
        """Get the exterior grad(Q) on the boundary for artificial viscosity."""
        # Grab some boundary-relevant data
        dim, = grad_av_minus.mass.shape
        actx = get_container_context_recursively(grad_av_minus)
        nhat = actx.thaw(discr.normal(btag))

        # Subtract 2*wall-normal component of q
        # to enforce q=0 on the wall
        s_mom_normcomp = np.outer(nhat,
                                  np.dot(grad_av_minus.momentum, nhat))
        s_mom_flux = grad_av_minus.momentum - 2*s_mom_normcomp

        # flip components to set a neumann condition
        return make_conserved(dim, mass=-grad_av_minus.mass,
                              energy=-grad_av_minus.energy,
                              momentum=-s_mom_flux,
                              species_mass=-grad_av_minus.species_mass)


class AdiabaticNoslipMovingBoundary(PrescribedFluidBoundary):
    r"""Boundary condition implementing a no-slip moving boundary.

    This function is deprecated and should be replaced by
    :class:`~mirgecom.boundary.AdiabaticNoslipWallBoundary`

    .. automethod:: adiabatic_noslip_state
    .. automethod:: adiabatic_noslip_grad_av
    """

    def __init__(self, wall_velocity=None, dim=2):
        """Initialize boundary device."""
        warn("AdiabaticNoslipMovingBoundary is deprecated. Use "
             "AdiabaticNoSlipWallBoundary instead.", DeprecationWarning,
             stacklevel=2)

        PrescribedFluidBoundary.__init__(
            self, boundary_state_func=self.adiabatic_noslip_state,
            boundary_temperature_func=self._interior_temperature,
            boundary_grad_av_func=self.adiabatic_noslip_grad_av,
        )

        # Check wall_velocity (assumes dim is correct)
        if wall_velocity is None:
            wall_velocity = np.zeros(shape=(dim,))
        if len(wall_velocity) != dim:
            raise ValueError(f"Specified wall velocity must be {dim}-vector.")
        self._wall_velocity = wall_velocity

    def adiabatic_noslip_state(self, discr, btag, gas_model, state_minus, **kwargs):
        """Get the exterior solution on the boundary.

        Sets the external state s.t. $v^+ = -v^-$, giving vanishing contact velocity
        in the approximate Riemann solver used to compute the inviscid flux.
        """
        wall_pen = 2.0 * self._wall_velocity * state_minus.mass_density
        ext_mom = wall_pen - state_minus.momentum_density  # no-slip

        # Form the external boundary solution with the new momentum
        cv = make_conserved(dim=state_minus.dim, mass=state_minus.mass_density,
                            energy=state_minus.energy_density,
                            momentum=ext_mom,
                            species_mass=state_minus.species_mass_density)
        return make_fluid_state(cv=cv, gas_model=gas_model,
                                temperature_seed=state_minus.temperature)

    def adiabatic_noslip_grad_av(self, grad_av_minus, **kwargs):
<<<<<<< HEAD
        """Get the exterior solution on the boundary for artificial viscosity."""
        return(-grad_av_minus)
=======
        """Get the exterior solution on the boundary."""
        return -grad_av_minus
>>>>>>> dd51d2ad


class IsothermalNoSlipBoundary(PrescribedFluidBoundary):
    r"""Isothermal no-slip viscous wall boundary.

    This function is deprecated and should be replaced by
    :class:`~mirgecom.boundary.IsothermalWallBoundary`

    .. automethod:: isothermal_noslip_state
    .. automethod:: temperature_bc
    """

    def __init__(self, wall_temperature=300):
        """Initialize the boundary condition object."""
        warn("IsothermalNoSlipBoundary is deprecated. Use IsothermalWallBoundary "
             "instead.", DeprecationWarning, stacklevel=2)

        self._wall_temp = wall_temperature
        PrescribedFluidBoundary.__init__(
            self, boundary_state_func=self.isothermal_noslip_state,
            boundary_temperature_func=self.temperature_bc
        )

    def isothermal_noslip_state(self, discr, btag, gas_model, state_minus, **kwargs):
        r"""Get the interior and exterior solution (*state_minus*) on the boundary.

        Sets the external state s.t. $v^+ = -v^-$, giving vanishing contact velocity
        in the approximate Riemann solver used to compute the inviscid flux.
        """
        temperature_wall = self._wall_temp + 0*state_minus.mass_density
        velocity_plus = -state_minus.velocity
        mass_frac_plus = state_minus.species_mass_fractions

        internal_energy_plus = gas_model.eos.get_internal_energy(
            temperature=temperature_wall, species_mass_fractions=mass_frac_plus)

        total_energy_plus = state_minus.mass_density*(internal_energy_plus
                                           + .5*np.dot(velocity_plus, velocity_plus))

        cv_plus = make_conserved(
            state_minus.dim, mass=state_minus.mass_density, energy=total_energy_plus,
            momentum=-state_minus.momentum_density,
            species_mass=state_minus.species_mass_density
        )
        tseed = state_minus.temperature if state_minus.is_mixture else None
        return make_fluid_state(cv=cv_plus, gas_model=gas_model,
                                temperature_seed=tseed)

    def temperature_bc(self, state_minus, **kwargs):
        r"""Get temperature value to weakly prescribe wall bc.

        Returns $2T_\text{wall} - T^-$ so that a central gradient flux
        will get the correct $T_\text{wall}$ BC.
        """
        return 2*self._wall_temp - state_minus.temperature


class FarfieldBoundary(PrescribedFluidBoundary):
    r"""Farfield boundary treatment.

    This class implements a farfield boundary as described by
    [Mengaldo_2014]_ eqn. 30 and eqn. 42.  The boundary condition is implemented
    as:

    .. math::
        q^{+} = q_\infty

    and the gradients

    .. math::
        \nabla q_{bc} = \nabla q^{-}

    .. automethod:: __init__
    .. automethod:: farfield_state
    .. automethod:: temperature_bc
    """

    def __init__(self, numdim, free_stream_pressure,
                 free_stream_velocity, free_stream_temperature,
                 free_stream_mass_fractions=None):
        """Initialize the boundary condition object."""
        if len(free_stream_velocity) != numdim:
            raise ValueError("Free-stream velocity must be of ambient dimension.")

        self._temperature = free_stream_temperature
        self._pressure = free_stream_pressure
        self._species_mass_fractions = free_stream_mass_fractions
        self._velocity = free_stream_velocity

        PrescribedFluidBoundary.__init__(
            self, boundary_state_func=self.farfield_state
        )

    def farfield_state(self, discr, btag, gas_model, state_minus, **kwargs):
        """Get the exterior solution on the boundary."""
        free_stream_mass_fractions = (0.*state_minus.species_mass_fractions
                                      + self._species_mass_fractions)

        free_stream_temperature = 0.*state_minus.temperature + self._temperature
        free_stream_pressure = 0.*state_minus.pressure + self._pressure
        free_stream_velocity = 0.*state_minus.velocity + self._velocity

        free_stream_density = gas_model.eos.get_density(
            pressure=free_stream_pressure, temperature=free_stream_temperature,
            species_mass_fractions=free_stream_mass_fractions)

        free_stream_internal_energy = gas_model.eos.get_internal_energy(
            temperature=free_stream_temperature,
            species_mass_fractions=free_stream_mass_fractions)

        free_stream_total_energy = \
            free_stream_density*(free_stream_internal_energy
                                 + .5*np.dot(free_stream_velocity,
                                             free_stream_velocity))
        free_stream_spec_mass = free_stream_density * free_stream_mass_fractions

        cv_infinity = make_conserved(
            state_minus.dim, mass=free_stream_density,
            energy=free_stream_total_energy,
            momentum=free_stream_density*free_stream_velocity,
            species_mass=free_stream_spec_mass
        )

        return make_fluid_state(cv=cv_infinity, gas_model=gas_model,
                                temperature_seed=free_stream_temperature)

    def temperature_bc(self, state_minus, **kwargs):
        """Return farfield temperature for use in grad(temperature)."""
        return 0*state_minus.temperature + self._temperature


class OutflowBoundary(PrescribedFluidBoundary):
    r"""Outflow boundary treatment.

    This class implements an outflow boundary as described by
    [Mengaldo_2014]_.  The boundary condition is implemented
    as:

    .. math::

        \rho^+ &= \rho^-

        \rho\mathbf{Y}^+ &= \rho\mathbf{Y}^-

        \rho\mathbf{V}^+ &= \rho\mathbf{V}^-

    For an ideal gas at super-sonic flow conditions, i.e. when:

    .. math::

       \rho\mathbf{V} \cdot \hat{\mathbf{n}} \ge c,

    then the pressure is extrapolated from interior points:

    .. math::

        P^+ = P^-

    Otherwise, if the flow is sub-sonic, then the prescribed boundary pressure,
    $P^+$, is used. In both cases, the energy is computed as:

    .. math::

        \rho{E}^+ = \frac{\left(2~P^+ - P^-\right)}{\left(\gamma-1\right)}
        + \frac{1}{2}\rho^+\left(\mathbf{V}^+\cdot\mathbf{V}^+\right).

    For mixtures, the pressure is imposed or extrapolated in a similar fashion
    to the ideal gas case.
    However, the total energy depends on the temperature to account for the
    species enthalpy and variable specific heat at constant volume. For super-sonic
    flows, it is extrapolated from interior points:

    .. math::

       T^+ = T^-

    while for sub-sonic flows, it is evaluated using ideal gas law

    .. math::

        T^+ = \frac{P^+}{R_{mix} \rho^+}

    .. automethod:: __init__
    .. automethod:: outflow_state
    """

    def __init__(self, boundary_pressure=101325):
        """Initialize the boundary condition object."""
        self._pressure = boundary_pressure
        PrescribedFluidBoundary.__init__(
            self, boundary_state_func=self.outflow_state
        )

    def outflow_state(self, discr, btag, gas_model, state_minus, **kwargs):
        """Get the exterior solution on the boundary.

        This is the partially non-reflective boundary state described by
        [Mengaldo_2014]_ eqn. 40 if super-sonic, 41 if sub-sonic.

        For super-sonic outflow, the interior flow properties (minus) are
        extrapolated to the exterior point (plus).
        For sub-sonic outflow, the pressure is imposed on the external point.

        For mixtures, the internal energy is obtained via temperature, which comes
        from ideal gas law with the mixture-weighted gas constant.
        For ideal gas, the internal energy is obtained directly from pressure.
        """
        actx = state_minus.array_context
        nhat = actx.thaw(discr.normal(btag))
        # boundary-normal velocity
        boundary_vel = np.dot(state_minus.velocity, nhat)*nhat
        boundary_speed = actx.np.sqrt(np.dot(boundary_vel, boundary_vel))
        speed_of_sound = state_minus.speed_of_sound
        kinetic_energy = gas_model.eos.kinetic_energy(state_minus.cv)
        gamma = gas_model.eos.gamma(state_minus.cv, state_minus.temperature)

        pressure_plus = 2.0*self._pressure - state_minus.pressure
        if state_minus.is_mixture:
            gas_const = gas_model.eos.gas_const(state_minus.cv)
            temp_plus = (
                actx.np.where(actx.np.greater(boundary_speed, speed_of_sound),
                state_minus.temperature,
                pressure_plus/(state_minus.cv.mass*gas_const))
            )

            internal_energy = state_minus.cv.mass*(
                gas_model.eos.get_internal_energy(temp_plus,
                                            state_minus.species_mass_fractions))
        else:
            boundary_pressure = actx.np.where(actx.np.greater(boundary_speed,
                                                              speed_of_sound),
                                              state_minus.pressure, pressure_plus)
            internal_energy = (boundary_pressure / (gamma - 1.0))

        total_energy = internal_energy + kinetic_energy
        cv_outflow = make_conserved(dim=state_minus.dim, mass=state_minus.cv.mass,
                                    momentum=state_minus.cv.momentum,
                                    energy=total_energy,
                                    species_mass=state_minus.cv.species_mass)

        return make_fluid_state(cv=cv_outflow, gas_model=gas_model,
                                temperature_seed=state_minus.temperature)


class InflowBoundary(PrescribedFluidBoundary):
    r"""Inflow boundary treatment.

    This class implements an Riemann invariant for inflow boundary as described by
    [Mengaldo_2014]_.

    .. automethod:: __init__
    .. automethod:: inflow_state
    """

    def __init__(self, dim, free_stream_pressure=None, free_stream_temperature=None,
                 free_stream_density=None, free_stream_velocity=None,
                 free_stream_mass_fractions=None, gas_model=None):
        """Initialize the boundary condition object."""
        if free_stream_velocity is None:
            raise ValueError("InflowBoundary requires *free_stream_velocity*.")

        from mirgecom.initializers import initialize_fluid_state
        self._free_stream_state = initialize_fluid_state(
            dim, gas_model, density=free_stream_density,
            velocity=free_stream_velocity,
            mass_fractions=free_stream_mass_fractions, pressure=free_stream_pressure,
            temperature=free_stream_temperature)

        self._gamma = gas_model.eos.gamma(
            self._free_stream_state.cv,
            temperature=self._free_stream_state.temperature
        )

        PrescribedFluidBoundary.__init__(
            self, boundary_state_func=self.inflow_state
        )

    def inflow_state(self, discr, btag, gas_model, state_minus, **kwargs):
        """Get the exterior solution on the boundary.

        This is the partially non-reflective boundary state described by
        [Mengaldo_2014]_ eqn. 40 if super-sonic, 41 if sub-sonic.
        """
        actx = state_minus.array_context
        nhat = actx.thaw(discr.normal(btag))

        v_plus = np.dot(self._free_stream_state.velocity, nhat)
        rho_plus = self._free_stream_state.mass_density
        c_plus = self._free_stream_state.speed_of_sound
        gamma_plus = self._gamma

        v_minus = np.dot(state_minus.velocity, nhat)
        gamma_minus = gas_model.eos.gamma(state_minus.cv,
                                          temperature=state_minus.temperature)
        c_minus = state_minus.speed_of_sound

        ones = 0*v_minus + 1
        r_plus_subsonic = v_minus + 2*c_minus/(gamma_minus - 1)
        r_plus_supersonic = (v_plus + 2*c_plus/(gamma_plus - 1))*ones
        r_minus = v_plus - 2*c_plus/(gamma_plus - 1)*ones
        r_plus = actx.np.where(actx.np.greater(v_minus, c_minus), r_plus_supersonic,
                               r_plus_subsonic)

        velocity_boundary = (r_minus + r_plus)/2
        velocity_boundary = (
            self._free_stream_state.velocity + (velocity_boundary - v_plus)*nhat
        )

        c_boundary = (gamma_plus - 1)*(r_plus - r_minus)/4
        c_boundary2 = c_boundary**2
        entropy_boundary = c_plus*c_plus/(gamma_plus*rho_plus**(gamma_plus-1))
        rho_boundary = c_boundary*c_boundary/(gamma_plus * entropy_boundary)
        pressure_boundary = rho_boundary * c_boundary2 / gamma_plus
        energy_boundary = (
            pressure_boundary / (gamma_plus - 1)
            + rho_boundary*np.dot(velocity_boundary, velocity_boundary)
        )
        species_mass_boundary = None
        if self._free_stream_state.is_mixture:
            species_mass_boundary = (
                rho_boundary * self._free_stream_state.species_mass_fractions
            )

        boundary_cv = make_conserved(dim=state_minus.dim, mass=rho_boundary,
                                     energy=energy_boundary,
                                     momentum=rho_boundary * velocity_boundary,
                                     species_mass=species_mass_boundary)

        return make_fluid_state(cv=boundary_cv, gas_model=gas_model,
                                temperature_seed=state_minus.temperature)


class IsothermalWallBoundary(PrescribedFluidBoundary):
    r"""Isothermal viscous wall boundary.

    This class implements an isothermal no-slip wall consistent with the prescription
    by [Mengaldo_2014]_.

    .. automethod:: __init__
    .. automethod:: inviscid_wall_flux
    .. automethod:: viscous_wall_flux
    .. automethod:: grad_cv_bc
    .. automethod:: temperature_bc
    .. automethod:: isothermal_wall_state
    """

    def __init__(self, wall_temperature=300):
        """Initialize the boundary condition object."""
        self._wall_temp = wall_temperature
        PrescribedFluidBoundary.__init__(
            self, boundary_state_func=self.isothermal_wall_state,
            inviscid_flux_func=self.inviscid_wall_flux,
            viscous_flux_func=self.viscous_wall_flux,
            boundary_temperature_func=self.temperature_bc,
            boundary_gradient_cv_func=self.grad_cv_bc
        )

    def isothermal_wall_state(self, discr, btag, gas_model, state_minus, **kwargs):
        """Return state with zero-velocity and the respective internal energy."""
        temperature_wall = self._wall_temp + 0*state_minus.mass_density
        mom_plus = state_minus.mass_density*0.*state_minus.velocity
        mass_frac_plus = state_minus.species_mass_fractions

        internal_energy_plus = gas_model.eos.get_internal_energy(
            temperature=temperature_wall, species_mass_fractions=mass_frac_plus)

        # Velocity is pinned to 0 here, no kinetic energy
        total_energy_plus = state_minus.mass_density*internal_energy_plus

        cv_plus = make_conserved(
            state_minus.dim, mass=state_minus.mass_density, energy=total_energy_plus,
            momentum=mom_plus, species_mass=state_minus.species_mass_density
        )
        return make_fluid_state(cv=cv_plus, gas_model=gas_model,
                                temperature_seed=state_minus.temperature)

    def inviscid_wall_flux(self, discr, btag, gas_model, state_minus,
            numerical_flux_func=inviscid_facial_flux_rusanov, **kwargs):
        """Return Riemann flux using state with mom opposite of interior state."""
        wall_cv = make_conserved(dim=state_minus.dim,
                                 mass=state_minus.mass_density,
                                 momentum=-state_minus.momentum_density,
                                 energy=state_minus.energy_density,
                                 species_mass=state_minus.species_mass_density)
        wall_state = make_fluid_state(cv=wall_cv, gas_model=gas_model,
                                      temperature_seed=state_minus.temperature)
        state_pair = TracePair(btag, interior=state_minus, exterior=wall_state)

        normal = state_minus.array_context.thaw(discr.normal(btag))
        return numerical_flux_func(state_pair, gas_model, normal)

    def temperature_bc(self, state_minus, **kwargs):
        """Get temperature value used in grad(T)."""
        return 0.*state_minus.temperature + self._wall_temp

    def grad_cv_bc(self, state_minus, grad_cv_minus, normal, **kwargs):
        """Return grad(CV) to be used in the boundary calculation of viscous flux."""
        grad_species_mass_plus = 1.*grad_cv_minus.species_mass
        if state_minus.nspecies > 0:
            from mirgecom.fluid import species_mass_fraction_gradient
            grad_y_minus = species_mass_fraction_gradient(state_minus.cv,
                                                          grad_cv_minus)
            grad_y_plus = grad_y_minus - np.outer(grad_y_minus@normal, normal)
            grad_species_mass_plus = 0.*grad_y_plus

            for i in range(state_minus.nspecies):
                grad_species_mass_plus[i] = \
                    (state_minus.mass_density*grad_y_plus[i]
                     + state_minus.species_mass_fractions[i]*grad_cv_minus.mass)

        return make_conserved(grad_cv_minus.dim,
                              mass=grad_cv_minus.mass,
                              energy=grad_cv_minus.energy,
                              momentum=grad_cv_minus.momentum,
                              species_mass=grad_species_mass_plus)

    def viscous_wall_flux(self, discr, btag, gas_model, state_minus,
                          grad_cv_minus, grad_t_minus,
                          numerical_flux_func=viscous_facial_flux_central,
                          **kwargs):
        """Return the boundary flux for the divergence of the viscous flux."""
        from mirgecom.viscous import viscous_flux
        actx = state_minus.array_context
        normal = actx.thaw(discr.normal(btag))

        state_plus = self.isothermal_wall_state(discr=discr, btag=btag,
                                                gas_model=gas_model,
                                                state_minus=state_minus, **kwargs)
        grad_cv_plus = self.grad_cv_bc(state_minus=state_minus,
                                       grad_cv_minus=grad_cv_minus,
                                       normal=normal, **kwargs)

        grad_t_plus = self._bnd_grad_temperature_func(
            discr=discr, btag=btag, gas_model=gas_model,
            state_minus=state_minus, grad_cv_minus=grad_cv_minus,
            grad_t_minus=grad_t_minus)

        # Note that [Mengaldo_2014]_ uses F_v(Q_bc, dQ_bc) here and
        # *not* the numerical viscous flux as advised by [Bassi_1997]_.
        f_ext = viscous_flux(state=state_plus, grad_cv=grad_cv_plus,
                             grad_t=grad_t_plus)
        return f_ext@normal


class AdiabaticNoslipWallBoundary(PrescribedFluidBoundary):
    r"""Adiabatic viscous wall boundary.

    This class implements an adiabatic no-slip wall consistent with the prescription
    by [Mengaldo_2014]_.

    .. automethod:: inviscid_wall_flux
    .. automethod:: viscous_wall_flux
    .. automethod:: grad_cv_bc
    .. automethod:: temperature_bc
    .. automethod:: adiabatic_wall_state_for_advection
    .. automethod:: adiabatic_wall_state_for_diffusion
    .. automethod:: grad_temperature_bc
    .. automethod:: adiabatic_noslip_grad_av
    """

    def __init__(self):
        """Initialize the boundary condition object."""
        PrescribedFluidBoundary.__init__(
            self, boundary_state_func=self.adiabatic_wall_state_for_advection,
            inviscid_flux_func=self.inviscid_wall_flux,
            viscous_flux_func=self.viscous_wall_flux,
            boundary_temperature_func=self.temperature_bc,
            boundary_gradient_cv_func=self.grad_cv_bc
        )

    def adiabatic_wall_state_for_advection(self, discr, btag, gas_model,
                                           state_minus, **kwargs):
        """Return state with zero-velocity."""
        mom_plus = -state_minus.momentum_density
        cv_plus = make_conserved(
            state_minus.dim, mass=state_minus.mass_density,
            energy=state_minus.energy_density, momentum=mom_plus,
            species_mass=state_minus.species_mass_density
        )
        return make_fluid_state(cv=cv_plus, gas_model=gas_model,
                                temperature_seed=state_minus.temperature)

    def adiabatic_wall_state_for_diffusion(self, discr, btag, gas_model,
                                           state_minus, **kwargs):
        """Return state with zero-velocity."""
        mom_plus = 0*state_minus.momentum_density
        cv_plus = make_conserved(
            state_minus.dim, mass=state_minus.mass_density,
            energy=state_minus.energy_density, momentum=mom_plus,
            species_mass=state_minus.species_mass_density
        )
        return make_fluid_state(cv=cv_plus, gas_model=gas_model,
                                temperature_seed=state_minus.temperature)

    def inviscid_wall_flux(self, discr, btag, gas_model, state_minus,
            numerical_flux_func=inviscid_facial_flux_rusanov, **kwargs):
        """Return Riemann flux using state with mom opposite of interior state."""
        wall_state = self.adiabatic_wall_state_for_advection(
            discr, btag, gas_model, state_minus)
        state_pair = TracePair(btag, interior=state_minus, exterior=wall_state)

        normal = state_minus.array_context.thaw(discr.normal(btag))
        return numerical_flux_func(state_pair, gas_model, normal)

    def temperature_bc(self, state_minus, **kwargs):
        """Get temperature value used in grad(T)."""
        return state_minus.temperature

    def grad_cv_bc(self, state_minus, grad_cv_minus, normal, **kwargs):
        """Return grad(CV) to be used in the boundary calculation of viscous flux."""
        grad_species_mass_plus = 1.*grad_cv_minus.species_mass
        if state_minus.nspecies > 0:
            from mirgecom.fluid import species_mass_fraction_gradient
            grad_y_minus = species_mass_fraction_gradient(state_minus.cv,
                                                          grad_cv_minus)
            grad_y_plus = grad_y_minus - np.outer(grad_y_minus@normal, normal)
            grad_species_mass_plus = 0.*grad_y_plus

            for i in range(state_minus.nspecies):
                grad_species_mass_plus[i] = \
                    (state_minus.mass_density*grad_y_plus[i]
                     + state_minus.species_mass_fractions[i]*grad_cv_minus.mass)

        return make_conserved(grad_cv_minus.dim,
                              mass=grad_cv_minus.mass,
                              energy=grad_cv_minus.energy,
                              momentum=grad_cv_minus.momentum,
                              species_mass=grad_species_mass_plus)

    def grad_temperature_bc(self, grad_t_minus, normal, **kwargs):
        """Return grad(temperature) to be used in viscous flux at wall."""
        return grad_t_minus - np.dot(grad_t_minus, normal)*normal

    def viscous_wall_flux(self, discr, btag, gas_model, state_minus,
                          grad_cv_minus, grad_t_minus,
                          numerical_flux_func=viscous_facial_flux_central,
                          **kwargs):
        """Return the boundary flux for the divergence of the viscous flux."""
        from mirgecom.viscous import viscous_flux
        actx = state_minus.array_context
        normal = actx.thaw(discr.normal(btag))

        state_plus = self.adiabatic_wall_state_for_diffusion(
            discr=discr, btag=btag, gas_model=gas_model, state_minus=state_minus)

        grad_cv_plus = self.grad_cv_bc(state_minus=state_minus,
                                       grad_cv_minus=grad_cv_minus,
                                       normal=normal, **kwargs)
        grad_t_plus = self.grad_temperature_bc(grad_t_minus, normal)

        # Note that [Mengaldo_2014]_ uses F_v(Q_bc, dQ_bc) here and
        # *not* the numerical viscous flux as advised by [Bassi_1997]_.
        f_ext = viscous_flux(state=state_plus, grad_cv=grad_cv_plus,
                             grad_t=grad_t_plus)

        return f_ext@normal

    def adiabatic_noslip_grad_av(self, grad_av_minus, **kwargs):
        """Get the exterior solution on the boundary for artificial viscosity."""
        return(-grad_av_minus)


class SymmetryBoundary(PrescribedFluidBoundary):
    r"""Boundary condition implementing symmetry/slip wall boundary.

    a.k.a. Reflective inviscid wall boundary

    This class implements an adiabatic reflective slip boundary given
    by
    $\mathbf{q^{+}} = [\rho^{-}, (\rho{E})^{-}, (\rho\vec{V})^{-}
    - 2((\rho\vec{V})^{-}\cdot\hat{\mathbf{n}}) \hat{\mathbf{n}}]$
    wherein the normal component of velocity at the wall is 0, and
    tangential components are preserved. These perfectly reflecting
    conditions are used by the forward-facing step case in
    [Hesthaven_2008]_, Section 6.6, and correspond to the characteristic
    boundary conditions described in detail in [Poinsot_1992]_.

    For the gradients, the no-shear condition implies that cross-terms are absent
    and that temperature gradients are null due to the adiabatic condition.

    .. math::

        \nabla u ^+ = \nabla{u}^- \circ I

        \nabla T \cdot n = 0

    .. automethod:: inviscid_wall_flux
    .. automethod:: viscous_wall_flux
    .. automethod:: grad_cv_bc
    .. automethod:: temperature_bc
    .. automethod:: adiabatic_wall_state_for_advection
    .. automethod:: adiabatic_wall_state_for_diffusion
    .. automethod:: grad_temperature_bc
    .. automethod:: adiabatic_slip_grad_av
    """

    def __init__(self):
        """Initialize the boundary condition object."""
        PrescribedFluidBoundary.__init__(
            self, boundary_state_func=self.adiabatic_wall_state_for_advection,
            inviscid_flux_func=self.inviscid_wall_flux,
            viscous_flux_func=self.viscous_wall_flux,
            boundary_temperature_func=self.temperature_bc,
            boundary_gradient_cv_func=self.grad_cv_bc
        )

    def adiabatic_wall_state_for_advection(self, discr, btag, gas_model,
                                           state_minus, **kwargs):
        """Return state with opposite normal momentum."""
        actx = state_minus.array_context
        nhat = actx.thaw(discr.normal(btag))

        # flip the normal component of the velocity
        mom_plus = (state_minus.momentum_density
             - 2*(np.dot(state_minus.momentum_density, nhat)*nhat))

        # no changes are necessary to the energy equation because the velocity
        # magnitude is the same, only the (normal) direction changes.

        cv_plus = make_conserved(
            state_minus.dim, mass=state_minus.mass_density,
            energy=state_minus.energy_density, momentum=mom_plus,
            species_mass=state_minus.species_mass_density
        )
        return make_fluid_state(cv=cv_plus, gas_model=gas_model,
                                temperature_seed=state_minus.temperature)

    def adiabatic_wall_state_for_diffusion(self, discr, btag, gas_model,
                                           state_minus, **kwargs):
        """Return state with zero normal-velocity and energy(Twall)."""
        actx = state_minus.array_context
        nhat = actx.thaw(discr.normal(btag))

        # remove normal component from velocity/momentum
        mom_plus = (state_minus.momentum_density
                      - 1*(np.dot(state_minus.momentum_density, nhat)*nhat))

        # modify energy accordingly
        kinetic_energy_plus = 0.5*np.dot(mom_plus, mom_plus)/state_minus.mass_density
        internal_energy_plus = (
            state_minus.mass_density * gas_model.eos.get_internal_energy(
                temperature=state_minus.temperature,
                species_mass_fractions=state_minus.species_mass_fractions))

        cv_plus = make_conserved(
            state_minus.dim, mass=state_minus.mass_density,
            energy=kinetic_energy_plus + internal_energy_plus,
            momentum=mom_plus,
            species_mass=state_minus.species_mass_density
        )
        return make_fluid_state(cv=cv_plus, gas_model=gas_model,
                                temperature_seed=state_minus.temperature)

    def inviscid_wall_flux(self, discr, btag, gas_model, state_minus,
            numerical_flux_func=inviscid_facial_flux_rusanov, **kwargs):
        """Return Riemann flux using state with mom opposite of interior state."""
        wall_state = self.adiabatic_wall_state_for_advection(
            discr, btag, gas_model, state_minus)
        state_pair = TracePair(btag, interior=state_minus, exterior=wall_state)

        actx = state_minus.array_context
        normal = actx.thaw(discr.normal(btag))
        return numerical_flux_func(state_pair, gas_model, normal)

    def temperature_bc(self, state_minus, **kwargs):
        """Get temperature value used in grad(T)."""
        return state_minus.temperature

    def grad_cv_bc(self, state_minus, grad_cv_minus, normal, **kwargs):
        """Return grad(CV) to be used in the boundary calculation of viscous flux."""
        grad_species_mass_plus = 1.*grad_cv_minus.species_mass
        dim = state_minus.dim
        if state_minus.nspecies > 0:
            from mirgecom.fluid import species_mass_fraction_gradient
            grad_y_minus = species_mass_fraction_gradient(state_minus.cv,
                                                          grad_cv_minus)
            grad_y_plus = grad_y_minus - np.outer(grad_y_minus@normal, normal)
            grad_species_mass_plus = 0.*grad_y_plus

            for i in range(state_minus.nspecies):
                grad_species_mass_plus[i] = \
                    (state_minus.mass_density*grad_y_plus[i]
                     + state_minus.species_mass_fractions[i]*grad_cv_minus.mass)

        # extrapolate density and its gradient
        mass_plus = state_minus.mass_density
        grad_mass_plus = grad_cv_minus.mass

        from mirgecom.fluid import velocity_gradient
        v_minus = state_minus.velocity
        grad_v_minus = velocity_gradient(state_minus.cv, grad_cv_minus)

        # modify velocity gradient at the boundary:
        # remove normal component of velocity
        v_plus = state_minus.velocity \
                      - 1*np.dot(state_minus.velocity, normal)*normal
        # retain only the diagonal terms to force zero shear stress
        grad_v_plus = grad_v_minus*np.eye(dim)

        # product rule for momentum
        grad_momentum_density_plus = mass_plus*grad_v_plus + v_plus*grad_mass_plus

        # the energy has to be modified accordingly:
        # first, get gradient of internal energy, i.e., no kinetic energy
        grad_int_energy_minus = grad_cv_minus.energy \
            - 0.5*(np.dot(v_minus, v_minus)*grad_cv_minus.mass
                + 2.0*state_minus.mass_density * np.dot(v_minus, grad_v_minus))
        grad_int_energy_plus = grad_int_energy_minus
        # then modify gradient of kinetic energy to match the changes in velocity
        grad_kin_energy_plus = \
            0.5*(np.dot(v_plus, v_plus)*grad_mass_plus
                + 2.0*mass_plus * np.dot(v_plus, grad_v_plus))
        grad_energy_plus = grad_int_energy_plus + grad_kin_energy_plus

        return make_conserved(grad_cv_minus.dim,
                              mass=grad_mass_plus,
                              energy=grad_energy_plus,
                              momentum=grad_momentum_density_plus,
                              species_mass=grad_species_mass_plus)

    def grad_temperature_bc(self, grad_t_minus, normal, **kwargs):
        """Return grad(temperature) to be used in viscous flux at wall."""
        return grad_t_minus - np.dot(grad_t_minus, normal)*normal

    def viscous_wall_flux(self, discr, btag, gas_model, state_minus,
                          grad_cv_minus, grad_t_minus,
                          numerical_flux_func=viscous_facial_flux_central,
                                           **kwargs):
        """Return the boundary flux for the divergence of the viscous flux."""
        from mirgecom.viscous import viscous_flux
        actx = state_minus.array_context
        normal = actx.thaw(discr.normal(btag))

        state_plus = self.adiabatic_wall_state_for_diffusion(
            discr=discr, btag=btag, gas_model=gas_model, state_minus=state_minus)

        grad_cv_plus = self.grad_cv_bc(state_minus=state_minus,
                                       grad_cv_minus=grad_cv_minus,
                                       normal=normal, **kwargs)
        grad_t_plus = self.grad_temperature_bc(grad_t_minus, normal)

        # Note that [Mengaldo_2014]_ uses F_v(Q_bc, dQ_bc) here and
        # *not* the numerical viscous flux as advised by [Bassi_1997]_.
        f_ext = viscous_flux(state=state_plus, grad_cv=grad_cv_plus,
                             grad_t=grad_t_plus)

        return f_ext@normal

    def adiabatic_slip_grad_av(self, discr, btag, grad_av_minus, **kwargs):
        """Get the exterior grad(Q) on the boundary for artificial viscosity."""
        # Grab some boundary-relevant data
        dim, = grad_av_minus.mass.shape
        actx = get_container_context_recursively(grad_av_minus)
        nhat = actx.thaw(discr.normal(btag))

        # Subtract 2*wall-normal component of q
        # to enforce q=0 on the wall
        s_mom_normcomp = np.outer(nhat,
                                  np.dot(grad_av_minus.momentum, nhat))
        s_mom_flux = grad_av_minus.momentum - 2*s_mom_normcomp

        # flip components to set a neumann condition
        return make_conserved(dim, mass=-grad_av_minus.mass,
                              energy=-grad_av_minus.energy,
                              momentum=-s_mom_flux,
                              species_mass=-grad_av_minus.species_mass)<|MERGE_RESOLUTION|>--- conflicted
+++ resolved
@@ -619,13 +619,8 @@
                                 temperature_seed=state_minus.temperature)
 
     def adiabatic_noslip_grad_av(self, grad_av_minus, **kwargs):
-<<<<<<< HEAD
         """Get the exterior solution on the boundary for artificial viscosity."""
-        return(-grad_av_minus)
-=======
-        """Get the exterior solution on the boundary."""
         return -grad_av_minus
->>>>>>> dd51d2ad
 
 
 class IsothermalNoSlipBoundary(PrescribedFluidBoundary):
@@ -1185,7 +1180,7 @@
 
     def adiabatic_noslip_grad_av(self, grad_av_minus, **kwargs):
         """Get the exterior solution on the boundary for artificial viscosity."""
-        return(-grad_av_minus)
+        return -grad_av_minus
 
 
 class SymmetryBoundary(PrescribedFluidBoundary):
