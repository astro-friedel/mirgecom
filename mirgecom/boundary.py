""":mod:`mirgecom.boundary` provides methods and constructs for boundary treatments.

Boundary Treatment Interface
^^^^^^^^^^^^^^^^^^^^^^^^^^^^

.. autoclass FluidBoundary
.. autoclass FluidBC

Inviscid Boundary Conditions
^^^^^^^^^^^^^^^^^^^^^^^^^^^^

.. autoclass:: PrescribedInviscidBoundary
.. autoclass:: DummyBoundary
.. autoclass:: AdiabaticSlipBoundary
<<<<<<< HEAD
=======
.. autoclass:: AdiabaticNoslipMovingBoundary
>>>>>>> 5146cb49

Viscous Boundary Conditions
^^^^^^^^^^^^^^^^^^^^^^^^^^^

.. autoclass:: IsothermalNoSlipBoundary
.. autoclass:: PrescribedViscousBoundary
"""

__copyright__ = """
Copyright (C) 2021 University of Illinois Board of Trustees
"""

__license__ = """
Permission is hereby granted, free of charge, to any person obtaining a copy
of this software and associated documentation files (the "Software"), to deal
in the Software without restriction, including without limitation the rights
to use, copy, modify, merge, publish, distribute, sublicense, and/or sell
copies of the Software, and to permit persons to whom the Software is
furnished to do so, subject to the following conditions:

The above copyright notice and this permission notice shall be included in
all copies or substantial portions of the Software.

THE SOFTWARE IS PROVIDED "AS IS", WITHOUT WARRANTY OF ANY KIND, EXPRESS OR
IMPLIED, INCLUDING BUT NOT LIMITED TO THE WARRANTIES OF MERCHANTABILITY,
FITNESS FOR A PARTICULAR PURPOSE AND NONINFRINGEMENT. IN NO EVENT SHALL THE
AUTHORS OR COPYRIGHT HOLDERS BE LIABLE FOR ANY CLAIM, DAMAGES OR OTHER
LIABILITY, WHETHER IN AN ACTION OF CONTRACT, TORT OR OTHERWISE, ARISING FROM,
OUT OF OR IN CONNECTION WITH THE SOFTWARE OR THE USE OR OTHER DEALINGS IN
THE SOFTWARE.
"""

import numpy as np
from meshmode.dof_array import thaw
from meshmode.mesh import BTAG_ALL, BTAG_NONE  # noqa
from grudge.dof_desc import as_dofdesc
from grudge.symbolic.primitives import TracePair
from mirgecom.fluid import split_conserved, join_conserved
from mirgecom.inviscid import inviscid_facial_flux


from abc import ABCMeta, abstractmethod


class FluidBoundary(metaclass=ABCMeta):
    r"""Abstract interface to fluid boundary treatment.

    .. automethod:: inviscid_boundary_flux
    .. automethod:: viscous_boundary_flux
    .. automethod:: q_boundary_flux
    .. automethod:: s_boundary_flux
    .. automethod:: t_boundary_flux
    """

    @abstractmethod
    def inviscid_boundary_flux(self, discr, btag, q, eos, **kwargs):
        """Get the inviscid flux across the boundary faces."""

    @abstractmethod
    def viscous_boundary_flux(self, discr, btag, q, eos, **kwargs):
        """Get the inviscid flux across the boundary faces."""

    @abstractmethod
    def q_boundary_flux(self, discr, btag, q, eos, **kwargs):
        """Get the scalar conserved quantity flux across the boundary faces."""

    @abstractmethod
    def s_boundary_flux(self, discr, btag, q, eos, **kwargs):
        r"""Get $\nabla\mathbf{Q}$ flux across the boundary faces."""

    @abstractmethod
    def t_boundary_flux(self, discr, btag, q, eos, **kwargs):
        r"""Get temperature flux across the boundary faces."""


class FluidBC(FluidBoundary):
    r"""Abstract interface to viscous boundary conditions.

    .. automethod:: q_boundary_flux
    .. automethod:: t_boundary_flux
    .. automethod:: s_boundary_flux
    .. automethod:: inviscid_boundary_flux
    .. automethod:: viscous_boundary_flux
    .. automethod:: boundary_pair
    """

    def q_boundary_flux(self, discr, btag, q, eos, **kwargs):
        """Get the flux through boundary *btag* for each scalar in *q*."""
        raise NotImplementedError()

    def s_boundary_flux(self, discr, btag, q, eos, **kwargs):
        r"""Get $\nabla\mathbf{Q}$ flux across the boundary faces."""
        raise NotImplementedError()

    def t_boundary_flux(self, discr, btag, q, eos, **kwargs):
        """Get the "temperature flux" through boundary *btag*."""
        raise NotImplementedError()

    def inviscid_boundary_flux(self, discr, btag, q, eos, **kwargs):
        """Get the inviscid part of the physical flux across the boundary *btag*."""
        raise NotImplementedError()

    def viscous_boundary_flux(self, discr, btag, q, grad_q, grad_t, eos, **kwargs):
        """Get the viscous part of the physical flux across the boundary *btag*."""
        raise NotImplementedError()

    def boundary_pair(self, discr, btag, u, eos, **kwargs):
        """Get the interior and exterior solution (*u*) on the boundary."""
        raise NotImplementedError()


class PrescribedInviscidBoundary(FluidBC):
    r"""Abstract interface to a prescribed fluid boundary treatment.

    .. automethod:: __init__
    .. automethod:: boundary_pair
    .. automethod:: inviscid_boundary_flux
    """

    def __init__(self, inviscid_boundary_flux_func=None, boundary_pair_func=None,
                 inviscid_facial_flux_func=None, fluid_solution_func=None,
                 fluid_solution_flux_func=None, scalar_numerical_flux_func=None,
                 fluid_solution_gradient_func=None,
                 fluid_solution_gradient_flux_func=None,
                 fluid_temperature_func=None):
        """Initialize the PrescribedInviscidBoundary and methods."""
        self._bnd_pair_func = boundary_pair_func
        self._inviscid_bnd_flux_func = inviscid_boundary_flux_func
        self._inviscid_facial_flux_func = inviscid_facial_flux_func
        if not self._inviscid_facial_flux_func:
            self._inviscid_facial_flux_func = inviscid_facial_flux
        self._fluid_soln_func = fluid_solution_func
        self._fluid_soln_flux_func = fluid_solution_flux_func
        self._scalar_num_flux_func = scalar_numerical_flux_func
        from mirgecom.flux import central_scalar_flux
        if not self._scalar_num_flux_func:
            self._scalar_num_flux_func = central_scalar_flux
        self._fluid_soln_grad_func = fluid_solution_gradient_func
        self._fluid_soln_grad_flux_func = fluid_solution_gradient_flux_func
        from mirgecom.flux import central_vector_flux
        if not self._fluid_soln_grad_flux_func:
            self._fluid_soln_grad_flux_func = central_vector_flux
        self._fluid_temperature_func = fluid_temperature_func

    def _boundary_quantity(self, discr, btag, quantity, **kwargs):
        """Get a boundary quantity on local boundary, or projected to "all_faces"."""
        if "local" in kwargs:
            if kwargs["local"]:
                return quantity
        return discr.project(btag, "all_faces", quantity)

    def boundary_pair(self, discr, btag, q, **kwargs):
        """Get the interior and exterior solution on the boundary."""
        if self._bnd_pair_func:
            return self._bnd_pair_func(discr, q=q, btag=btag, **kwargs)
        if not self._fluid_soln_func:
            raise NotImplementedError()
        actx = q[0].array_context
        boundary_discr = discr.discr_from_dd(btag)
        nodes = thaw(actx, boundary_discr.nodes())
        nhat = thaw(actx, discr.normal(btag))
        int_soln = discr.project("vol", btag, q)
        ext_soln = self._fluid_soln_func(nodes, q=int_soln, normal=nhat, **kwargs)
        return TracePair(btag, interior=int_soln, exterior=ext_soln)

    def inviscid_boundary_flux(self, discr, btag, q, eos, **kwargs):
        """Get the inviscid flux across the boundary faces."""
        if self._inviscid_bnd_flux_func:
            actx = q[0].array_context
            boundary_discr = discr.discr_from_dd(btag)
            nodes = thaw(actx, boundary_discr.nodes())
            nhat = thaw(actx, discr.normal(btag))
            int_soln = discr.project("vol", btag, q)
            return self._inviscid_bnd_flux_func(nodes, normal=nhat,
                                                q=int_soln, eos=eos, **kwargs)
        bnd_tpair = self.boundary_pair(discr, btag=btag, q=q, eos=eos, **kwargs)
        return self._inviscid_facial_flux_func(discr, eos=eos, q_tpair=bnd_tpair)

    def q_boundary_flux(self, discr, btag, q, **kwargs):
        """Get the flux through boundary *btag* for each scalar in *q*."""
        if isinstance(q, np.ndarray):
            actx = q[0].array_context
        else:
            actx = q.array_context
        boundary_discr = discr.discr_from_dd(btag)
        nodes = thaw(actx, boundary_discr.nodes())
        nhat = thaw(actx, discr.normal(btag))
        if self._fluid_soln_flux_func:
            q_minus = discr.project("vol", btag, q)
            flux_weak = self._fluid_soln_flux_func(nodes, q=q_minus, nhat=nhat,
                                                   **kwargs)
        else:
            bnd_pair = self.boundary_pair(discr, btag=btag, q=q, **kwargs)
            flux_weak = self._scalar_num_flux_func(bnd_pair, normal=nhat)

        return self._boundary_quantity(discr, btag=btag, quantity=flux_weak,
                                       **kwargs)

    def s_boundary_flux(self, discr, btag, grad_q, **kwargs):
        r"""Get $\nabla\mathbf{Q}$ flux across the boundary faces."""
        grad_shape = grad_q.shape
        if len(grad_shape) > 1:
            actx = grad_q[0][0].array_context
        else:
            actx = grad_q[0].array_context

        boundary_discr = discr.discr_from_dd(btag)
        nodes = thaw(actx, boundary_discr.nodes())
        nhat = thaw(actx, discr.normal(btag))
        grad_q_minus = discr.project("vol", btag, grad_q)
        if self._fluid_soln_grad_func:
            grad_q_plus = self._fluid_soln_grad_func(nodes, nhat=nhat,
                                                     grad_q=grad_q_minus, **kwargs)
        else:
            grad_q_plus = grad_q_minus
        bnd_grad_pair = TracePair(btag, interior=grad_q_minus, exterior=grad_q_plus)

        return self._boundary_quantity(
            discr, btag, self._fluid_soln_grad_flux_func(bnd_grad_pair, nhat),
            **kwargs
        )

    def t_boundary_flux(self, discr, btag, q, eos, **kwargs):
        """Get the "temperature flux" through boundary *btag*."""
        q_minus = discr.project("vol", btag, q)
        cv_minus = split_conserved(discr.dim, q_minus)
        t_minus = eos.temperature(cv_minus)
        if self._fluid_temperature_func:
            actx = q[0].array_context
            boundary_discr = discr.discr_from_dd(btag)
            nodes = thaw(actx, boundary_discr.nodes())
            t_plus = self._fluid_temperature_func(nodes, q=q_minus,
                                                  temperature=t_minus, eos=eos,
                                                  **kwargs)
        else:
            t_plus = -t_minus
        # t_plus = 0*t_minus + self._wall_temp
        actx = cv_minus.mass.array_context
        nhat = thaw(actx, discr.normal(btag))
        bnd_tpair = TracePair(btag, interior=t_minus, exterior=t_plus)

        return self._boundary_quantity(discr, btag,
                                       self._scalar_num_flux_func(bnd_tpair, nhat),
                                       **kwargs)

    def viscous_boundary_flux(self, discr, btag, eos, q, grad_q, grad_t, **kwargs):
        """Get the viscous part of the physical flux across the boundary *btag*."""
        q_tpair = self.boundary_pair(discr, btag=btag, q=q, eos=eos, **kwargs)
        cv_minus = split_conserved(discr.dim, q_tpair.int)

        grad_q_minus = discr.project("vol", btag, grad_q)
        grad_q_tpair = TracePair(btag, interior=grad_q_minus, exterior=grad_q_minus)

        t_minus = eos.temperature(cv_minus)
        if self._fluid_temperature_func:
            actx = q[0].array_context
            boundary_discr = discr.discr_from_dd(btag)
            nodes = thaw(actx, boundary_discr.nodes())
            t_plus = self._fluid_temperature_func(nodes, q=q_tpair.exterior,
                                                  temperature=t_minus, eos=eos,
                                                  **kwargs)
        else:
            t_plus = -t_minus

        t_tpair = TracePair(btag, interior=t_minus, exterior=t_plus)

        grad_t_minus = discr.project("vol", btag, grad_t)
        grad_t_tpair = TracePair(btag, interior=grad_t_minus, exterior=grad_t_minus)

        from mirgecom.viscous import viscous_facial_flux
        return viscous_facial_flux(discr, eos, q_tpair, grad_q_tpair,
                                   t_tpair, grad_t_tpair)


class PrescribedBoundary(PrescribedInviscidBoundary):
    """Boundary condition prescribes boundary soln with user-specified function.

    .. automethod:: __init__
    """

    def __init__(self, userfunc):
        """Set the boundary function.

        Parameters
        ----------
        userfunc
            User function that prescribes the solution values on the exterior
            of the boundary. The given user function (*userfunc*) must take at
            least one parameter that specifies the coordinates at which to prescribe
            the solution.
        """
        from warnings import warn
        warn("Do not use PrescribedBoundary; use PrescribedInvscidBoundary. This"
             "boundary type  will disappear soon.", DeprecationWarning, stacklevel=2)
        PrescribedInviscidBoundary.__init__(self, fluid_solution_func=userfunc)


class DummyBoundary(PrescribedInviscidBoundary):
    """Boundary condition that assigns boundary-adjacent soln as the boundary solution.

    .. automethod:: dummy_pair
    """

    def __init__(self):
        """Initialize the DummyBoundary boundary type."""
        PrescribedInviscidBoundary.__init__(self, boundary_pair_func=self.dummy_pair)

    def dummy_pair(self, discr, q, btag, **kwargs):
        """Get the interior and exterior solution on the boundary."""
        dir_soln = self.exterior_q(discr, q, btag, **kwargs)
        return TracePair(btag, interior=dir_soln, exterior=dir_soln)

    def exterior_q(self, discr, q, btag, **kwargs):
        """Get the exterior solution on the boundary."""
        dir_soln = discr.project("vol", btag, q)
        return dir_soln
<<<<<<< HEAD


=======


>>>>>>> 5146cb49
class AdiabaticSlipBoundary(PrescribedInviscidBoundary):
    r"""Boundary condition implementing inviscid slip boundary.

    a.k.a. Reflective inviscid wall boundary

    This class implements an adiabatic reflective slip boundary given
    by
    $\mathbf{q^{+}} = [\rho^{-}, (\rho{E})^{-}, (\rho\vec{V})^{-}
    - 2((\rho\vec{V})^{-}\cdot\hat{\mathbf{n}}) \hat{\mathbf{n}}]$
    wherein the normal component of velocity at the wall is 0, and
    tangential components are preserved. These perfectly reflecting
    conditions are used by the forward-facing step case in
    [Hesthaven_2008]_, Section 6.6, and correspond to the characteristic
    boundary conditions described in detail in [Poinsot_1992]_.

    .. automethod:: adiabatic_slip_pair
    """

    def __init__(self):
        """Initialize AdiabaticSlipBoundary."""
        PrescribedInviscidBoundary.__init__(
            self, boundary_pair_func=self.adiabatic_slip_pair,
            fluid_solution_gradient_func=self.exterior_grad_q
        )

    def adiabatic_slip_pair(self, discr, q, btag, **kwargs):
        """Get the interior and exterior solution on the boundary.

        The exterior solution is set such that there will be vanishing
        flux through the boundary, preserving mass, momentum (magnitude) and
        energy.
        rho_plus = rho_minus
        v_plus = v_minus - 2 * (v_minus . n_hat) * n_hat
        mom_plus = rho_plus * v_plus
        E_plus = E_minus
        """
        # Grab some boundary-relevant data
        dim = discr.dim
        cv = split_conserved(dim, q)
        actx = cv.mass.array_context

        # Grab a unit normal to the boundary
        nhat = thaw(actx, discr.normal(btag))

        # Get the interior/exterior solns
        int_soln = discr.project("vol", btag, q)
        int_cv = split_conserved(dim, int_soln)

        # Subtract out the 2*wall-normal component
        # of velocity from the velocity at the wall to
        # induce an equal but opposite wall-normal (reflected) wave
        # preserving the tangential component
        mom_normcomp = np.dot(int_cv.momentum, nhat)  # wall-normal component
        wnorm_mom = nhat * mom_normcomp  # wall-normal mom vec
        ext_mom = int_cv.momentum - 2.0 * wnorm_mom  # prescribed ext momentum

        # Form the external boundary solution with the new momentum
        bndry_soln = join_conserved(dim=dim, mass=int_cv.mass,
                                    energy=int_cv.energy,
                                    momentum=ext_mom,
                                    species_mass=int_cv.species_mass)

        return TracePair(btag, interior=int_soln, exterior=bndry_soln)

    def exterior_grad_q(self, nodes, nhat, grad_q, **kwargs):
        """Get the exterior grad(Q) on the boundary."""
        # Grab some boundary-relevant data
        num_equations, dim = grad_q.shape

        # Get the interior soln
        gradq_comp = split_conserved(dim, grad_q)

        # Subtract 2*wall-normal component of q
        # to enforce q=0 on the wall
        s_mom_normcomp = np.outer(nhat, np.dot(gradq_comp.momentum, nhat))
        s_mom_flux = gradq_comp.momentum - 2*s_mom_normcomp

        # flip components to set a neumann condition
        return join_conserved(dim, mass=-gradq_comp.mass, energy=-gradq_comp.energy,
                              momentum=-s_mom_flux,
                              species_mass=-gradq_comp.species_mass)


<<<<<<< HEAD
=======
class AdiabaticNoslipMovingBoundary(PrescribedInviscidBoundary):
    r"""Boundary condition implementing a noslip moving boundary.

    .. automethod:: adiabatic_noslip_pair
    .. automethod:: exterior_soln
    """

    def __init__(self, wall_velocity=None, dim=2):
        """Initialize boundary device."""
        PrescribedInviscidBoundary.__init__(
            self, boundary_pair_func=self.adiabatic_noslip_pair,
            fluid_solution_gradient_func=self.exterior_grad_q
        )
        # Check wall_velocity (assumes dim is correct)
        if wall_velocity is None:
            wall_velocity = np.zeros(shape=(dim,))
        if len(wall_velocity) != dim:
            raise ValueError(f"Specified wall velocity must be {dim}-vector.")
        self._wall_velocity = wall_velocity

    def adiabatic_noslip_pair(self, discr, q, btag, **kwargs):
        """Get the interior and exterior solution on the boundary."""
        bndry_soln = self.exterior_soln(discr, q, btag, **kwargs)
        int_soln = discr.project("vol", btag, q)

        return TracePair(btag, interior=int_soln, exterior=bndry_soln)

    def exterior_soln(self, discr, q, btag, **kwargs):
        """Get the exterior solution on the boundary."""
        dim = discr.dim

        # Get the interior/exterior solns
        int_soln = discr.project("vol", btag, q)
        int_cv = split_conserved(dim, int_soln)

        # Compute momentum solution
        wall_pen = 2.0 * self._wall_velocity * int_cv.mass
        ext_mom = wall_pen - int_cv.momentum  # no-slip

        # Form the external boundary solution with the new momentum
        bndry_soln = join_conserved(dim=dim, mass=int_cv.mass,
                                    energy=int_cv.energy,
                                    momentum=ext_mom)

        return bndry_soln


>>>>>>> 5146cb49
class IsothermalNoSlipBoundary(FluidBC):
    r"""Isothermal no-slip viscous wall boundary.

    This class implements an isothermal no-slip wall by:
    (TBD)
    [Hesthaven_2008]_, Section 6.6, and correspond to the characteristic
    boundary conditions described in detail in [Poinsot_1992]_.
    """

    def __init__(self, wall_temperature=300):
        """Initialize the boundary condition object."""
        self._wall_temp = wall_temperature

    def get_boundary_pair(self, discr, btag, eos, q, **kwargs):
        """Get the interior and exterior solution (*q*) on the boundary."""
        q_minus = discr.project("vol", btag, q)
        cv_minus = split_conserved(discr.dim, q_minus)

        # t_plus = self._wall_temp + 0*cv_minus.mass
        t_plus = eos.temperature(cv_minus)
        velocity_plus = -cv_minus.momentum / cv_minus.mass
        mass_frac_plus = cv_minus.species_mass / cv_minus.mass

        internal_energy_plus = eos.get_internal_energy(
            temperature=t_plus, species_fractions=mass_frac_plus,
            mass=cv_minus.mass
        )
        total_energy_plus = (internal_energy_plus
                             + .5*cv_minus.mass*np.dot(velocity_plus, velocity_plus))

        q_plus = join_conserved(
            discr.dim, mass=cv_minus.mass, energy=total_energy_plus,
            momentum=-cv_minus.momentum, species_mass=cv_minus.species_mass
        )

        return TracePair(btag, interior=q_minus, exterior=q_plus)

    def q_boundary_flux(self, discr, btag, eos, q, **kwargs):
        """Get the flux through boundary *btag* for each scalar in *q*."""
        bnd_qpair = self.get_boundary_pair(discr, btag, eos, q, **kwargs)
        cv_minus = split_conserved(discr.dim, bnd_qpair.int)
        actx = cv_minus.mass.array_context
        nhat = thaw(actx, discr.normal(btag))
        from mirgecom.flux import central_scalar_flux
        flux_func = central_scalar_flux

        if "numerical_flux_func" in kwargs:
            flux_func = kwargs.get("numerical_flux_func")

        flux_weak = flux_func(bnd_qpair, nhat)

        if "local" in kwargs:
            if kwargs["local"]:
                return flux_weak

        return discr.project(bnd_qpair.dd, "all_faces", flux_weak)

    def t_boundary_flux(self, discr, btag, eos, q, **kwargs):
        """Get the "temperature flux" through boundary *btag*."""
        q_minus = discr.project("vol", btag, q)
        cv_minus = split_conserved(discr.dim, q_minus)
        t_minus = eos.temperature(cv_minus)
        t_plus = t_minus
        # t_plus = 0*t_minus + self._wall_temp
        actx = cv_minus.mass.array_context
        nhat = thaw(actx, discr.normal(btag))
        bnd_tpair = TracePair(btag, interior=t_minus, exterior=t_plus)

        from mirgecom.flux import central_scalar_flux
        flux_func = central_scalar_flux
        if "numerical_flux_func" in kwargs:
            flux_func = kwargs.get("numerical_flux_func")

        flux_weak = flux_func(bnd_tpair, nhat)

        if "local" in kwargs:
            if kwargs["local"]:
                return flux_weak

        return discr.project(bnd_tpair.dd, "all_faces", flux_weak)

    def inviscid_boundary_flux(self, discr, btag, eos, q, **kwargs):
        """Get the inviscid part of the physical flux across the boundary *btag*."""
        bnd_tpair = self.get_boundary_pair(discr, btag, eos, q, **kwargs)
        from mirgecom.inviscid import inviscid_facial_flux
        return inviscid_facial_flux(discr, eos, bnd_tpair)

    def viscous_boundary_flux(self, discr, btag, eos, q, grad_q, grad_t, **kwargs):
        """Get the viscous part of the physical flux across the boundary *btag*."""
        q_tpair = self.get_boundary_pair(discr, btag, eos, q, **kwargs)
        cv_minus = split_conserved(discr.dim, q_tpair.int)

        grad_q_minus = discr.project("vol", btag, grad_q)
        grad_q_tpair = TracePair(btag, interior=grad_q_minus, exterior=grad_q_minus)

        t_minus = eos.temperature(cv_minus)
        # t_plus = 0*t_minus + self._wall_temp
        t_plus = t_minus
        t_tpair = TracePair(btag, interior=t_minus, exterior=t_plus)

        grad_t_minus = discr.project("vol", btag, grad_t)
        grad_t_tpair = TracePair(btag, interior=grad_t_minus, exterior=grad_t_minus)

        from mirgecom.viscous import viscous_facial_flux
        return viscous_facial_flux(discr, eos, q_tpair, grad_q_tpair,
                                   t_tpair, grad_t_tpair)


class PrescribedViscousBoundary(FluidBC):
    r"""Fully prescribed boundary for viscous flows.

    This class implements an inflow/outflow by:
    (TBD)
    [Hesthaven_2008]_, Section 6.6, and correspond to the characteristic
    boundary conditions described in detail in [Poinsot_1992]_.
    """

    def __init__(self, q_func=None, grad_q_func=None, t_func=None,
                 grad_t_func=None, inviscid_flux_func=None,
                 viscous_flux_func=None, t_flux_func=None,
                 q_flux_func=None):
        """Initialize the boundary condition object."""
        self._q_func = q_func
        self._q_flux_func = q_flux_func
        self._grad_q_func = grad_q_func
        self._t_func = t_func
        self._t_flux_func = t_flux_func
        self._grad_t_func = grad_t_func
        self._inviscid_flux_func = inviscid_flux_func
        self._viscous_flux_func = viscous_flux_func

    def q_boundary_flux(self, discr, btag, eos, q, **kwargs):
        """Get the flux through boundary *btag* for each scalar in *q*."""
        boundary_discr = discr.discr_from_dd(btag)
        q_minus = discr.project("vol", btag, q)
        cv_minus = split_conserved(discr.dim, q_minus)
        actx = cv_minus.mass.array_context
        nodes = thaw(actx, boundary_discr.nodes())
        nhat = thaw(actx, discr.normal(btag))

        flux_weak = 0
        if self._q_flux_func:
            flux_weak = self._q_flux_func(nodes, eos, q_minus, nhat, **kwargs)
        elif self._q_func:
            q_plus = self._q_func(nodes, eos=eos, q=q_minus, **kwargs)
        else:
            q_plus = q_minus

        q_tpair = TracePair(btag, interior=q_minus, exterior=q_plus)

        from mirgecom.flux import central_scalar_flux
        flux_func = central_scalar_flux
        if "numerical_flux_func" in kwargs:
            flux_func = kwargs["numerical_flux_func"]
            flux_weak = flux_func(q_tpair, nhat)

        if "local" in kwargs:
            if kwargs["local"]:
                return flux_weak

        return discr.project(as_dofdesc(btag), "all_faces", flux_weak)

    def t_boundary_flux(self, discr, btag, eos, q, **kwargs):
        """Get the "temperature flux" through boundary *btag*."""
        boundary_discr = discr.discr_from_dd(btag)
        q_minus = discr.project("vol", btag, q)
        cv_minus = split_conserved(discr.dim, q_minus)
        actx = cv_minus.mass.array_context
        nodes = thaw(actx, boundary_discr.nodes())
        nhat = thaw(actx, discr.normal(btag))

        if self._t_flux_func:
            flux_weak = self._t_flux_func(nodes, eos, q_minus, nhat, **kwargs)
        else:
            t_minus = eos.temperature(cv_minus)
            if self._t_func:
                t_plus = self._t_func(nodes, eos, q_minus, **kwargs)
            elif self._q_func:
                q_plus = self._q_func(nodes, eos=eos, q=q_minus, **kwargs)
                cv_plus = split_conserved(discr.dim, q_plus)
                t_plus = eos.temperature(cv_plus)
            else:
                t_plus = t_minus

            bnd_tpair = TracePair(btag, interior=t_minus, exterior=t_plus)

            from mirgecom.flux import central_scalar_flux
            flux_func = central_scalar_flux
            if "numerical_flux_func" in kwargs:
                flux_func = kwargs["numerical_flux_func"]
            flux_weak = flux_func(bnd_tpair, nhat)

        if "local" in kwargs:
            if kwargs["local"]:
                return flux_weak

        return discr.project(as_dofdesc(btag), "all_faces", flux_weak)

    def inviscid_boundary_flux(self, discr, btag, eos, q, **kwargs):
        """Get the inviscid part of the physical flux across the boundary *btag*."""
        boundary_discr = discr.discr_from_dd(btag)
        q_minus = discr.project("vol", btag, q)
        cv_minus = split_conserved(discr.dim, q_minus)
        actx = cv_minus.mass.array_context
        nodes = thaw(actx, boundary_discr.nodes())
        nhat = thaw(actx, discr.normal(btag))

        flux_weak = 0
        if self._inviscid_flux_func:
            flux_weak = self._inviscid_flux_func(nodes, eos, q_minus, nhat, **kwargs)
        else:
            if self._q_func:
                q_plus = self._q_func(nodes, eos=eos, q=q_minus, **kwargs)
            else:
                q_plus = q_minus
            bnd_tpair = TracePair(btag, interior=q_minus, exterior=q_plus)
            from mirgecom.inviscid import inviscid_facial_flux
            return inviscid_facial_flux(discr, eos, bnd_tpair)

        if "local" in kwargs:
            if kwargs["local"]:
                return flux_weak

        return discr.project(as_dofdesc(btag), "all_faces", flux_weak)

    def viscous_boundary_flux(self, discr, btag, eos, q, grad_q, grad_t, **kwargs):
        """Get the viscous part of the physical flux across the boundary *btag*."""
        boundary_discr = discr.discr_from_dd(btag)
        q_minus = discr.project("vol", btag, q)
        s_minus = discr.project("vol", btag, grad_q)
        grad_t_minus = discr.project("vol", btag, grad_t)
        cv_minus = split_conserved(discr.dim, q_minus)
        actx = cv_minus.mass.array_context
        nodes = thaw(actx, boundary_discr.nodes())
        nhat = thaw(actx, discr.normal(btag))
        t_minus = eos.temperature(cv_minus)

        flux_weak = 0
        if self._viscous_flux_func:
            flux_weak = self._viscous_flux_func(nodes, eos, q_minus, s_minus,
                                                t_minus, grad_t_minus, nhat,
                                                **kwargs)
            if "local" in kwargs:
                if kwargs["local"]:
                    return flux_weak
            return discr.project(as_dofdesc(btag), "all_faces", flux_weak)
        else:
            if self._q_func:
                q_plus = self._q_func(nodes, eos=eos, q=q_minus, **kwargs)
            else:
                q_plus = q_minus
            cv_plus = split_conserved(discr.dim, q_plus)

            if self._grad_q_func:
                s_plus = self._grad_q_func(nodes, eos, q_minus, s_minus,
                                           **kwargs)
            else:
                s_plus = s_minus

            if self._grad_t_func:
                grad_t_plus = self._grad_t_func(nodes, eos, q_minus,
                                                grad_t_minus, **kwargs)
            else:
                grad_t_plus = grad_t_minus

            if self._t_func:
                t_plus = self._t_func(nodes, eos, q_minus, **kwargs)
            else:
                t_plus = eos.temperature(cv_plus)

            q_tpair = TracePair(btag, interior=q_minus, exterior=q_plus)
            s_tpair = TracePair(btag, interior=s_minus, exterior=s_plus)
            t_tpair = TracePair(btag, interior=t_minus, exterior=t_plus)
            grad_t_tpair = TracePair(btag, interior=grad_t_minus,
                                     exterior=grad_t_plus)

            from mirgecom.viscous import viscous_facial_flux
            return viscous_facial_flux(discr, eos, q_tpair, s_tpair,
                                       t_tpair, grad_t_tpair)<|MERGE_RESOLUTION|>--- conflicted
+++ resolved
@@ -12,10 +12,7 @@
 .. autoclass:: PrescribedInviscidBoundary
 .. autoclass:: DummyBoundary
 .. autoclass:: AdiabaticSlipBoundary
-<<<<<<< HEAD
-=======
 .. autoclass:: AdiabaticNoslipMovingBoundary
->>>>>>> 5146cb49
 
 Viscous Boundary Conditions
 ^^^^^^^^^^^^^^^^^^^^^^^^^^^
@@ -332,13 +329,8 @@
         """Get the exterior solution on the boundary."""
         dir_soln = discr.project("vol", btag, q)
         return dir_soln
-<<<<<<< HEAD
-
-
-=======
-
-
->>>>>>> 5146cb49
+
+
 class AdiabaticSlipBoundary(PrescribedInviscidBoundary):
     r"""Boundary condition implementing inviscid slip boundary.
 
@@ -422,8 +414,6 @@
                               species_mass=-gradq_comp.species_mass)
 
 
-<<<<<<< HEAD
-=======
 class AdiabaticNoslipMovingBoundary(PrescribedInviscidBoundary):
     r"""Boundary condition implementing a noslip moving boundary.
 
@@ -471,7 +461,6 @@
         return bndry_soln
 
 
->>>>>>> 5146cb49
 class IsothermalNoSlipBoundary(FluidBC):
     r"""Isothermal no-slip viscous wall boundary.
 
