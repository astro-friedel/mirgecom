"""
:mod:`mirgecom.eos` provides implementations of gas equations of state.

Equations of State
^^^^^^^^^^^^^^^^^^
This module is designed provide Equation of State objects used to compute and
manage the relationships between and among state and thermodynamic variables.

.. autoclass:: EOSDependentVars
.. autoclass:: GasEOS
.. autoclass:: MixtureEOS
.. autoclass:: IdealSingleGas
.. autoclass:: PyrometheusMixture
"""

__copyright__ = """
Copyright (C) 2021 University of Illinois Board of Trustees
"""

__license__ = """
Permission is hereby granted, free of charge, to any person obtaining a copy
of this software and associated documentation files (the "Software"), to deal
in the Software without restriction, including without limitation the rights
to use, copy, modify, merge, publish, distribute, sublicense, and/or sell
copies of the Software, and to permit persons to whom the Software is
furnished to do so, subject to the following conditions:

The above copyright notice and this permission notice shall be included in
all copies or substantial portions of the Software.

THE SOFTWARE IS PROVIDED "AS IS", WITHOUT WARRANTY OF ANY KIND, EXPRESS OR
IMPLIED, INCLUDING BUT NOT LIMITED TO THE WARRANTIES OF MERCHANTABILITY,
FITNESS FOR A PARTICULAR PURPOSE AND NONINFRINGEMENT. IN NO EVENT SHALL THE
AUTHORS OR COPYRIGHT HOLDERS BE LIABLE FOR ANY CLAIM, DAMAGES OR OTHER
LIABILITY, WHETHER IN AN ACTION OF CONTRACT, TORT OR OTHERWISE, ARISING FROM,
OUT OF OR IN CONNECTION WITH THE SOFTWARE OR THE USE OR OTHER DEALINGS IN
THE SOFTWARE.
"""

from dataclasses import dataclass
import numpy as np
from pytools import memoize_in
from meshmode.mesh import BTAG_ALL, BTAG_NONE  # noqa
from mirgecom.fluid import ConservedVars, make_conserved
from abc import ABCMeta, abstractmethod


@dataclass
class EOSDependentVars:
    """State-dependent quantities for :class:`GasEOS`.

    Prefer individual methods for model use, use this
    structure for visualization or probing.

    .. attribute:: temperature
    .. attribute:: pressure
    """

    temperature: np.ndarray
    pressure: np.ndarray


class GasEOS(metaclass=ABCMeta):
    r"""Abstract interface to equation of state class.

    Equation of state (EOS) classes are responsible for
    computing relations between fluid or gas state variables.

    Each interface call takes an :class:`~mirgecom.fluid.ConservedVars` object
    array representing the simulation state quantities. Each EOS class
    implementation should document its own state data requirements.

    .. automethod:: pressure
    .. automethod:: temperature
    .. automethod:: sound_speed
    .. automethod:: internal_energy
    .. automethod:: gas_const
    .. automethod:: dependent_vars
    .. automethod:: total_energy
    .. automethod:: kinetic_energy
    .. automethod:: gamma
    .. automethod:: transport_model
    .. automethod:: get_internal_energy
    .. automethod:: species_enthalpies
    """

    @abstractmethod
    def pressure(self, cv: ConservedVars):
        """Get the gas pressure."""

    @abstractmethod
    def temperature(self, cv: ConservedVars):
        """Get the gas temperature."""

    @abstractmethod
    def sound_speed(self, cv: ConservedVars):
        """Get the gas sound speed."""

    @abstractmethod
    def gas_const(self, cv: ConservedVars):
        r"""Get the specific gas constant ($R_s$)."""

    @abstractmethod
    def heat_capacity_cp(self, cv: ConservedVars):
        r"""Get the specific heat capacity at constant pressure ($C_p$)."""

    @abstractmethod
    def heat_capacity_cv(self, cv: ConservedVars):
        r"""Get the specific heat capacity at constant volume ($C_v$)."""

    @abstractmethod
    def internal_energy(self, cv: ConservedVars):
        """Get the thermal energy of the gas."""

    @abstractmethod
    def total_energy(self, cv: ConservedVars, pressure: np.ndarray):
        """Get the total (thermal + kinetic) energy for the gas."""

    @abstractmethod
    def kinetic_energy(self, cv: ConservedVars):
        """Get the kinetic energy for the gas."""

    @abstractmethod
    def gamma(self, cv: ConservedVars):
        """Get the ratio of gas specific heats Cp/Cv."""

    @abstractmethod
    def transport_model(self):
        """Get the transport model if it exists."""

    @abstractmethod
    def get_internal_energy(self, temperature, *, mass, species_mass_fractions):
        """Get the fluid internal energy from temperature and mass."""

    def species_enthalpies(self, cv: ConservedVars):
        """Get specific enthalpies for each mixture species."""
        raise NotImplementedError()

    def dependent_vars(self, cv: ConservedVars) -> EOSDependentVars:
        """Get an agglomerated array of the dependent variables."""
        return EOSDependentVars(
            pressure=self.pressure(cv),
            temperature=self.temperature(cv),
        )


class MixtureEOS(GasEOS):
    r"""Abstract interface to gas mixture equation of state class.

    This EOS base class extends the GasEOS base class to include the
    necessary interface for dealing with gas mixtures.

    .. automethod:: get_density
    .. automethod:: get_species_molecular_weights
    .. automethod:: get_production_rates
    .. automethod:: species_enthalpies
    .. automethod:: get_species_source_terms
    """

<<<<<<< HEAD
    def get_density(self, pressure, temperature, species_mass_fractions):
        """Get the density from pressure, temperature, and species fractions (Y)."""
        raise NotImplementedError()

    def get_species_molecular_weights(self):
        """Get the species molecular weights."""
        raise NotImplementedError()

    def species_enthalpies(self, cv: ConservedVars):
        """Get the species specific enthalpies."""
        raise NotImplementedError()

    def get_production_rates(self, cv: ConservedVars):
        """Get the production rate for each species."""
        raise NotImplementedError()

    def get_species_source_terms(self, cv: ConservedVars):
        r"""Get the species mass source terms to be used on the RHS for chemistry."""
        raise NotImplementedError()
=======
    @abstractmethod
    def get_density(self, pressure, temperature, species_mass_fractions):
        """Get the density from pressure, temperature, and species fractions (Y)."""

    @abstractmethod
    def get_species_molecular_weights(self):
        """Get the species molecular weights."""

    @abstractmethod
    def species_enthalpies(self, cv: ConservedVars):
        """Get the species specific enthalpies."""

    @abstractmethod
    def get_production_rates(self, cv: ConservedVars):
        """Get the production rate for each species."""

    @abstractmethod
    def get_species_source_terms(self, cv: ConservedVars):
        r"""Get the species mass source terms to be used on the RHS for chemistry."""
>>>>>>> 7066512c


class IdealSingleGas(GasEOS):
    r"""Ideal gas law single-component gas ($p = \rho{R}{T}$).

    The specific gas constant, R, defaults to the air-like 287.1 J/(kg*K),
    but can be set according to simulation units and materials.

    Each interface call expects that the :class:`~mirgecom.fluid.ConservedVars`
    object representing the simulation conserved quantities contains at least
    the canonical conserved quantities mass ($\rho$), energy ($\rho{E}$), and
    momentum ($\rho\vec{V}$).

    .. automethod:: __init__
    .. automethod:: pressure
    .. automethod:: temperature
    .. automethod:: sound_speed
    .. automethod:: internal_energy
    .. automethod:: gas_const
    .. automethod:: dependent_vars
    .. automethod:: total_energy
    .. automethod:: kinetic_energy
    .. automethod:: gamma
    .. automethod:: transport_model
    .. automethod:: get_internal_energy
    """

    def __init__(self, gamma=1.4, gas_const=287.1, transport_model=None):
        """Initialize Ideal Gas EOS parameters."""
        self._gamma = gamma
        self._gas_const = gas_const
        self._transport_model = transport_model

    def transport_model(self):
        """Get the transport model object for this EOS."""
        return self._transport_model

    def gamma(self, cv: ConservedVars = None):
        """Get specific heat ratio Cp/Cv."""
        return self._gamma

    def heat_capacity_cp(self, cv: ConservedVars = None):
        r"""Get specific heat capacity at constant pressure.

        Parameters
        ----------
        cv: :class:`~mirgecom.fluid.ConservedVars`
            :class:`~mirgecom.fluid.ConservedVars` containing at least the mass
            ($\rho$), energy ($\rho{E}$), momentum ($\rho\vec{V}$), and the vector of
            species masses, ($\rho{Y}_\alpha$).
        """
        return self._gas_const * self._gamma / (self._gamma - 1)

    def heat_capacity_cv(self, cv: ConservedVars = None):
        r"""Get specific heat capacity at constant volume.

        Parameters
        ----------
        cv: :class:`~mirgecom.fluid.ConservedVars`
            :class:`~mirgecom.fluid.ConservedVars` containing at least the mass
            ($\rho$), energy ($\rho{E}$), momentum ($\rho\vec{V}$), and the vector of
            species masses, ($\rho{Y}_\alpha$).
        """
        return self._gas_const / (self._gamma - 1)

    def gas_const(self, cv: ConservedVars = None):
        """Get specific gas constant R."""
        return self._gas_const

    def kinetic_energy(self, cv: ConservedVars):
        r"""Get kinetic (i.e. not internal) energy of gas.

        The kinetic energy is calculated as:

        .. math::

            k = \frac{1}{2\rho}(\rho\vec{V} \cdot \rho\vec{V})

        Parameters
        ----------
        cv: :class:`~mirgecom.fluid.ConservedVars`
            :class:`~mirgecom.fluid.ConservedVars` containing at least the mass
            ($\rho$), energy ($\rho{E}$), momentum ($\rho\vec{V}$).

        Returns
        -------
        :class:`~meshmode.dof_array.DOFArray`
            The kinetic energy of the fluid flow
        """
        mom = cv.momentum
        return (0.5 * np.dot(mom, mom) / cv.mass)

    def internal_energy(self, cv: ConservedVars):
        r"""Get internal thermal energy of gas.

        The internal energy (e) is calculated as:

        .. math::

            e = \rho{E} - \frac{1}{2\rho}(\rho\vec{V} \cdot \rho\vec{V})

        Parameters
        ----------
        cv: :class:`~mirgecom.fluid.ConservedVars`
            :class:`~mirgecom.fluid.ConservedVars` containing at least the mass
            ($\rho$), energy ($\rho{E}$), momentum ($\rho\vec{V}$).

        Returns
        -------
        :class:`~meshmode.dof_array.DOFArray`
            The internal energy of the fluid material
        """
        return (cv.energy - self.kinetic_energy(cv))

    def pressure(self, cv: ConservedVars):
        r"""Get thermodynamic pressure of the gas.

        Gas pressure (p) is calculated from the internal energy (e) as:

        .. math::

            p = (\gamma - 1)e

        Parameters
        ----------
        cv: :class:`~mirgecom.fluid.ConservedVars`
            :class:`~mirgecom.fluid.ConservedVars` containing at least the mass
            ($\rho$), energy ($\rho{E}$), momentum ($\rho\vec{V}$).

        Returns
        -------
        :class:`~meshmode.dof_array.DOFArray`
            The fluid pressure
        """
        return self.internal_energy(cv) * (self._gamma - 1.0)

    def sound_speed(self, cv: ConservedVars):
        r"""Get the speed of sound in the gas.

        The speed of sound (c) is calculated as:

        .. math::

            c = \sqrt{\frac{\gamma{p}}{\rho}}

        Parameters
        ----------
        cv: :class:`~mirgecom.fluid.ConservedVars`
            :class:`~mirgecom.fluid.ConservedVars` containing at least the mass
            ($\rho$), energy ($\rho{E}$), momentum ($\rho\vec{V}$).

        Returns
        -------
        :class:`~meshmode.dof_array.DOFArray`
            The speed of sound in the fluid
        """
        actx = cv.array_context
        return actx.np.sqrt(self._gamma / cv.mass * self.pressure(cv))

    def temperature(self, cv: ConservedVars):
        r"""Get the thermodynamic temperature of the gas.

        The thermodynamic temperature (T) is calculated from
        the internal energy (e) and specific gas constant (R)
        as:

        .. math::

            T = \frac{(\gamma - 1)e}{R\rho}

        Parameters
        ----------
        cv: :class:`~mirgecom.fluid.ConservedVars`
            :class:`~mirgecom.fluid.ConservedVars` containing at least the mass
            ($\rho$), energy ($\rho{E}$), momentum ($\rho\vec{V}$).

        Returns
        -------
        :class:`~meshmode.dof_array.DOFArray`
            The fluid temperature
        """
        return (
            (((self._gamma - 1.0) / self._gas_const)
             * self.internal_energy(cv) / cv.mass)
        )

    def total_energy(self, cv, pressure):
        r"""
        Get gas total energy from mass, pressure, and momentum.

        The total energy density (rhoE) is calculated from
        the mass density (rho) , pressure (p) , and
        momentum (rhoV) as:

        .. math::

            \rho{E} = \frac{p}{(\gamma - 1)} +
            \frac{1}{2}\rho(\vec{v} \cdot \vec{v})

        .. note::

            The total_energy function computes cv.energy from pressure,
            mass, and momentum in this case. In general in the EOS we need
            DV = EOS(CV), and inversions CV = EOS(DV). This is one of those
            inversion interfaces.

        Parameters
        ----------
        cv: :class:`~mirgecom.fluid.ConservedVars`
            :class:`~mirgecom.fluid.ConservedVars` containing at least the mass
            ($\rho$), energy ($\rho{E}$), momentum ($\rho\vec{V}$).

        pressure: :class:`~meshmode.dof_array.DOFArray`
            The fluid pressure

        Returns
        -------
        :class:`~meshmode.dof_array.DOFArray`
            The total energy of the fluid (i.e. internal + kinetic)
        """
        return (pressure / (self._gamma - 1.0)
                + self.kinetic_energy(cv))

    def get_internal_energy(self, temperature, mass, species_mass_fractions=None):
        r"""Get the gas thermal energy from temperature, and fluid density.

        The gas internal energy $e$ is calculated from:

        .. math::

            e = R_s T \frac{\rho}{\left(\gamma - 1\right)}

        Parameters
        ----------
        temperature: :class:`~meshmode.dof_array.DOFArray`
            The fluid temperature
        mass: float or :class:`~meshmode.dof_array.DOFArray`
            The fluid mass density
        species_mass_fractions:
            Unused
        """
        return self._gas_const * mass * temperature / (self._gamma - 1)


class PyrometheusMixture(MixtureEOS):
    r"""Ideal gas mixture ($p = \rho{R}_\mathtt{mix}{T}$).

    This is the :mod:`pyrometheus`-based EOS. Please refer to the :any:`documentation
    of Pyrometheus <pyrometheus>` for underlying implementation details.

    Each interface call expects that the :class:`mirgecom.fluid.ConservedVars` object
    representing the simulation conserved quantities contains at least the
    canonical conserved quantities mass ($\rho$), energy ($\rho{E}$), and
    momentum ($\rho\vec{V}$), and the vector of species masses, ($\rho{Y}_\alpha$).

    .. important::
        When using this EOS, users should take care to match solution initialization
        with the appropriate units that are used in the user-provided `Cantera`
        mechanism input files.

    .. automethod:: __init__
    .. automethod:: pressure
    .. automethod:: temperature
    .. automethod:: sound_speed
    .. automethod:: internal_energy
    .. automethod:: gas_const
    .. automethod:: dependent_vars
    .. automethod:: total_energy
    .. automethod:: kinetic_energy
    .. automethod:: gamma
    .. automethod:: transport_model
    .. automethod:: get_internal_energy
    .. automethod:: get_density
    .. automethod:: get_species_molecular_weights
    .. automethod:: get_production_rates
    .. automethod:: species_enthalpies
    .. automethod:: get_species_source_terms
    """

    def __init__(self, pyrometheus_mech, temperature_guess=300.0,
                 transport_model=None):
        """Initialize Pyrometheus-based EOS with mechanism class.

        Parameters
        ----------
        pyrometheus_mech: :class:`pyrometheus.Thermochemistry`
            The :mod:`pyrometheus`  mechanism :class:`~pyrometheus.Thermochemistry`
            object that is generated by the user with a call to
            *pyrometheus.get_thermochem_class*. To create the mechanism
            object, users need to provide a mechanism input file. Several built-in
            mechanisms are provided in `mirgecom/mechanisms/` and can be used through
            the :meth:`mirgecom.mechanisms.get_mechanism_cti`.

        tguess: float
            This provides a constant starting temperature for the Newton iterations
            used to find the mixture temperature. It defaults to 300.0 Kelvin. This
            parameter is important for the performance and proper function of the
            code. Users should set a tguess that is close to the average temperature
            of the simulated domain.  Ideally, we would use the last computed
            temperature for the guess, but doing so requires restart infrastructure
            that is TBD.
        """
        self._pyrometheus_mech = pyrometheus_mech
        self._tguess = temperature_guess
        self._transport_model = transport_model

    def transport_model(self):
        """Get the transport model object for this EOS."""
        return self._transport_model

    def heat_capacity_cp(self, cv: ConservedVars):
        r"""Get mixture-averaged specific heat capacity at constant pressure.

        Parameters
        ----------
        cv: :class:`~mirgecom.fluid.ConservedVars`
            :class:`~mirgecom.fluid.ConservedVars` containing at least the mass
            ($\rho$), energy ($\rho{E}$), momentum ($\rho\vec{V}$), and the vector of
            species masses, ($\rho{Y}_\alpha$).
        """
        temp = self.temperature(cv)
        y = cv.species_mass_fractions
        return self._pyrometheus_mech.get_mixture_specific_heat_cp_mass(temp, y)

    def heat_capacity_cv(self, cv: ConservedVars):
        r"""Get mixture-averaged specific heat capacity at constant volume.

        Parameters
        ----------
        cv: :class:`~mirgecom.fluid.ConservedVars`
            :class:`~mirgecom.fluid.ConservedVars` containing at least the mass
            ($\rho$), energy ($\rho{E}$), momentum ($\rho\vec{V}$), and the vector of
            species masses, ($\rho{Y}_\alpha$).
        """
        temp = self.temperature(cv)
        y = cv.species_mass_fractions
        return (
            self._pyrometheus_mech.get_mixture_specific_heat_cp_mass(temp, y)
            / self.gamma(cv)
        )

    def gamma(self, cv: ConservedVars):
        r"""Get mixture-averaged specific heat ratio for mixture $\frac{C_p}{C_p - R_s}$.

        Parameters
        ----------
        cv: :class:`~mirgecom.fluid.ConservedVars`
            :class:`~mirgecom.fluid.ConservedVars` containing at least the mass
            ($\rho$), energy ($\rho{E}$), momentum ($\rho\vec{V}$), and the vector of
            species masses, ($\rho{Y}_\alpha$).
        """
        temperature = self.temperature(cv)
        y = cv.species_mass_fractions
        cp = self._pyrometheus_mech.get_mixture_specific_heat_cp_mass(temperature, y)
        rspec = self.gas_const(cv)
        return cp / (cp - rspec)

    def gas_const(self, cv: ConservedVars):
        r"""Get specific gas constant $R_s$.

        The mixture specific gas constant is calculated
        as $R_s = \frac{R}{\sum{\frac{{Y}_\alpha}{{M}_\alpha}}}$ by the
        :mod:`pyrometheus` mechanism provided by the user. ${M}_\alpha$ are the
        species molar masses.

        Parameters
        ----------
        cv: :class:`~mirgecom.fluid.ConservedVars`
            :class:`~mirgecom.fluid.ConservedVars` containing at least the mass
            ($\rho$), energy ($\rho{E}$), momentum ($\rho\vec{V}$), and the vector
            of species masses, ($\rho{Y}_\alpha$).
        """
        y = cv.species_mass_fractions
        return self._pyrometheus_mech.get_specific_gas_constant(y)

    def kinetic_energy(self, cv: ConservedVars):
        r"""Get kinetic (i.e. not internal) energy of gas.

        The kinetic energy is calculated as:

        .. math::

            k = \frac{1}{2\rho}(\rho\vec{V} \cdot \rho\vec{V})

        Parameters
        ----------
        cv: :class:`~mirgecom.fluid.ConservedVars`
            :class:`~mirgecom.fluid.ConservedVars` containing at least the mass
            ($\rho$), energy ($\rho{E}$), momentum ($\rho\vec{V}$), and the vector
            of species masses, ($\rho{Y}_\alpha$).
        """
        mom = cv.momentum
        return (0.5 * np.dot(mom, mom) / cv.mass)

    def internal_energy(self, cv: ConservedVars):
        r"""Get internal thermal energy of gas.

        The internal energy ($e$) is calculated as:

        .. math::

            e = \rho{E} - \frac{1}{2\rho}(\rho\vec{V} \cdot \rho\vec{V})

        Parameters
        ----------
        cv: :class:`~mirgecom.fluid.ConservedVars`
            :class:`~mirgecom.fluid.ConservedVars` containing at least the mass
            ($\rho$), energy ($\rho{E}$), momentum ($\rho\vec{V}$), and the vector
            of species masses, ($\rho{Y}_\alpha$).

        Returns
        -------
        :class:`~meshmode.dof_array.DOFArray`
            Internal energy of the fluid
        """
        return (cv.energy - self.kinetic_energy(cv))

    def get_density(self, pressure, temperature, species_mass_fractions):
        r"""Get the density from pressure, temperature, and species fractions (Y).

        The gas density $\rho$ is calculated from pressure, temperature and $R$ as:

        .. math::

            \rho = \frac{p}{R_s T}

        Parameters
        ----------
        pressure: :class:`~meshmode.dof_array.DOFArray`
            The fluid pressure
        temperature: :class:`~meshmode.dof_array.DOFArray`
            The fluid temperature
        species_mass_fractions: numpy.ndarray
            Object array of species mass fractions

        Returns
        -------
        :class:`~meshmode.dof_array.DOFArray`
            The total fluid mass density
        """
        return self._pyrometheus_mech.get_density(pressure, temperature,
                                                  species_mass_fractions)

    def get_internal_energy(self, temperature, species_mass_fractions,
                            mass=None):
        r"""Get the gas thermal energy from temperature, and species fractions (Y).

        The gas internal energy $e$ is calculated from:

        .. math::

            e = R_s T \sum{Y_\alpha h_\alpha}

        Parameters
        ----------
        temperature: :class:`~meshmode.dof_array.DOFArray`
            The fluid temperature
        species_mass_fractions: numpy.ndarray
            Object array of species mass fractions
        mass:
            Unused
        """
        return self._pyrometheus_mech.get_mixture_internal_energy_mass(
            temperature, species_mass_fractions)

    def get_species_molecular_weights(self):
        """Get the species molecular weights."""
        return self._pyrometheus_mech.wts

    def species_enthalpies(self, cv: ConservedVars):
        """Get the species specific enthalpies."""
        return self._pyrometheus_mech.get_species_enthalpies_rt(self.temperature(cv))

    def get_production_rates(self, cv: ConservedVars):
        r"""Get the production rate for each species.

        Parameters
        ----------
        cv: :class:`~mirgecom.fluid.ConservedVars`
            :class:`~mirgecom.fluid.ConservedVars` containing at least the mass
            ($\rho$), energy ($\rho{E}$), momentum ($\rho\vec{V}$), and the vector
            of species masses, ($\rho{Y}_\alpha$).

        Returns
        -------
        numpy.ndarray
            The chemical production rates for each species
        """
        temperature = self.temperature(cv)
        y = cv.species_mass_fractions
        return self._pyrometheus_mech.get_net_production_rates(
            cv.mass, temperature, y)

    def pressure(self, cv: ConservedVars):
        r"""Get thermodynamic pressure of the gas.

        Gas pressure ($p$) is calculated from the internal energy ($e$) as:

        .. math::

            p = (\gamma_{\mathtt{mix}} - 1)e

        Parameters
        ----------
        cv: :class:`~mirgecom.fluid.ConservedVars`
            :class:`~mirgecom.fluid.ConservedVars` containing at least the mass
            ($\rho$), energy ($\rho{E}$), momentum ($\rho\vec{V}$), and the vector
            of species masses, ($\rho{Y}_\alpha$).

        Returns
        -------
        :class:`~meshmode.dof_array.DOFArray`
            The pressure of the fluid.
        """
        @memoize_in(cv, (PyrometheusMixture.pressure,
                         type(self._pyrometheus_mech)))
        def get_pressure():
            temperature = self.temperature(cv)
            y = cv.species_mass_fractions
            return self._pyrometheus_mech.get_pressure(cv.mass, temperature, y)
        return get_pressure()

    def sound_speed(self, cv: ConservedVars):
        r"""Get the speed of sound in the gas.

        The speed of sound ($c$) is calculated as:

        .. math::

            c = \sqrt{\frac{\gamma_{\mathtt{mix}}{p}}{\rho}}

        Parameters
        ----------
        cv: :class:`~mirgecom.fluid.ConservedVars`
            :class:`~mirgecom.fluid.ConservedVars` containing at least the mass
            ($\rho$), energy ($\rho{E}$), momentum ($\rho\vec{V}$), and the vector
            of species masses, ($\rho{Y}_\alpha$).

        Returns
        -------
        :class:`~meshmode.dof_array.DOFArray`
            The speed of sound in the fluid.
        """
        @memoize_in(cv, (PyrometheusMixture.sound_speed,
                         type(self._pyrometheus_mech)))
        def get_sos():
            actx = cv.array_context
            return actx.np.sqrt((self.gamma(cv) * self.pressure(cv)) / cv.mass)
        return get_sos()

    def temperature(self, cv: ConservedVars):
        r"""Get the thermodynamic temperature of the gas.

        The thermodynamic temperature ($T$) is calculated from
        the internal energy ($e$) and specific gas constant ($R_s$)
        as:

        .. math::

            T = \frac{(\gamma_{\mathtt{mix}} - 1)e}{R_s \rho}

        Parameters
        ----------
        cv: :class:`~mirgecom.fluid.ConservedVars`
            :class:`~mirgecom.fluid.ConservedVars` containing at least the mass
            ($\rho$), energy ($\rho{E}$), momentum ($\rho\vec{V}$), and the vector
            of species masses, ($\rho{Y}_\alpha$).

        Returns
        -------
        :class:`~meshmode.dof_array.DOFArray`
            The temperature of the fluid.
        """
        @memoize_in(cv, (PyrometheusMixture.temperature,
                         type(self._pyrometheus_mech)))
        def get_temp():
            y = cv.species_mass_fractions
            e = self.internal_energy(cv) / cv.mass
            return self._pyrometheus_mech.get_temperature(e, self._tguess,
                                                          y, True)
        return get_temp()

    def total_energy(self, cv, pressure):
        r"""
        Get gas total energy from mass, pressure, and momentum.

        The total energy density ($\rho E$) is calculated from
        the mass density ($\rho$) , pressure ($p$) , and
        momentum ($\rho\vec{V}$) as:

        .. math::

            \rho E = \frac{p}{(\gamma_{\mathtt{mix}} - 1)} +
            \frac{1}{2}\rho(\vec{v} \cdot \vec{v})

        .. note::

            The total_energy function computes cv.energy from pressure,
            mass, and momentum in this case. In general in the EOS we need
            DV = EOS(CV), and inversions CV = EOS(DV). This is one of those
            inversion interfaces.

        Parameters
        ----------
        cv: :class:`~mirgecom.fluid.ConservedVars`
            :class:`~mirgecom.fluid.ConservedVars` containing at least the mass
            ($\rho$), energy ($\rho{E}$), momentum ($\rho\vec{V}$), and the vector
            of species masses, ($\rho{Y}_\alpha$).
        pressure: :class:`~meshmode.dof_array.DOFArray`
            The fluid pressure

        Returns
        -------
        :class:`~meshmode.dof_array.DOFArray`
            The total energy fo the fluid (i.e. internal + kinetic)
        """
        return (pressure / (self.gamma(cv) - 1.0)
                + self.kinetic_energy(cv))

    def get_species_source_terms(self, cv: ConservedVars):
        r"""Get the species mass source terms to be used on the RHS for chemistry.

        Parameters
        ----------
        cv: :class:`~mirgecom.fluid.ConservedVars`
            :class:`~mirgecom.fluid.ConservedVars` containing at least the mass
            ($\rho$), energy ($\rho{E}$), momentum ($\rho\vec{V}$), and the vector
            of species masses, ($\rho{Y}_\alpha$).

        Returns
        -------
        :class:`~mirgecom.fluid.ConservedVars`
            Chemistry source terms
        """
        omega = self.get_production_rates(cv)
        w = self.get_species_molecular_weights()
        dim = cv.dim
        species_sources = w * omega
        rho_source = 0 * cv.mass
        mom_source = 0 * cv.momentum
        energy_source = 0 * cv.energy

        return make_conserved(dim, rho_source, energy_source, mom_source,
                              species_sources)<|MERGE_RESOLUTION|>--- conflicted
+++ resolved
@@ -157,47 +157,25 @@
     .. automethod:: get_species_source_terms
     """
 
-<<<<<<< HEAD
+    @abstractmethod
     def get_density(self, pressure, temperature, species_mass_fractions):
         """Get the density from pressure, temperature, and species fractions (Y)."""
-        raise NotImplementedError()
-
+
+    @abstractmethod
     def get_species_molecular_weights(self):
         """Get the species molecular weights."""
-        raise NotImplementedError()
-
+
+    @abstractmethod
     def species_enthalpies(self, cv: ConservedVars):
         """Get the species specific enthalpies."""
-        raise NotImplementedError()
-
+
+    @abstractmethod
     def get_production_rates(self, cv: ConservedVars):
         """Get the production rate for each species."""
-        raise NotImplementedError()
-
+
+    @abstractmethod
     def get_species_source_terms(self, cv: ConservedVars):
         r"""Get the species mass source terms to be used on the RHS for chemistry."""
-        raise NotImplementedError()
-=======
-    @abstractmethod
-    def get_density(self, pressure, temperature, species_mass_fractions):
-        """Get the density from pressure, temperature, and species fractions (Y)."""
-
-    @abstractmethod
-    def get_species_molecular_weights(self):
-        """Get the species molecular weights."""
-
-    @abstractmethod
-    def species_enthalpies(self, cv: ConservedVars):
-        """Get the species specific enthalpies."""
-
-    @abstractmethod
-    def get_production_rates(self, cv: ConservedVars):
-        """Get the production rate for each species."""
-
-    @abstractmethod
-    def get_species_source_terms(self, cv: ConservedVars):
-        r"""Get the species mass source terms to be used on the RHS for chemistry."""
->>>>>>> 7066512c
 
 
 class IdealSingleGas(GasEOS):
