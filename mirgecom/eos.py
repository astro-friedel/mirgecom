"""
:mod:`mirgecom.eos` provides implementations of gas equations of state.

Equations of State
^^^^^^^^^^^^^^^^^^
This module is designed provide Equation of State objects used to compute and
manage the relationships between and among state and thermodynamic variables.

.. autoclass:: GasDependentVars
.. autoclass:: MixtureDependentVars
.. autoclass:: GasEOS
.. autoclass:: MixtureEOS
.. autoclass:: IdealSingleGas
.. autoclass:: PyrometheusMixture

Exceptions
^^^^^^^^^^
.. autoexception:: TemperatureSeedMissingError
.. autoexception:: MixtureEOSNeededError
"""

__copyright__ = """
Copyright (C) 2021 University of Illinois Board of Trustees
"""

__license__ = """
Permission is hereby granted, free of charge, to any person obtaining a copy
of this software and associated documentation files (the "Software"), to deal
in the Software without restriction, including without limitation the rights
to use, copy, modify, merge, publish, distribute, sublicense, and/or sell
copies of the Software, and to permit persons to whom the Software is
furnished to do so, subject to the following conditions:

The above copyright notice and this permission notice shall be included in
all copies or substantial portions of the Software.

THE SOFTWARE IS PROVIDED "AS IS", WITHOUT WARRANTY OF ANY KIND, EXPRESS OR
IMPLIED, INCLUDING BUT NOT LIMITED TO THE WARRANTIES OF MERCHANTABILITY,
FITNESS FOR A PARTICULAR PURPOSE AND NONINFRINGEMENT. IN NO EVENT SHALL THE
AUTHORS OR COPYRIGHT HOLDERS BE LIABLE FOR ANY CLAIM, DAMAGES OR OTHER
LIABILITY, WHETHER IN AN ACTION OF CONTRACT, TORT OR OTHERWISE, ARISING FROM,
OUT OF OR IN CONNECTION WITH THE SOFTWARE OR THE USE OR OTHER DEALINGS IN
THE SOFTWARE.
"""
from typing import Union, Optional
from dataclasses import dataclass
import numpy as np
from meshmode.mesh import BTAG_ALL, BTAG_NONE  # noqa
from meshmode.dof_array import DOFArray
from mirgecom.fluid import ConservedVars, make_conserved
from abc import ABCMeta, abstractmethod
from arraycontext import dataclass_array_container


class TemperatureSeedMissingError(Exception):
    """Indicate that EOS is inappropriately called without seeding temperature."""

    pass


class MixtureEOSNeededError(Exception):
    """Indicate that a mixture EOS is required for model evaluation."""

    pass


@dataclass_array_container
@dataclass(frozen=True)
class GasDependentVars:
    """State-dependent quantities for :class:`GasEOS`.

    Prefer individual methods for model use, use this
    structure for visualization or probing.

    .. attribute:: temperature
    .. attribute:: pressure
<<<<<<< HEAD
    .. attribute:: speed_of_sound
    .. attribute:: smoothness
=======

    .. automethod:: replace
>>>>>>> f4557acc
    """

    temperature: DOFArray
    pressure: DOFArray
    speed_of_sound: DOFArray
    smoothness: DOFArray

    def replace(self, **kwargs):
        """Return a copy of *self* with the attributes in *kwargs* replaced."""
        from dataclasses import replace
        return replace(self, **kwargs)


@dataclass_array_container
@dataclass(frozen=True)
class MixtureDependentVars(GasDependentVars):
    """Mixture state-dependent quantities for :class:`MixtureEOS`.

    ..attribute:: species_enthalpies

    ..automethod:: replace
    """

    species_enthalpies: DOFArray

    def replace(self, **kwargs):
        """Return a copy of *self* with the attributes in *kwargs* replaced."""
        from dataclasses import replace
        return replace(self, **kwargs)


class GasEOS(metaclass=ABCMeta):
    r"""Abstract interface to equation of state class.

    Equation of state (EOS) classes are responsible for
    computing relations between fluid or gas state variables.

    Each interface call takes an :class:`~mirgecom.fluid.ConservedVars` object
    array representing the simulation state quantities. Each EOS class
    implementation should document its own state data requirements.

    .. automethod:: pressure
    .. automethod:: temperature
    .. automethod:: sound_speed
    .. automethod:: internal_energy
    .. automethod:: gas_const
    .. automethod:: dependent_vars
    .. automethod:: total_energy
    .. automethod:: kinetic_energy
    .. automethod:: gamma
    .. automethod:: get_internal_energy
    .. automethod:: get_density
    """

    @abstractmethod
    def pressure(self, cv: ConservedVars, temperature: DOFArray):
        """Get the gas pressure."""

    @abstractmethod
    def temperature(self, cv: ConservedVars,
                    temperature_seed: Optional[DOFArray] = None) -> DOFArray:
        """Get the gas temperature."""

    @abstractmethod
    def sound_speed(self, cv: ConservedVars, temperature: DOFArray):
        """Get the gas sound speed."""

    @abstractmethod
    def gas_const(self, cv: ConservedVars):
        r"""Get the specific gas constant ($R_s$)."""

    @abstractmethod
    def heat_capacity_cp(self, cv: ConservedVars, temperature: DOFArray):
        r"""Get the specific heat capacity at constant pressure ($C_p$)."""

    @abstractmethod
    def heat_capacity_cv(self, cv: ConservedVars):
        r"""Get the specific heat capacity at constant volume ($C_v$)."""

    @abstractmethod
    def internal_energy(self, cv: ConservedVars):
        """Get the thermal energy of the gas."""

    @abstractmethod
    def total_energy(self, cv: ConservedVars, pressure: DOFArray,
                     temperature: DOFArray):
        """Get the total (thermal + kinetic) energy for the gas."""

    @abstractmethod
    def kinetic_energy(self, cv: ConservedVars):
        """Get the kinetic energy for the gas."""

    @abstractmethod
    def gamma(self, cv: ConservedVars, temperature=None):
        """Get the ratio of gas specific heats Cp/Cv."""

    @abstractmethod
    def get_density(self, pressure, temperature, species_mass_fractions=None):
        """Get the density from pressure, and temperature."""

    @abstractmethod
    def get_internal_energy(self, temperature, species_mass_fractions=None):
        """Get the fluid internal energy from temperature."""

    def dependent_vars(
            self, cv: ConservedVars,
            temperature_seed: Optional[DOFArray] = None,
            smoothness: Optional[DOFArray] = None) -> GasDependentVars:
        """Get an agglomerated array of the dependent variables.

        Certain implementations of :class:`GasEOS` (e.g. :class:`MixtureEOS`)
        may raise :exc:`TemperatureSeedMissingError` if *temperature_seed* is not
        given.
        """
        temperature = self.temperature(cv, temperature_seed)
        # MJA, it doesn't appear that we can have a None field embedded inside DV,
        # make a dummy smoothness in this case
        if smoothness is None:
            smoothness = 0. * cv.mass

        return GasDependentVars(
            temperature=temperature,
            pressure=self.pressure(cv, temperature),
            speed_of_sound=self.sound_speed(cv, temperature),
            smoothness=smoothness
        )


class MixtureEOS(GasEOS):
    r"""Abstract interface to gas mixture equation of state class.

    This EOS base class extends the GasEOS base class to include the
    necessary interface for dealing with gas mixtures.

    .. automethod:: get_density
    .. automethod:: get_species_molecular_weights
    .. automethod:: get_production_rates
    .. automethod:: species_enthalpies
    .. automethod:: get_species_source_terms
    .. automethod:: get_temperature_seed
    """

    @abstractmethod
    def get_temperature_seed(
            self, cv: ConservedVars,
            temperature_seed: Optional[Union[float, DOFArray]] = None) -> DOFArray:
        r"""Get a constant and uniform guess for the gas temperature.

        This function returns an appropriately sized `DOFArray` for the
        temperature field that will be used as a starting point for the
        solve to find the actual temperature field of the gas.
        """

    @abstractmethod
    def get_density(self, pressure, temperature, species_mass_fractions):
        """Get the density from pressure, temperature, and species fractions (Y)."""

    @abstractmethod
    def get_species_molecular_weights(self):
        """Get the species molecular weights."""

    @abstractmethod
    def species_enthalpies(self, cv: ConservedVars, temperature: DOFArray):
        """Get the species specific enthalpies."""

    @abstractmethod
    def get_production_rates(self, cv: ConservedVars, temperature: DOFArray):
        """Get the production rate for each species."""

    @abstractmethod
    def get_species_source_terms(self, cv: ConservedVars):
        r"""Get the species mass source terms to be used on the RHS for chemistry."""

    def dependent_vars(
            self, cv: ConservedVars,
            temperature_seed: Optional[DOFArray] = None,
            smoothness: Optional[DOFArray] = None) -> MixtureDependentVars:
        """Get an agglomerated array of the dependent variables.

        Certain implementations of :class:`GasEOS` (e.g. :class:`MixtureEOS`)
        may raise :exc:`TemperatureSeedMissingError` if *temperature_seed* is not
        given.
        """
        temperature = self.temperature(cv, temperature_seed)
        # MJA, it doesn't appear that we can have a None field embedded inside DV,
        # make a dummy smoothness in this case
        if smoothness is None:
            smoothness = 0. * cv.mass

        return MixtureDependentVars(
            temperature=temperature,
            pressure=self.pressure(cv, temperature),
            speed_of_sound=self.sound_speed(cv, temperature),
            species_enthalpies=self.species_enthalpies(cv, temperature),
            smoothness=smoothness
        )


class IdealSingleGas(GasEOS):
    r"""Ideal gas law single-component gas ($p = \rho{R}{T}$).

    The specific gas constant, R, defaults to the air-like 287.1 J/(kg*K),
    but can be set according to simulation units and materials.

    Each interface call expects that the :class:`~mirgecom.fluid.ConservedVars`
    object representing the simulation conserved quantities contains at least
    the canonical conserved quantities mass ($\rho$), energy ($\rho{E}$), and
    momentum ($\rho\vec{V}$).

    .. automethod:: __init__
    .. automethod:: pressure
    .. automethod:: temperature
    .. automethod:: sound_speed
    .. automethod:: internal_energy
    .. automethod:: gas_const
    .. automethod:: dependent_vars
    .. automethod:: total_energy
    .. automethod:: kinetic_energy
    .. automethod:: gamma
    .. automethod:: get_internal_energy
    """

    def __init__(self, gamma=1.4, gas_const=287.1):
        """Initialize Ideal Gas EOS parameters."""
        self._gamma = gamma
        self._gas_const = gas_const

    def gamma(self, cv: ConservedVars = None, temperature=None):
        """Get specific heat ratio Cp/Cv."""
        return self._gamma

    def heat_capacity_cp(self, cv: ConservedVars = None, temperature=None):
        r"""Get specific heat capacity at constant pressure.

        Parameters
        ----------
        cv: :class:`~mirgecom.fluid.ConservedVars`
            :class:`~mirgecom.fluid.ConservedVars` containing at least the mass
            ($\rho$), energy ($\rho{E}$), momentum ($\rho\vec{V}$), and the vector of
            species masses, ($\rho{Y}_\alpha$).
        """
        return self._gas_const * self._gamma / (self._gamma - 1)

    def heat_capacity_cv(self, cv: ConservedVars = None, temperature=None):
        r"""Get specific heat capacity at constant volume.

        Parameters
        ----------
        cv: :class:`~mirgecom.fluid.ConservedVars`
            :class:`~mirgecom.fluid.ConservedVars` containing at least the mass
            ($\rho$), energy ($\rho{E}$), momentum ($\rho\vec{V}$), and the vector of
            species masses, ($\rho{Y}_\alpha$).
        """
        return self._gas_const / (self._gamma - 1)

    def gas_const(self, cv: ConservedVars = None):
        """Get specific gas constant R."""
        return self._gas_const

    def get_density(self, pressure, temperature, species_mass_fractions=None):
        r"""Get gas density from pressure and temperature.

        The gas density is calculated as:

        .. math::

            \rho = \frac{p}{R_s T}
        """
        return pressure / (self._gas_const * temperature)

    def kinetic_energy(self, cv: ConservedVars):
        r"""Get kinetic (i.e. not internal) energy of gas.

        The kinetic energy is calculated as:

        .. math::

            k = \frac{1}{2\rho}(\rho\vec{V} \cdot \rho\vec{V})

        Parameters
        ----------
        cv: :class:`~mirgecom.fluid.ConservedVars`
            :class:`~mirgecom.fluid.ConservedVars` containing at least the mass
            ($\rho$), energy ($\rho{E}$), momentum ($\rho\vec{V}$).

        Returns
        -------
        :class:`~meshmode.dof_array.DOFArray`
            The kinetic energy of the fluid flow
        """
        mom = cv.momentum
        return (0.5 * np.dot(mom, mom) / cv.mass)

    def internal_energy(self, cv: ConservedVars):
        r"""Get internal thermal energy of gas.

        The internal energy (e) is calculated as:

        .. math::

            e = \rho{E} - \frac{1}{2\rho}(\rho\vec{V} \cdot \rho\vec{V})

        Parameters
        ----------
        cv: :class:`~mirgecom.fluid.ConservedVars`
            :class:`~mirgecom.fluid.ConservedVars` containing at least the mass
            ($\rho$), energy ($\rho{E}$), momentum ($\rho\vec{V}$).

        Returns
        -------
        :class:`~meshmode.dof_array.DOFArray`
            The internal energy of the fluid material
        """
        return (cv.energy - self.kinetic_energy(cv))

    def pressure(self, cv: ConservedVars, temperature=None):
        r"""Get thermodynamic pressure of the gas.

        Gas pressure (p) is calculated from the internal energy (e) as:

        .. math::

            p = (\gamma - 1)e

        Parameters
        ----------
        cv: :class:`~mirgecom.fluid.ConservedVars`
            :class:`~mirgecom.fluid.ConservedVars` containing at least the mass
            ($\rho$), energy ($\rho{E}$), momentum ($\rho\vec{V}$).

        Returns
        -------
        :class:`~meshmode.dof_array.DOFArray`
            The fluid pressure
        """
        return self.internal_energy(cv) * (self._gamma - 1.0)

    def sound_speed(self, cv: ConservedVars, temperature=None):
        r"""Get the speed of sound in the gas.

        The speed of sound (c) is calculated as:

        .. math::

            c = \sqrt{\frac{\gamma{p}}{\rho}}

        Parameters
        ----------
        cv: :class:`~mirgecom.fluid.ConservedVars`
            :class:`~mirgecom.fluid.ConservedVars` containing at least the mass
            ($\rho$), energy ($\rho{E}$), momentum ($\rho\vec{V}$).

        Returns
        -------
        :class:`~meshmode.dof_array.DOFArray`
            The speed of sound in the fluid
        """
        actx = cv.array_context
        return actx.np.sqrt(self._gamma / cv.mass * self.pressure(cv))

    def temperature(self, cv: ConservedVars, temperature_seed: DOFArray = None):
        r"""Get the thermodynamic temperature of the gas.

        The thermodynamic temperature (T) is calculated from
        the internal energy (e) and specific gas constant (R)
        as:

        .. math::

            T = \frac{(\gamma - 1)e}{R\rho}

        Parameters
        ----------
        cv: :class:`~mirgecom.fluid.ConservedVars`
            :class:`~mirgecom.fluid.ConservedVars` containing at least the mass
            ($\rho$), energy ($\rho{E}$), momentum ($\rho\vec{V}$).

        temperature_seed: float or :class:`~meshmode.dof_array.DOFArray`
            Ignored for this EOS.

        Returns
        -------
        :class:`~meshmode.dof_array.DOFArray`
            The fluid temperature
        """
        return (
            (((self._gamma - 1.0) / self._gas_const)
             * self.internal_energy(cv) / cv.mass)
        )

    def total_energy(self, cv, pressure, temperature=None):
        r"""
        Get gas total energy from mass, pressure, and momentum.

        The total energy density (rhoE) is calculated from
        the mass density (rho) , pressure (p) , and
        momentum (rhoV) as:

        .. math::

            \rho{E} = \frac{p}{(\gamma - 1)} +
            \frac{1}{2}\rho(\vec{v} \cdot \vec{v})

        .. note::

            The total_energy function computes cv.energy from pressure,
            mass, and momentum in this case. In general in the EOS we need
            DV = EOS(CV), and inversions CV = EOS(DV). This is one of those
            inversion interfaces.

        Parameters
        ----------
        cv: :class:`~mirgecom.fluid.ConservedVars`
            :class:`~mirgecom.fluid.ConservedVars` containing at least the mass
            ($\rho$), energy ($\rho{E}$), momentum ($\rho\vec{V}$).

        pressure: :class:`~meshmode.dof_array.DOFArray`
            The fluid pressure

        Returns
        -------
        :class:`~meshmode.dof_array.DOFArray`
            The total energy of the fluid (i.e. internal + kinetic)
        """
        return (pressure / (self._gamma - 1.0)
                + self.kinetic_energy(cv))

    def get_internal_energy(self, temperature, species_mass_fractions=None):
        r"""Get the gas thermal energy from temperature.

        The gas internal energy $e$ is calculated from:

        .. math::

            e = \frac{R_s T}{\left(\gamma - 1\right)}

        Parameters
        ----------
        temperature: :class:`~meshmode.dof_array.DOFArray`
            The fluid temperature
        species_mass_fractions:
            Unused
        """
        return self._gas_const * temperature / (self._gamma - 1)


class PyrometheusMixture(MixtureEOS):
    r"""Ideal gas mixture ($p = \rho{R}_\mathtt{mix}{T}$).

    This is the :mod:`pyrometheus`-based EOS. Please refer to the :any:`documentation
    of Pyrometheus <pyrometheus>` for underlying implementation details.

    Each interface call expects that the :class:`mirgecom.fluid.ConservedVars` object
    representing the simulation conserved quantities contains at least the
    canonical conserved quantities mass ($\rho$), energy ($\rho{E}$), and
    momentum ($\rho\vec{V}$), and the vector of species masses, ($\rho{Y}_\alpha$).

    .. important::
        When using this EOS, users should take care to match solution initialization
        with the appropriate units that are used in the user-provided `Cantera`
        mechanism input files.

    .. automethod:: __init__
    .. automethod:: pressure
    .. automethod:: temperature
    .. automethod:: sound_speed
    .. automethod:: internal_energy
    .. automethod:: gas_const
    .. automethod:: dependent_vars
    .. automethod:: total_energy
    .. automethod:: kinetic_energy
    .. automethod:: gamma
    .. automethod:: get_internal_energy
    .. automethod:: get_density
    .. automethod:: get_species_molecular_weights
    .. automethod:: get_production_rates
    .. automethod:: species_enthalpies
    .. automethod:: get_species_source_terms
    .. automethod:: get_temperature_seed
    """

    def __init__(self, pyrometheus_mech, temperature_guess=300.0):
        """Initialize Pyrometheus-based EOS with mechanism class.

        Parameters
        ----------
        pyrometheus_mech: :class:`pyrometheus.Thermochemistry`
            The :mod:`pyrometheus`  mechanism :class:`~pyrometheus.Thermochemistry`
            object that is generated by the user with a call to
            *pyrometheus.get_thermochem_class*. To create the mechanism
            object, users need to provide a mechanism input file. Several example
            mechanisms are provided in `mirgecom/mechanisms/` and can be used through
            the :meth:`mirgecom.mechanisms.get_mechanism_input`.

        tguess: float
            This provides a constant starting temperature for the Newton iterations
            used to find the mixture temperature. It defaults to 300.0 Kelvin. This
            parameter is important for the performance and proper function of the
            code. Users should set a tguess that is close to the average temperature
            of the simulated domain.  Ideally, we would use the last computed
            temperature for the guess, but doing so requires restart infrastructure
            that is TBD.
        """
        self._pyrometheus_mech = pyrometheus_mech
        self._tguess = temperature_guess

    def get_temperature_seed(self, cv, temperature_seed=None):
        """Get a *cv*-shaped array with which to seed temperature calcuation.

        Parameters
        ----------
        cv: :class:`~mirgecom.fluid.ConservedVars`
            :class:`~mirgecom.fluid.ConservedVars` used to conjure the required shape
            for the returned temperature guess.
        temperature_seed: float or :class:`~meshmode.dof_array.DOFArray`
            Optional data from which to seed temperature calculation.

        Returns
        -------
        :class:`~meshmode.dof_array.DOFArray`
            The temperature with which to seed the Newton solver in
            :module:thermochemistry.
        """
        tseed = self._tguess
        if temperature_seed is not None:
            tseed = temperature_seed
        return tseed if isinstance(tseed, DOFArray) else tseed * (0*cv.mass + 1.0)

    def heat_capacity_cp(self, cv: ConservedVars, temperature):
        r"""Get mixture-averaged specific heat capacity at constant pressure.

        Parameters
        ----------
        cv: :class:`~mirgecom.fluid.ConservedVars`
            :class:`~mirgecom.fluid.ConservedVars` containing at least the mass
            ($\rho$), energy ($\rho{E}$), momentum ($\rho\vec{V}$), and the vector of
            species masses, ($\rho{Y}_\alpha$).
        """
        y = cv.species_mass_fractions
        return \
            self._pyrometheus_mech.get_mixture_specific_heat_cp_mass(temperature, y)

    def heat_capacity_cv(self, cv: ConservedVars, temperature):
        r"""Get mixture-averaged specific heat capacity at constant volume.

        Parameters
        ----------
        cv: :class:`~mirgecom.fluid.ConservedVars`
            :class:`~mirgecom.fluid.ConservedVars` containing at least the mass
            ($\rho$), energy ($\rho{E}$), momentum ($\rho\vec{V}$), and the vector of
            species masses, ($\rho{Y}_\alpha$).
        """
        y = cv.species_mass_fractions
        return (
            self._pyrometheus_mech.get_mixture_specific_heat_cp_mass(temperature, y)
            / self.gamma(cv, temperature)
        )

    def gamma(self, cv: ConservedVars, temperature):
        r"""Get mixture-averaged heat capacity ratio, $\frac{C_p}{C_p - R_s}$.

        Parameters
        ----------
        cv: :class:`~mirgecom.fluid.ConservedVars`
            :class:`~mirgecom.fluid.ConservedVars` containing at least the mass
            ($\rho$), energy ($\rho{E}$), momentum ($\rho\vec{V}$), and the vector of
            species masses, ($\rho{Y}_\alpha$).
        """
        y = cv.species_mass_fractions
        cp = self._pyrometheus_mech.get_mixture_specific_heat_cp_mass(temperature, y)
        rspec = self.gas_const(cv)
        return cp / (cp - rspec)

    def gas_const(self, cv: ConservedVars):
        r"""Get specific gas constant $R_s$.

        The mixture specific gas constant is calculated
        as $R_s = \frac{R}{\sum{\frac{{Y}_\alpha}{{M}_\alpha}}}$ by the
        :mod:`pyrometheus` mechanism provided by the user. ${M}_\alpha$ are the
        species molar masses.

        Parameters
        ----------
        cv: :class:`~mirgecom.fluid.ConservedVars`
            :class:`~mirgecom.fluid.ConservedVars` containing at least the mass
            ($\rho$), energy ($\rho{E}$), momentum ($\rho\vec{V}$), and the vector
            of species masses, ($\rho{Y}_\alpha$).
        """
        y = cv.species_mass_fractions
        return self._pyrometheus_mech.get_specific_gas_constant(y)

    def kinetic_energy(self, cv: ConservedVars):
        r"""Get kinetic (i.e. not internal) energy of gas.

        The kinetic energy is calculated as:

        .. math::

            k = \frac{1}{2\rho}(\rho\vec{V} \cdot \rho\vec{V})

        Parameters
        ----------
        cv: :class:`~mirgecom.fluid.ConservedVars`
            :class:`~mirgecom.fluid.ConservedVars` containing at least the mass
            ($\rho$), energy ($\rho{E}$), momentum ($\rho\vec{V}$), and the vector
            of species masses, ($\rho{Y}_\alpha$).
        """
        mom = cv.momentum
        return (0.5 * np.dot(mom, mom) / cv.mass)

    def internal_energy(self, cv: ConservedVars):
        r"""Get internal thermal energy of gas.

        The internal energy ($e$) is calculated as:

        .. math::

            e = \rho{E} - \frac{1}{2\rho}(\rho\vec{V} \cdot \rho\vec{V})

        Parameters
        ----------
        cv: :class:`~mirgecom.fluid.ConservedVars`
            :class:`~mirgecom.fluid.ConservedVars` containing at least the mass
            ($\rho$), energy ($\rho{E}$), momentum ($\rho\vec{V}$), and the vector
            of species masses, ($\rho{Y}_\alpha$).

        Returns
        -------
        :class:`~meshmode.dof_array.DOFArray`
            Internal energy of the fluid
        """
        return (cv.energy - self.kinetic_energy(cv))

    def get_density(self, pressure, temperature, species_mass_fractions):
        r"""Get the density from pressure, temperature, and species fractions (Y).

        Parameters
        ----------
        pressure: :class:`~meshmode.dof_array.DOFArray`
            The fluid pressure
        temperature: :class:`~meshmode.dof_array.DOFArray`
            The fluid temperature
        species_mass_fractions: numpy.ndarray
            Object array of species mass fractions

        Returns
        -------
        :class:`~meshmode.dof_array.DOFArray`
            The total fluid mass density
        """
        return self._pyrometheus_mech.get_density(pressure, temperature,
                                                  species_mass_fractions)

    def get_internal_energy(self, temperature, species_mass_fractions):
        r"""Get the gas thermal energy from temperature, and species fractions (Y).

        The gas internal energy $e$ is calculated from:

        .. math::

            e = R_s T \sum{Y_\alpha h_\alpha}

        Parameters
        ----------
        temperature: :class:`~meshmode.dof_array.DOFArray`
            The fluid temperature
        species_mass_fractions: numpy.ndarray
            Object array of species mass fractions
        """
        return self._pyrometheus_mech.get_mixture_internal_energy_mass(
            temperature, species_mass_fractions)

    def get_species_molecular_weights(self):
        """Get the species molecular weights."""
        return self._pyrometheus_mech.wts

    def species_enthalpies(self, cv: ConservedVars, temperature):
        """Get the species specific enthalpies."""
        return self._pyrometheus_mech.get_species_enthalpies_rt(temperature)

    def get_production_rates(self, cv: ConservedVars, temperature):
        r"""Get the production rate for each species.

        Parameters
        ----------
        cv: :class:`~mirgecom.fluid.ConservedVars`
            :class:`~mirgecom.fluid.ConservedVars` containing at least the mass
            ($\rho$), energy ($\rho{E}$), momentum ($\rho\vec{V}$), and the vector
            of species masses, ($\rho{Y}_\alpha$).

        Returns
        -------
        numpy.ndarray
            The chemical production rates for each species
        """
        y = cv.species_mass_fractions
        return self._pyrometheus_mech.get_net_production_rates(
            cv.mass, temperature, y)

    def pressure(self, cv: ConservedVars, temperature):
        r"""Get thermodynamic pressure of the gas.

        Gas pressure ($p$) is calculated from the internal energy ($e$) as:

        .. math::

            p = (\gamma_{\mathtt{mix}} - 1)e

        Parameters
        ----------
        cv: :class:`~mirgecom.fluid.ConservedVars`
            :class:`~mirgecom.fluid.ConservedVars` containing at least the mass
            ($\rho$), energy ($\rho{E}$), momentum ($\rho\vec{V}$), and the vector
            of species masses, ($\rho{Y}_\alpha$).

        Returns
        -------
        :class:`~meshmode.dof_array.DOFArray`
            The pressure of the fluid.
        """
        y = cv.species_mass_fractions
        return self._pyrometheus_mech.get_pressure(cv.mass, temperature, y)

    def sound_speed(self, cv: ConservedVars, temperature):
        r"""Get the speed of sound in the gas.

        The speed of sound ($c$) is calculated as:

        .. math::

            c = \sqrt{\frac{\gamma_{\mathtt{mix}}{p}}{\rho}}

        Parameters
        ----------
        cv: :class:`~mirgecom.fluid.ConservedVars`
            :class:`~mirgecom.fluid.ConservedVars` containing at least the mass
            ($\rho$), energy ($\rho{E}$), momentum ($\rho\vec{V}$), and the vector
            of species masses, ($\rho{Y}_\alpha$).

        Returns
        -------
        :class:`~meshmode.dof_array.DOFArray`
            The speed of sound in the fluid.
        """
        actx = cv.array_context
        return actx.np.sqrt((self.gamma(cv, temperature)
                             * self.pressure(cv, temperature))
                            / cv.mass)

    def temperature(self, cv: ConservedVars, temperature_seed=None):
        r"""Get the thermodynamic temperature of the gas.

        The thermodynamic temperature ($T$) is calculated from
        the internal energy ($e$) and specific gas constant ($R_s$)
        as:

        .. math::

            T = \frac{(\gamma_{\mathtt{mix}} - 1)e}{R_s \rho}

        Parameters
        ----------
        cv: :class:`~mirgecom.fluid.ConservedVars`
            :class:`~mirgecom.fluid.ConservedVars` containing at least the mass
            ($\rho$), energy ($\rho{E}$), momentum ($\rho\vec{V}$), and the vector
            of species masses, ($\rho{Y}_\alpha$).
        temperature_seed: float or :class:`~meshmode.dof_array.DOFArray`
            Optional data from which to seed temperature calculation.

        Returns
        -------
        :class:`~meshmode.dof_array.DOFArray`
            The temperature of the fluid.
        """
        # For mixtures, the temperature calcuation *must* be seeded. This
        # check catches any actual temperature calculation that did not
        # provide a seed.
        if temperature_seed is None:
            raise TemperatureSeedMissingError("MixtureEOS.get_temperature"
                                              "requires a *temperature_seed*.")
        tseed = self.get_temperature_seed(cv, temperature_seed)
        y = cv.species_mass_fractions
        e = self.internal_energy(cv) / cv.mass
        return self._pyrometheus_mech.get_temperature(e, tseed, y)

    def total_energy(self, cv, pressure, temperature):
        r"""
        Get gas total energy from mass, pressure, and momentum.

        The total energy density ($\rho E$) is calculated from
        the mass density ($\rho$) , pressure ($p$) , and
        momentum ($\rho\vec{V}$) as:

        .. math::

            \rho E = \frac{p}{(\gamma_{\mathtt{mix}} - 1)} +
            \frac{1}{2}\rho(\vec{v} \cdot \vec{v})

        .. note::

            The total_energy function computes cv.energy from pressure,
            mass, and momentum in this case. In general in the EOS we need
            DV = EOS(CV), and inversions CV = EOS(DV). This is one of those
            inversion interfaces.

        Parameters
        ----------
        cv: :class:`~mirgecom.fluid.ConservedVars`
            :class:`~mirgecom.fluid.ConservedVars` containing at least the mass
            ($\rho$), energy ($\rho{E}$), momentum ($\rho\vec{V}$), and the vector
            of species masses, ($\rho{Y}_\alpha$).
        pressure: :class:`~meshmode.dof_array.DOFArray`
            The fluid pressure
        temperature: :class:`~meshmode.dof_array.DOFArray`
            The fluid temperature

        Returns
        -------
        :class:`~meshmode.dof_array.DOFArray`
            The total energy fo the fluid (i.e. internal + kinetic)
        """
        return (pressure / (self.gamma(cv, temperature) - 1.0)
                + self.kinetic_energy(cv))

    def get_species_source_terms(self, cv: ConservedVars, temperature):
        r"""Get the species mass source terms to be used on the RHS for chemistry.

        Parameters
        ----------
        cv: :class:`~mirgecom.fluid.ConservedVars`
            :class:`~mirgecom.fluid.ConservedVars` containing at least the mass
            ($\rho$), energy ($\rho{E}$), momentum ($\rho\vec{V}$), and the vector
            of species masses, ($\rho{Y}_\alpha$).

        Returns
        -------
        :class:`~mirgecom.fluid.ConservedVars`
            Chemistry source terms
        """
        omega = self.get_production_rates(cv, temperature)
        w = self.get_species_molecular_weights()
        dim = cv.dim
        species_sources = w * omega
        rho_source = 0 * cv.mass
        mom_source = 0 * cv.momentum
        energy_source = 0 * cv.energy

        return make_conserved(dim, rho_source, energy_source, mom_source,
                              species_sources)<|MERGE_RESOLUTION|>--- conflicted
+++ resolved
@@ -74,13 +74,9 @@
 
     .. attribute:: temperature
     .. attribute:: pressure
-<<<<<<< HEAD
     .. attribute:: speed_of_sound
     .. attribute:: smoothness
-=======
-
     .. automethod:: replace
->>>>>>> f4557acc
     """
 
     temperature: DOFArray
