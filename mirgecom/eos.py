"""
:mod:`mirgecom.eos` provides implementations of gas equations of state.

Equations of State
^^^^^^^^^^^^^^^^^^
This module is designed provide Equation of State objects used to compute and
manage the relationships between and among state and thermodynamic variables.

.. autoclass:: EOSDependentVars
.. autoclass:: GasEOS
.. autoclass:: IdealSingleGas
.. autoclass:: PyrometheusMixture
"""

__copyright__ = """
Copyright (C) 2021 University of Illinois Board of Trustees
"""

__license__ = """
Permission is hereby granted, free of charge, to any person obtaining a copy
of this software and associated documentation files (the "Software"), to deal
in the Software without restriction, including without limitation the rights
to use, copy, modify, merge, publish, distribute, sublicense, and/or sell
copies of the Software, and to permit persons to whom the Software is
furnished to do so, subject to the following conditions:

The above copyright notice and this permission notice shall be included in
all copies or substantial portions of the Software.

THE SOFTWARE IS PROVIDED "AS IS", WITHOUT WARRANTY OF ANY KIND, EXPRESS OR
IMPLIED, INCLUDING BUT NOT LIMITED TO THE WARRANTIES OF MERCHANTABILITY,
FITNESS FOR A PARTICULAR PURPOSE AND NONINFRINGEMENT. IN NO EVENT SHALL THE
AUTHORS OR COPYRIGHT HOLDERS BE LIABLE FOR ANY CLAIM, DAMAGES OR OTHER
LIABILITY, WHETHER IN AN ACTION OF CONTRACT, TORT OR OTHERWISE, ARISING FROM,
OUT OF OR IN CONNECTION WITH THE SOFTWARE OR THE USE OR OTHER DEALINGS IN
THE SOFTWARE.
"""

from dataclasses import dataclass
import numpy as np
from pytools import memoize_in
from meshmode.mesh import BTAG_ALL, BTAG_NONE  # noqa
from mirgecom.fluid import ConservedVars, make_conserved


@dataclass
class EOSDependentVars:
    """State-dependent quantities for :class:`GasEOS`.

    Prefer individual methods for model use, use this
    structure for visualization or probing.

    .. attribute:: temperature
    .. attribute:: pressure
    """

    temperature: np.ndarray
    pressure: np.ndarray


class GasEOS:
    r"""Abstract interface to equation of state class.

    Equation of state (EOS) classes are responsible for
    computing relations between fluid or gas state variables.

    Each interface call takes an :class:`mirgecom.fluid.ConservedVars` object
    array representing the simulation state quantities. Each EOS class
    implementation should document its own state data requirements.

    .. automethod:: pressure
    .. automethod:: temperature
    .. automethod:: sound_speed
    .. automethod:: internal_energy
    .. automethod:: gas_const
    .. automethod:: dependent_vars
    .. automethod:: total_energy
    .. automethod:: kinetic_energy
    .. automethod:: gamma
    .. automethod:: transport_model
    .. automethod:: get_internal_energy
    """

    def pressure(self, cv: ConservedVars):
        """Get the gas pressure."""
        raise NotImplementedError()

    def temperature(self, cv: ConservedVars):
        """Get the gas temperature."""
        raise NotImplementedError()

    def sound_speed(self, cv: ConservedVars):
        """Get the gas sound speed."""
        raise NotImplementedError()

    def gas_const(self, cv: ConservedVars = None):
        r"""Get the specific gas constant ($R_s$)."""
        raise NotImplementedError()

    def heat_capacity_cp(self, cv: ConservedVars = None):
        r"""Get the specific heat capacity at constant pressure ($C_p$)."""
        raise NotImplementedError()

    def heat_capacity_cv(self, cv: ConservedVars = None):
        r"""Get the specific heat capacity at constant volume ($C_v$)."""
        raise NotImplementedError()

    def internal_energy(self, cv: ConservedVars):
        """Get the thermal energy of the gas."""
        raise NotImplementedError()

    def total_energy(self, cv: ConservedVars, pressure: np.ndarray):
        """Get the total (thermal + kinetic) energy for the gas."""
        raise NotImplementedError()

    def kinetic_energy(self, cv: ConservedVars):
        """Get the kinetic energy for the gas."""
        raise NotImplementedError()

    def gamma(self, cv: ConservedVars = None):
        """Get the ratio of gas specific heats Cp/Cv."""
        raise NotImplementedError()

    def transport_model(self):
        """Get the transport model if it exists."""
        raise NotImplementedError()

    def get_internal_energy(self, temperature, **kwargs):
        """Get the fluid internal energy from temperature and mass."""
        raise NotImplementedError()

    def dependent_vars(self, cv: ConservedVars) -> EOSDependentVars:
        """Get an agglomerated array of the dependent variables."""
        return EOSDependentVars(
            pressure=self.pressure(cv),
            temperature=self.temperature(cv),
        )


class IdealSingleGas(GasEOS):
    r"""Ideal gas law single-component gas ($p = \rho{R}{T}$).

    The specific gas constant, R, defaults to the air-like 287.1 J/(kg*K),
    but can be set according to simulation units and materials.

    Each interface call expects that the :class:`mirgecom.fluid.ConservedVars` object
    representing the simulation conserved quantities contains at least the canonical
    conserved quantities mass ($\rho$), energy ($\rho{E}$), and
    momentum ($\rho\vec{V}$).

    .. automethod:: __init__
    .. automethod:: pressure
    .. automethod:: temperature
    .. automethod:: sound_speed
    .. automethod:: internal_energy
    .. automethod:: gas_const
    .. automethod:: dependent_vars
    .. automethod:: total_energy
    .. automethod:: kinetic_energy
    .. automethod:: gamma
    .. automethod:: transport_model
    .. automethod:: get_internal_energy
    """

    def __init__(self, gamma=1.4, gas_const=287.1, transport_model=None):
        """Initialize Ideal Gas EOS parameters."""
        self._gamma = gamma
        self._gas_const = gas_const
        self._transport_model = transport_model

    def transport_model(self):
        """Get the transport model object for this EOS."""
        return self._transport_model

    def gamma(self, cv: ConservedVars = None):
        """Get specific heat ratio Cp/Cv."""
        return self._gamma

    def heat_capacity_cp(self, cv: ConservedVars = None):
<<<<<<< HEAD
        r"""Get specific heat capacity at constant pressure.

        Parameters
        ----------
        cv: :class:`mirgecom.fluid.ConservedVars`
            :class:`mirgecom.fluid.ConservedVars` containing at least the mass
            ($\rho$), energy ($\rho{E}$), momentum ($\rho\vec{V}$), and the vector of
            species masses, ($\rho{Y}_\alpha$).
        """
        return self._gas_const * self._gamma / (self._gamma - 1)

    def heat_capacity_cv(self, cv: ConservedVars = None):
        r"""Get specific heat capacity at constant volume.

        Parameters
        ----------
        cv: :class:`mirgecom.fluid.ConservedVars`
            :class:`mirgecom.fluid.ConservedVars` containing at least the mass
            ($\rho$), energy ($\rho{E}$), momentum ($\rho\vec{V}$), and the vector of
            species masses, ($\rho{Y}_\alpha$).
        """
=======
        r"""Get specific heat capcity at constant pressure."""
        return self._gas_const * self._gamma / (self._gamma - 1)

    def heat_capacity_cv(self, cv: ConservedVars = None):
        r"""Get specific heat capcity at constant volume."""
>>>>>>> 0ad31412
        return self._gas_const / (self._gamma - 1)

    def gas_const(self, cv: ConservedVars = None):
        """Get specific gas constant R."""
        return self._gas_const

    def kinetic_energy(self, cv: ConservedVars):
        r"""Get kinetic (i.e. not internal) energy of gas.

        The kinetic energy is calculated as:
        .. :math::

            k = \frac{1}{2\rho}(\rho\vec{V} \cdot \rho\vec{V})

        Parameters
        ----------
        cv: :class:`mirgecom.fluid.ConservedVars`
            :class:`mirgecom.fluid.ConservedVars` containing at least the mass
            ($\rho$), energy ($\rho{E}$), momentum ($\rho\vec{V}$).

        Returns
        -------
        :class:`~meshmode.dof_array.DOFArray`
            The kinetic energy of the fluid flow
        """
        mom = cv.momentum
        return (0.5 * np.dot(mom, mom) / cv.mass)

    def internal_energy(self, cv: ConservedVars):
        r"""Get internal thermal energy of gas.

        The internal energy (e) is calculated as:
        .. :math::

            e = \rho{E} - \frac{1}{2\rho}(\rho\vec{V} \cdot \rho\vec{V})

        Parameters
        ----------
        cv: :class:`mirgecom.fluid.ConservedVars`
            :class:`mirgecom.fluid.ConservedVars` containing at least the mass
            ($\rho$), energy ($\rho{E}$), momentum ($\rho\vec{V}$).

        Returns
        -------
        :class:`~meshmode.dof_array.DOFArray`
            The internal energy of the fluid material
        """
        return (cv.energy - self.kinetic_energy(cv))

    def pressure(self, cv: ConservedVars):
        r"""Get thermodynamic pressure of the gas.

        Gas pressure (p) is calculated from the internal energy (e) as:

        .. :math::

            p = (\gamma - 1)e

        Parameters
        ----------
        cv: :class:`mirgecom.fluid.ConservedVars`
            :class:`mirgecom.fluid.ConservedVars` containing at least the mass
            ($\rho$), energy ($\rho{E}$), momentum ($\rho\vec{V}$).

        Returns
        -------
        :class:`~meshmode.dof_array.DOFArray`
            The fluid pressure
        """
        return self.internal_energy(cv) * (self._gamma - 1.0)

    def sound_speed(self, cv: ConservedVars):
        r"""Get the speed of sound in the gas.

        The speed of sound (c) is calculated as:

        .. :math::

            c = \sqrt{\frac{\gamma{p}}{\rho}}

        Parameters
        ----------
        cv: :class:`mirgecom.fluid.ConservedVars`
            :class:`mirgecom.fluid.ConservedVars` containing at least the mass
            ($\rho$), energy ($\rho{E}$), momentum ($\rho\vec{V}$).

        Returns
        -------
        :class:`~meshmode.dof_array.DOFArray`
            The speed of sound in the fluid
        """
        actx = cv.array_context
        return actx.np.sqrt(self._gamma / cv.mass * self.pressure(cv))

    def temperature(self, cv: ConservedVars):
        r"""Get the thermodynamic temperature of the gas.

        The thermodynamic temperature (T) is calculated from
        the internal energy (e) and specific gas constant (R)
        as:

        .. :math::

            T = \frac{(\gamma - 1)e}{R\rho}

        Parameters
        ----------
        cv: :class:`mirgecom.fluid.ConservedVars`
            :class:`mirgecom.fluid.ConservedVars` containing at least the mass
            ($\rho$), energy ($\rho{E}$), momentum ($\rho\vec{V}$).

        Returns
        -------
        :class:`~meshmode.dof_array.DOFArray`
            The fluid temperature
        """
        return (
            (((self._gamma - 1.0) / self._gas_const)
             * self.internal_energy(cv) / cv.mass)
        )

    def total_energy(self, cv, pressure):
        r"""
        Get gas total energy from mass, pressure, and momentum.

        The total energy density (rhoE) is calculated from
        the mass density (rho) , pressure (p) , and
        momentum (rhoV) as:

        .. :math::

            \rhoE = \frac{p}{(\gamma - 1)} +
            \frac{1}{2}\rho(\vec{v} \cdot \vec{v})

        .. note::

            The total_energy function computes cv.energy from pressure,
            mass, and momentum in this case. In general in the EOS we need
            DV = EOS(CV), and inversions CV = EOS(DV). This is one of those
            inversion interfaces.

        Parameters
        ----------
        cv: :class:`mirgecom.fluid.ConservedVars`
            :class:`mirgecom.fluid.ConservedVars` containing at least the mass
            ($\rho$), energy ($\rho{E}$), momentum ($\rho\vec{V}$).

        pressure: :class:`~meshmode.dof_array.DOFArray`
            The fluid pressure

        Returns
        -------
        :class:`~meshmode.dof_array.DOFArray`
            The total energy of the fluid (i.e. internal + kinetic)
        """
        return (pressure / (self._gamma - 1.0)
                + self.kinetic_energy(cv))

    def get_internal_energy(self, temperature, **kwargs):
        r"""Get the gas thermal energy from temperature, and fluid density.

        The gas internal energy $e$ is calculated from:

        .. math::

            e = R_s T \frac{\rho}{\left(\gamma - 1\right)}
        """
        if "mass" not in kwargs:
            return ValueError("Expected mass keyword argument.")
        mass = kwargs["mass"]
        return self._gas_const * mass * temperature / (self._gamma - 1)


class PyrometheusMixture(GasEOS):
    r"""Ideal gas mixture ($p = \rho{R}_\mathtt{mix}{T}$).

    This is the :mod:`pyrometheus`-based EOS. Please refer to the :any:`documentation
    of Pyrometheus <pyrometheus>` for underlying implementation details.

    Each interface call expects that the :class:`mirgecom.fluid.ConservedVars` object
    representing the simulation conserved quantities contains at least the
    canonical conserved quantities mass ($\rho$), energy ($\rho{E}$), and
    momentum ($\rho\vec{V}$), and the vector of species masses, ($\rho{Y}_\alpha$).

    .. important::
        When using this EOS, users should take care to match solution initialization
        with the appropriate units that are used in the user-provided `Cantera`
        mechanism input files.

    .. automethod:: __init__
    .. automethod:: get_density
    .. automethod:: get_species_molecular_weights
    .. automethod:: get_production_rates
    .. automethod:: get_species_source_terms
    .. automethod:: get_internal_energy
    .. automethod:: species_fractions
    .. automethod:: total_energy
    .. automethod:: gamma
    .. automethod:: gas_const
    .. automethod:: transport_model
    """

    def __init__(self, pyrometheus_mech, temperature_guess=300.0,
                 transport_model=None):
        """Initialize Pyrometheus-based EOS with mechanism class.

        Parameters
        ----------
        pyrometheus_mech: :class:`pyrometheus.Thermochemistry`
            The :mod:`pyrometheus`  mechanism :class:`~pyrometheus.Thermochemistry`
            object that is generated by the user with a call to
            *pyrometheus.get_thermochem_class*. To create the mechanism
            object, users need to provide a mechanism input file. Several built-in
            mechanisms are provided in `mirgecom/mechanisms/` and can be used through
            the :meth:`mirgecom.mechanisms.get_mechanism_cti`.

        tguess: float
            This provides a constant starting temperature for the Newton iterations
            used to find the mixture temperature. It defaults to 300.0 Kelvin. This
            parameter is important for the performance and proper function of the
            code. Users should set a tguess that is close to the average temperature
            of the simulated domain.  Ideally, we would use the last computed
            temperature for the guess, but doing so requires restart infrastructure
            that is TBD.
        """
        self._pyrometheus_mech = pyrometheus_mech
        self._tguess = temperature_guess
        self._transport_model = transport_model

    def transport_model(self):
        """Get the transport model object for this EOS."""
        return self._transport_model

    def heat_capacity_cp(self, cv: ConservedVars = None):
        r"""Get mixture-averaged specific heat capacity at constant pressure.

        Parameters
        ----------
        cv: :class:`mirgecom.fluid.ConservedVars`
            :class:`mirgecom.fluid.ConservedVars` containing at least the mass
            ($\rho$), energy ($\rho{E}$), momentum ($\rho\vec{V}$), and the vector of
            species masses, ($\rho{Y}_\alpha$).
        """
        if cv is None:
            raise ValueError("EOS.gamma requires ConservedVars (cv) argument.")
        temp = self.temperature(cv)
        y = cv.species_mass_fractions
        return self._pyrometheus_mech.get_mixture_specific_heat_cp_mass(temp, y)

    def heat_capacity_cv(self, cv: ConservedVars = None):
        r"""Get mixture-averaged specific heat capacity at constant volume.

        Parameters
        ----------
        cv: :class:`mirgecom.fluid.ConservedVars`
            :class:`mirgecom.fluid.ConservedVars` containing at least the mass
            ($\rho$), energy ($\rho{E}$), momentum ($\rho\vec{V}$), and the vector of
            species masses, ($\rho{Y}_\alpha$).
        """
        if cv is None:
            raise ValueError("EOS.gamma requires ConservedVars (cv) argument.")
        temp = self.temperature(cv)
        y = cv.species_mass_fractions
        return (
            self._pyrometheus_mech.get_mixture_specific_heat_cp_mass(temp, y)
            / self.gamma(cv)
        )

    def gamma(self, cv: ConservedVars = None):
        r"""Get mixture-averaged specific heat ratio for mixture $\frac{C_p}{C_p - R_s}$.

        Parameters
        ----------
        cv: :class:`mirgecom.fluid.ConservedVars`
            :class:`mirgecom.fluid.ConservedVars` containing at least the mass
            ($\rho$), energy ($\rho{E}$), momentum ($\rho\vec{V}$), and the vector of
            species masses, ($\rho{Y}_\alpha$).
        """
        if cv is None:
            raise ValueError("EOS.gamma requires ConservedVars (cv) argument.")
        temperature = self.temperature(cv)
        y = self.species_fractions(cv)
        cp = self._pyrometheus_mech.get_mixture_specific_heat_cp_mass(temperature, y)
        rspec = self.gas_const(cv)
        return cp / (cp - rspec)

    def gas_const(self, cv: ConservedVars = None):
        r"""Get specific gas constant $R_s$.

        The mixture specific gas constant is calculated
        as $R_s = \frac{R}{\sum{\frac{{Y}_\alpha}{{M}_\alpha}}}$ by the
        :mod:`pyrometheus` mechanism provided by the user. ${M}_\alpha$ are the
        species molar masses.

        Parameters
        ----------
        cv: :class:`mirgecom.fluid.ConservedVars`
            :class:`mirgecom.fluid.ConservedVars` containing at least the mass
            ($\rho$), energy ($\rho{E}$), momentum ($\rho\vec{V}$), and the vector
            of species masses, ($\rho{Y}_\alpha$).
        """
        if cv is None:
            raise ValueError("EOS.gas_const requires ConservedVars (cv) argument.")
        y = self.species_fractions(cv)
        return self._pyrometheus_mech.get_specific_gas_constant(y)

    def kinetic_energy(self, cv: ConservedVars):
        r"""Get kinetic (i.e. not internal) energy of gas.

        The kinetic energy is calculated as:

        .. math::

            k = \frac{1}{2\rho}(\rho\vec{V} \cdot \rho\vec{V})
        """
        mom = cv.momentum
        return (0.5 * np.dot(mom, mom) / cv.mass)

    def internal_energy(self, cv: ConservedVars):
        r"""Get internal thermal energy of gas.

        The internal energy ($e$) is calculated as:

        .. math::

            e = \rho{E} - \frac{1}{2\rho}(\rho\vec{V} \cdot \rho\vec{V})
        """
        return (cv.energy - self.kinetic_energy(cv))

    def get_density(self, pressure, temperature, species_fractions):
        r"""Get the density from pressure, temperature, and species fractions (Y).

        The gas density $\rho$ is calculated from pressure, temperature and $R$ as:

        .. math::

            \rho = \frac{p}{R_s T}
        """
        return self._pyrometheus_mech.get_density(pressure, temperature,
                                                  species_fractions)

    def get_internal_energy(self, temperature, **kwargs):
        r"""Get the gas thermal energy from temperature, and species fractions (Y).

        The gas internal energy $e$ is calculated from:

        .. math::

            e = R_s T \sum{Y_\alpha h_\alpha}
        """
        if "species_fractions" not in kwargs:
            raise ValueError("Mixture EOS.get_internal_energy requires "
                             "species_fractions argument.")
        species_fractions = kwargs["species_fractions"]
        return self._pyrometheus_mech.get_mixture_internal_energy_mass(
            temperature, species_fractions)

    def get_species_molecular_weights(self):
        """Get the species molecular weights."""
        return self._pyrometheus_mech.wts

    def get_production_rates(self, cv: ConservedVars):
        """Get the production rate for each species."""
        temperature = self.temperature(cv)
        y = self.species_fractions(cv)
        return self._pyrometheus_mech.get_net_production_rates(
            cv.mass, temperature, y)

    def species_fractions(self, cv: ConservedVars):
        r"""Get species fractions $Y_\alpha$ from species mass density."""
        return cv.species_mass / cv.mass

    def pressure(self, cv: ConservedVars):
        r"""Get thermodynamic pressure of the gas.

        Gas pressure ($p$) is calculated from the internal energy ($e$) as:

        .. math::

            p = (\gamma_{\mathtt{mix}} - 1)e
        """
        @memoize_in(cv, (PyrometheusMixture.pressure,
                         type(self._pyrometheus_mech)))
        def get_pressure():
            temperature = self.temperature(cv)
            y = self.species_fractions(cv)
            return self._pyrometheus_mech.get_pressure(cv.mass, temperature, y)
        return get_pressure()

    def sound_speed(self, cv: ConservedVars):
        r"""Get the speed of sound in the gas.

        The speed of sound ($c$) is calculated as:

        .. math::

            c = \sqrt{\frac{\gamma_{\mathtt{mix}}{p}}{\rho}}
        """
        @memoize_in(cv, (PyrometheusMixture.sound_speed,
                         type(self._pyrometheus_mech)))
        def get_sos():
            actx = cv.array_context
            return actx.np.sqrt((self.gamma(cv) * self.pressure(cv)) / cv.mass)
        return get_sos()

    def temperature(self, cv: ConservedVars):
        r"""Get the thermodynamic temperature of the gas.

        The thermodynamic temperature ($T$) is calculated from
        the internal energy ($e$) and specific gas constant ($R_s$)
        as:

        .. math::

            T = \frac{(\gamma_{\mathtt{mix}} - 1)e}{R_s \rho}
        """
        @memoize_in(cv, (PyrometheusMixture.temperature,
                         type(self._pyrometheus_mech)))
        def get_temp():
            y = self.species_fractions(cv)
            e = self.internal_energy(cv) / cv.mass
            return self._pyrometheus_mech.get_temperature(e, self._tguess,
                                                          y, True)
        return get_temp()

    def total_energy(self, cv, pressure):
        r"""
        Get gas total energy from mass, pressure, and momentum.

        The total energy density ($\rho E$) is calculated from
        the mass density ($\rho$) , pressure ($p$) , and
        momentum ($\rho\vec{V}$) as:

        .. math::

            \rho E = \frac{p}{(\gamma_{\mathtt{mix}} - 1)} +
            \frac{1}{2}\rho(\vec{v} \cdot \vec{v})

        .. note::

            The total_energy function computes cv.energy from pressure,
            mass, and momentum in this case. In general in the EOS we need
            DV = EOS(CV), and inversions CV = EOS(DV). This is one of those
            inversion interfaces.
        """
        return (pressure / (self.gamma(cv) - 1.0)
                + self.kinetic_energy(cv))

    def get_species_source_terms(self, cv: ConservedVars):
        """Get the species mass source terms to be used on the RHS for chemistry."""
        omega = self.get_production_rates(cv)
        w = self.get_species_molecular_weights()
        dim = len(cv.momentum)
        species_sources = w * omega
        rho_source = 0 * cv.mass
        mom_source = 0 * cv.momentum
        energy_source = 0 * cv.energy

        return make_conserved(dim, rho_source, energy_source, mom_source,
                              species_sources)<|MERGE_RESOLUTION|>--- conflicted
+++ resolved
@@ -177,7 +177,6 @@
         return self._gamma
 
     def heat_capacity_cp(self, cv: ConservedVars = None):
-<<<<<<< HEAD
         r"""Get specific heat capacity at constant pressure.
 
         Parameters
@@ -199,13 +198,6 @@
             ($\rho$), energy ($\rho{E}$), momentum ($\rho\vec{V}$), and the vector of
             species masses, ($\rho{Y}_\alpha$).
         """
-=======
-        r"""Get specific heat capcity at constant pressure."""
-        return self._gas_const * self._gamma / (self._gamma - 1)
-
-    def heat_capacity_cv(self, cv: ConservedVars = None):
-        r"""Get specific heat capcity at constant volume."""
->>>>>>> 0ad31412
         return self._gas_const / (self._gamma - 1)
 
     def gas_const(self, cv: ConservedVars = None):
