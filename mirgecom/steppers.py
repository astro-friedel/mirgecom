--- conflicted
+++ resolved
@@ -75,12 +75,8 @@
                                 t=0.0, istep=0,
                                 pre_step_callback=None,
                                 post_step_callback=None,
-<<<<<<< HEAD
                                 logmgr=None, eos=None, dim=None,
-                                actx=None, reference_state=None):
-=======
-                                logmgr=None, eos=None, dim=None):
->>>>>>> 0c56fb1d
+                                reference_state=None):
     """Advance state from some time (t) to some time (t_final).
 
     Parameters
@@ -285,12 +281,8 @@
                   t=0.0, istep=0, dt=0,
                   pre_step_callback=None,
                   post_step_callback=None,
-<<<<<<< HEAD
                   logmgr=None, eos=None, dim=None,
-                  actx=None, reference_state=None):
-=======
-                  logmgr=None, eos=None, dim=None):
->>>>>>> 0c56fb1d
+                  reference_state=None):
     """Determine what stepper we're using and advance the state from (t) to (t_final).
 
     Parameters
@@ -374,10 +366,7 @@
                 pre_step_callback=pre_step_callback,
                 post_step_callback=post_step_callback,
                 istep=istep, logmgr=logmgr, eos=eos, dim=dim,
-<<<<<<< HEAD
-                actx=actx, reference_state=reference_state
-=======
->>>>>>> 0c56fb1d
+                reference_state=reference_state
             )
 
     return current_step, current_t, current_state