--- conflicted
+++ resolved
@@ -234,13 +234,6 @@
                                                    t=t, dt=dt)
 
                 istep += 1
-<<<<<<< HEAD
-                if logmgr:
-                    set_dt(logmgr, dt)
-                    set_sim_state(logmgr, state, eos)
-                    logmgr.tick_after()
-=======
->>>>>>> 798d6623
 
     return istep, t, state
 
