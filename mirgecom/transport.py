--- conflicted
+++ resolved
@@ -225,12 +225,8 @@
 
         lewis: numpy.ndarray
             If required, the Lewis number specify the relation between the
-<<<<<<< HEAD
-            thermal conductivity and the species diffusivities.
-=======
             thermal conductivity and the species diffusivities. The input array
             must have a shape of "nspecies".
->>>>>>> 59f0365e
         """
         if species_diffusivity is None and lewis is None:
             species_diffusivity = np.empty((0,), dtype=object)
@@ -292,18 +288,12 @@
                             dv: GasDependentVars, eos: GasEOS) -> DOFArray:
         r"""Get the vector of species diffusivities, ${d}_{\alpha}$.
 
-<<<<<<< HEAD
-        The species diffusivities can be specified directly or based on the
-        user-imposed Lewis number $Le$ of the mixture and the heat capacity at
-        constant pressure $C_p$:
-=======
         The species diffusivities can be either
         (1) specified directly or
         (2) using user-imposed Lewis number $Le$ w/shape "nspecies"
 
         In the latter, it is then evaluate based on the heat capacity at
         constant pressure $C_p$ and the thermal conductivity $\kappa$ as:
->>>>>>> 59f0365e
 
         .. math::
 
