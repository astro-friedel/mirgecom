--- conflicted
+++ resolved
@@ -1640,25 +1640,13 @@
             wall_penalty_amount=wall_penalty_amount)
 
     # Compute the subdomain NS/diffusion operators using the augmented boundaries
-<<<<<<< HEAD
-    ns_result = ns_operator(
-=======
     ns_op_result = ns_operator(
->>>>>>> f6fff539
         dcoll, gas_model, fluid_state, fluid_all_boundaries,
         time=time, quadrature_tag=quadrature_tag, dd=fluid_dd,
         return_gradients=return_gradients,
         operator_states_quad=fluid_operator_states_quad,
         grad_t=fluid_grad_temperature, comm_tag=_FluidOperatorTag)
-<<<<<<< HEAD
-=======
-
-    if return_gradients:
-        fluid_rhs, fluid_grad_cv, fluid_grad_temperature = ns_op_result
-    else:
-        fluid_rhs = ns_op_result
-
->>>>>>> f6fff539
+
     diffusion_result = diffusion_operator(
         dcoll, wall_kappa, wall_all_boundaries, wall_temperature,
         penalty_amount=wall_penalty_amount, quadrature_tag=quadrature_tag,
@@ -1666,10 +1654,10 @@
         comm_tag=_WallOperatorTag)
 
     if return_gradients:
-        fluid_rhs, fluid_grad_cv, fluid_grad_temperature = ns_result
+        fluid_rhs, fluid_grad_cv, fluid_grad_temperature = ns_op_result
         wall_rhs, wall_grad_temperature = diffusion_result
         return (
             fluid_rhs, wall_rhs, fluid_grad_cv, fluid_grad_temperature,
             wall_grad_temperature)
     else:
-        return ns_result, diffusion_result+        return ns_op_result, diffusion_result