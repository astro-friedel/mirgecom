r""":mod:`mirgecom.multiphysics.thermally_coupled_fluid_wall` for thermally-coupled
fluid and wall.

Couples a fluid subdomain governed by the compressible Navier-Stokes equations
(:mod:`mirgecom.navierstokes`) with a wall subdomain governed by the heat
equation (:mod:`mirgecom.diffusion`) through temperature and heat flux. This
radiation can optionally include a sink term representing emitted radiation.
In the non-radiating case, coupling enforces continuity of temperature and heat flux

.. math::
    T_\text{wall} &= T_\text{fluid} \\
    -\kappa_\text{wall} \nabla T_\text{wall} \cdot \hat{n} &=
        -\kappa_\text{fluid} \nabla T_\text{fluid} \cdot \hat{n},

and in the radiating case, coupling enforces a similar condition but with an
additional radiation sink term in the heat flux

.. math::
    -\kappa_\text{wall} \nabla T_\text{wall} \cdot \hat{n} =
        -\kappa_\text{fluid} \nabla T_\text{fluid} \cdot \hat{n}
        + \epsilon \sigma (T^4 - T_\text{ambient}^4).

Boundary Setup Functions
^^^^^^^^^^^^^^^^^^^^^^^^

.. autofunction:: add_interface_boundaries_no_grad
.. autofunction:: add_interface_boundaries

Basic Coupled Operators
^^^^^^^^^^^^^^^^^^^^^^^

.. autofunction:: basic_coupled_ns_heat_operator

Boundary Conditions
^^^^^^^^^^^^^^^^^^^

.. autoclass:: InterfaceFluidBoundary
.. autoclass:: InterfaceFluidSlipBoundary
.. autoclass:: InterfaceFluidNoslipBoundary
.. autoclass:: InterfaceWallBoundary
.. autoclass:: InterfaceWallRadiationBoundary
"""

__copyright__ = """
Copyright (C) 2022 University of Illinois Board of Trustees
"""

__license__ = """
Permission is hereby granted, free of charge, to any person obtaining a copy
of this software and associated documentation files (the "Software"), to deal
in the Software without restriction, including without limitation the rights
to use, copy, modify, merge, publish, distribute, sublicense, and/or sell
copies of the Software, and to permit persons to whom the Software is
furnished to do so, subject to the following conditions:

The above copyright notice and this permission notice shall be included in
all copies or substantial portions of the Software.

THE SOFTWARE IS PROVIDED "AS IS", WITHOUT WARRANTY OF ANY KIND, EXPRESS OR
IMPLIED, INCLUDING BUT NOT LIMITED TO THE WARRANTIES OF MERCHANTABILITY,
FITNESS FOR A PARTICULAR PURPOSE AND NONINFRINGEMENT. IN NO EVENT SHALL THE
AUTHORS OR COPYRIGHT HOLDERS BE LIABLE FOR ANY CLAIM, DAMAGES OR OTHER
LIABILITY, WHETHER IN AN ACTION OF CONTRACT, TORT OR OTHERWISE, ARISING FROM,
OUT OF OR IN CONNECTION WITH THE SOFTWARE OR THE USE OR OTHER DEALINGS IN
THE SOFTWARE.
"""

from dataclasses import dataclass, replace
import numpy as np
from abc import abstractmethod
from functools import partial

from arraycontext import dataclass_array_container
from meshmode.dof_array import DOFArray
from grudge.trace_pair import (
    TracePair,
    inter_volume_trace_pairs
)
from grudge.dof_desc import (
    DISCR_TAG_BASE,
    as_dofdesc,
)
import grudge.op as op

from mirgecom.math import harmonic_mean
from mirgecom.boundary import (
    MengaldoBoundaryCondition,
    _SlipBoundaryComponent,
    _NoSlipBoundaryComponent,
    _ImpermeableBoundaryComponent,
    IsothermalSlipWallBoundary,
    IsothermalWallBoundary)
from mirgecom.flux import num_flux_central
from mirgecom.viscous import viscous_facial_flux_harmonic
from mirgecom.gas_model import (
    replace_fluid_state,
    make_operator_fluid_states,
)
from mirgecom.navierstokes import (
    grad_t_operator as fluid_grad_t_operator,
    ns_operator,
)
from mirgecom.diffusion import (
    grad_facial_flux_weighted,
    diffusion_flux,
    diffusion_facial_flux_harmonic,
    DiffusionBoundary,
    grad_operator as wall_grad_t_operator,
    diffusion_operator,
)
from mirgecom.multiphysics import make_interface_boundaries
from mirgecom.utils import project_from_base


class _ThermalDataNoGradInterVolTag:
    pass


class _ThermalDataInterVolTag:
    pass


class _GradTemperatureInterVolTag:
    pass


class _FluidOpStatesTag:
    pass


class _FluidGradTag:
    pass


class _FluidOperatorTag:
    pass


class _WallGradTag:
    pass


class _WallOperatorTag:
    pass


# FIXME: Interior penalty should probably use an average of the lengthscales on
# both sides of the interface
class InterfaceFluidBoundary(MengaldoBoundaryCondition):
    r"""
    Abstract interface for the fluid side of the fluid-wall interface.

    Extends :class:`~mirgecom.boundary.MengaldoBoundaryCondition` to include
    an interior penalty on the heat flux:

    .. math::
        q_\text{penalty} = \tau (T^+ - T^-).

    where $\tau = c \frac{\kappa_\text{bc}}{h^-}$. Here $c$ is a
    user-defined constant and $h^-$ is the characteristic mesh spacing
    on the fluid side of the interface.

    Base class implementations
    --------------------------
    .. automethod:: __init__
    .. automethod:: viscous_divergence_flux

    Abstract interface
    ------------------
    .. automethod:: temperature_plus
    """
    def __init__(self, heat_flux_penalty_amount, lengthscales_minus):
        r"""
        Initialize InterfaceFluidBoundary.

        Parameters
        ----------
        heat_flux_penalty_amount: float

            Coefficient $c$ for the interior penalty on the heat flux.

        lengthscales_minus: :class:`meshmode.dof_array.DOFArray`

            Characteristic mesh spacing $h^-$.
        """
        self._penalty_amount = heat_flux_penalty_amount
        self._lengthscales_minus = lengthscales_minus

    @abstractmethod
    def temperature_plus(self, dcoll, dd_bdry, state_minus, **kwargs):
        r"""Get the external temperature, $T^+$.

        Parameters
        ----------
        dcoll: :class:`~grudge.discretization.DiscretizationCollection`

            A discretization collection encapsulating the DG elements

        dd_bdry:

            Boundary DOF descriptor (or object convertible to one) indicating which
            domain boundary to process

        state_minus: :class:`~mirgecom.gas_model.FluidState`

            Fluid state object with the conserved state, and dependent
            quantities for the (-) side of the boundary.

        Returns
        -------
        :class:`meshmode.dof_array.DOFArray`
        """

    def viscous_divergence_flux(
            self, dcoll, dd_bdry, gas_model, state_minus, grad_cv_minus,
            grad_t_minus, numerical_flux_func=viscous_facial_flux_harmonic,
            **kwargs):
        """
        Return the viscous flux as defined by
        :meth:`mirgecom.boundary.MengaldoBoundaryCondition.viscous_divergence_flux`
        with the additional heat flux interior penalty term.
        """
        dd_bdry = as_dofdesc(dd_bdry)

        state_bc = self.state_bc(
            dcoll=dcoll, dd_bdry=dd_bdry, gas_model=gas_model,
            state_minus=state_minus, **kwargs)

        flux_without_penalty = super().viscous_divergence_flux(
            dcoll=dcoll, dd_bdry=dd_bdry, gas_model=gas_model,
            state_minus=state_minus, numerical_flux_func=numerical_flux_func,
            grad_cv_minus=grad_cv_minus, grad_t_minus=grad_t_minus, **kwargs)

        lengthscales_minus = project_from_base(
            dcoll, dd_bdry, self._lengthscales_minus)

        tau = (
            self._penalty_amount * state_bc.thermal_conductivity
            / lengthscales_minus)

        t_minus = state_minus.temperature
        t_plus = self.temperature_plus(
            dcoll, dd_bdry=dd_bdry, state_minus=state_minus, **kwargs)

        return replace(
            flux_without_penalty,
            # NS and diffusion use opposite sign conventions for flux; hence penalty
            # is added here instead of subtracted
            energy=flux_without_penalty.energy + tau * (t_plus - t_minus))


class _ThermallyCoupledHarmonicMeanBoundaryComponent:
    def __init__(
            self, kappa_plus, t_plus, grad_t_plus=None):
        self._kappa_plus = kappa_plus
        self._t_plus = t_plus
        self._grad_t_plus = grad_t_plus

    def kappa_plus(self, dcoll, dd_bdry):
        return project_from_base(dcoll, dd_bdry, self._kappa_plus)

    def kappa_bc(self, dcoll, dd_bdry, kappa_minus):
        kappa_plus = project_from_base(dcoll, dd_bdry, self._kappa_plus)
        return harmonic_mean(kappa_minus, kappa_plus)

    def temperature_plus(self, dcoll, dd_bdry):
        return project_from_base(dcoll, dd_bdry, self._t_plus)

    def temperature_bc(self, dcoll, dd_bdry, kappa_minus, t_minus):
        t_plus = project_from_base(dcoll, dd_bdry, self._t_plus)
        actx = t_minus.array_context
        kappa_plus = project_from_base(dcoll, dd_bdry, self._kappa_plus)
        kappa_sum = actx.np.where(
            actx.np.greater(kappa_minus + kappa_plus, 0*kappa_minus),
            kappa_minus + kappa_plus,
            0*kappa_minus + 1)
        return (t_minus * kappa_minus + t_plus * kappa_plus)/kappa_sum

    def grad_temperature_bc(self, dcoll, dd_bdry, grad_t_minus):
        if self._grad_t_plus is None:
            raise ValueError(
                "Boundary does not have external temperature gradient data.")
        grad_t_plus = project_from_base(dcoll, dd_bdry, self._grad_t_plus)
        return (grad_t_plus + grad_t_minus)/2


def _replace_kappa(state, kappa):
    """Replace the thermal conductivity in fluid state *state* with *kappa*."""
    new_tv = replace(state.tv, thermal_conductivity=kappa)
    return replace(state, tv=new_tv)


class InterfaceFluidSlipBoundary(InterfaceFluidBoundary):
    """
    Boundary for the fluid side of the fluid-wall interface, with slip.

    .. automethod:: __init__
    .. automethod:: state_plus
    .. automethod:: state_bc
    .. automethod:: grad_cv_bc
    .. automethod:: temperature_plus
    .. automethod:: temperature_bc
    .. automethod:: grad_temperature_bc
    """

    def __init__(
            self, kappa_plus, t_plus, grad_t_plus=None,
            heat_flux_penalty_amount=None, lengthscales_minus=None):
        r"""
        Initialize InterfaceFluidSlipBoundary.

        Arguments *grad_t_plus*, *heat_flux_penalty_amount*, and
        *lengthscales_minus* are only required if the boundary will be used to
        compute the viscous flux.

        Parameters
        ----------
        kappa_plus: float or :class:`meshmode.dof_array.DOFArray`

            Thermal conductivity from the wall side.

        t_plus: :class:`meshmode.dof_array.DOFArray`

            Temperature from the wall side.

        grad_t_plus: :class:`meshmode.dof_array.DOFArray` or None

            Temperature gradient from the wall side.

        heat_flux_penalty_amount: float or None

            Coefficient $c$ for the interior penalty on the heat flux.

        lengthscales_minus: :class:`meshmode.dof_array.DOFArray` or None

            Characteristic mesh spacing $h^-$.
        """
        InterfaceFluidBoundary.__init__(
            self,
            heat_flux_penalty_amount=heat_flux_penalty_amount,
            lengthscales_minus=lengthscales_minus)

        self._thermally_coupled = _ThermallyCoupledHarmonicMeanBoundaryComponent(
            kappa_plus=kappa_plus,
            t_plus=t_plus,
            grad_t_plus=grad_t_plus)
        self._slip = _SlipBoundaryComponent()
        self._impermeable = _ImpermeableBoundaryComponent()

    def state_plus(
            self, dcoll, dd_bdry, gas_model, state_minus, **kwargs):  # noqa: D102
        actx = state_minus.array_context

        # Grab a unit normal to the boundary
        nhat = actx.thaw(dcoll.normal(dd_bdry))

        # Reflect the normal momentum
        mom_plus = self._slip.momentum_plus(state_minus.momentum_density, nhat)

        # Don't bother replacing kappa since this is just for inviscid
        return replace_fluid_state(state_minus, gas_model, momentum=mom_plus)

    def state_bc(
            self, dcoll, dd_bdry, gas_model, state_minus, **kwargs):  # noqa: D102
        actx = state_minus.array_context

        cv_minus = state_minus.cv

        kappa_minus = (
            # Make sure it has an array context
            state_minus.tv.thermal_conductivity + 0*state_minus.mass_density)

        # Grab a unit normal to the boundary
        nhat = actx.thaw(dcoll.normal(dd_bdry))

        # set the normal momentum to 0
        mom_bc = self._slip.momentum_bc(state_minus.momentum_density, nhat)

        t_bc = self._thermally_coupled.temperature_bc(
            dcoll, dd_bdry, kappa_minus, state_minus.temperature)

        internal_energy_bc = (
            cv_minus.mass
            * gas_model.eos.get_internal_energy(
                temperature=t_bc,
                species_mass_fractions=cv_minus.species_mass_fractions))
        total_energy_bc = (
            internal_energy_bc
            + 0.5*np.dot(mom_bc, mom_bc)/cv_minus.mass)

        kappa_bc = self._thermally_coupled.kappa_bc(dcoll, dd_bdry, kappa_minus)

        return _replace_kappa(
            replace_fluid_state(
                state_minus, gas_model,
                energy=total_energy_bc,
                momentum=mom_bc,
                temperature_seed=t_bc),
            kappa_bc)

    def grad_cv_bc(
            self, dcoll, dd_bdry, gas_model, state_minus, grad_cv_minus,
            normal, **kwargs):  # noqa: D102
        dd_bdry = as_dofdesc(dd_bdry)
        state_bc = self.state_bc(
            dcoll=dcoll, dd_bdry=dd_bdry, gas_model=gas_model,
            state_minus=state_minus, **kwargs)

        grad_v_bc = self._slip.grad_velocity_bc(
            state_minus, state_bc, grad_cv_minus, normal)

        grad_mom_bc = (
            state_bc.mass_density * grad_v_bc
            + np.outer(state_bc.velocity, grad_cv_minus.mass))

        grad_species_mass_bc = self._impermeable.grad_species_mass_bc(
            state_minus, grad_cv_minus, normal)

        return grad_cv_minus.replace(
            momentum=grad_mom_bc,
            species_mass=grad_species_mass_bc)

    def temperature_plus(
            self, dcoll, dd_bdry, state_minus, **kwargs):  # noqa: D102
        return self._thermally_coupled.temperature_plus(dcoll, dd_bdry)

    def temperature_bc(self, dcoll, dd_bdry, state_minus, **kwargs):  # noqa: D102
        kappa_minus = (
            # Make sure it has an array context
            state_minus.tv.thermal_conductivity + 0*state_minus.mass_density)
        return self._thermally_coupled.temperature_bc(
            dcoll, dd_bdry, kappa_minus, state_minus.temperature)

    def grad_temperature_bc(
            self, dcoll, dd_bdry, grad_t_minus, normal, **kwargs):  # noqa: D102
        return self._thermally_coupled.grad_temperature_bc(
            dcoll, dd_bdry, grad_t_minus)


class InterfaceFluidNoslipBoundary(InterfaceFluidBoundary):
    """
    Boundary for the fluid side of the fluid-wall interface, without slip.

    .. automethod:: __init__
    .. automethod:: state_plus
    .. automethod:: state_bc
    .. automethod:: grad_cv_bc
    .. automethod:: temperature_plus
    .. automethod:: temperature_bc
    .. automethod:: grad_temperature_bc
    """

    def __init__(
            self, kappa_plus, t_plus, grad_t_plus=None,
            heat_flux_penalty_amount=None, lengthscales_minus=None):
        r"""
        Initialize InterfaceFluidNoslipBoundary.

        Arguments *grad_t_plus*, *heat_flux_penalty_amount*, and
        *lengthscales_minus* are only required if the boundary will be used to
        compute the viscous flux.

        Parameters
        ----------
        kappa_plus: float or :class:`meshmode.dof_array.DOFArray`

            Thermal conductivity from the wall side.

        t_plus: :class:`meshmode.dof_array.DOFArray`

            Temperature from the wall side.

        grad_t_plus: :class:`meshmode.dof_array.DOFArray` or None

            Temperature gradient from the wall side.

        heat_flux_penalty_amount: float or None

            Coefficient $c$ for the interior penalty on the heat flux.

        lengthscales_minus: :class:`meshmode.dof_array.DOFArray` or None

            Characteristic mesh spacing $h^-$.
        """
        InterfaceFluidBoundary.__init__(
            self,
            heat_flux_penalty_amount=heat_flux_penalty_amount,
            lengthscales_minus=lengthscales_minus)

        self._thermally_coupled = _ThermallyCoupledHarmonicMeanBoundaryComponent(
            kappa_plus=kappa_plus,
            t_plus=t_plus,
            grad_t_plus=grad_t_plus)
        self._no_slip = _NoSlipBoundaryComponent()
        self._impermeable = _ImpermeableBoundaryComponent()

    def state_plus(
            self, dcoll, dd_bdry, gas_model, state_minus, **kwargs):  # noqa: D102
        dd_bdry = as_dofdesc(dd_bdry)
        mom_plus = self._no_slip.momentum_plus(state_minus.momentum_density)

        # Don't bother replacing kappa since this is just for inviscid
        return replace_fluid_state(state_minus, gas_model, momentum=mom_plus)

    def state_bc(
            self, dcoll, dd_bdry, gas_model, state_minus, **kwargs):  # noqa: D102
        dd_bdry = as_dofdesc(dd_bdry)

        kappa_minus = (
            # Make sure it has an array context
            state_minus.tv.thermal_conductivity + 0*state_minus.mass_density)

        mom_bc = self._no_slip.momentum_bc(state_minus.momentum_density)

        t_bc = self._thermally_coupled.temperature_bc(
            dcoll, dd_bdry, kappa_minus, state_minus.temperature)

        internal_energy_bc = gas_model.eos.get_internal_energy(
            temperature=t_bc,
            species_mass_fractions=state_minus.species_mass_fractions)

        # Velocity is pinned to 0 here, no kinetic energy
        total_energy_bc = state_minus.mass_density*internal_energy_bc

        kappa_bc = self._thermally_coupled.kappa_bc(dcoll, dd_bdry, kappa_minus)

        return _replace_kappa(
            replace_fluid_state(
                state_minus, gas_model,
                energy=total_energy_bc,
                momentum=mom_bc),
            kappa_bc)

    def grad_cv_bc(
            self, dcoll, dd_bdry, gas_model, state_minus, grad_cv_minus, normal,
            **kwargs):  # noqa: D102
        grad_species_mass_bc = self._impermeable.grad_species_mass_bc(
            state_minus, grad_cv_minus, normal)

        return grad_cv_minus.replace(species_mass=grad_species_mass_bc)

    def temperature_plus(
            self, dcoll, dd_bdry, state_minus, **kwargs):  # noqa: D102
        return self._thermally_coupled.temperature_plus(dcoll, dd_bdry)

    def temperature_bc(self, dcoll, dd_bdry, state_minus, **kwargs):  # noqa: D102
        kappa_minus = (
            # Make sure it has an array context
            state_minus.tv.thermal_conductivity + 0*state_minus.mass_density)
        return self._thermally_coupled.temperature_bc(
            dcoll, dd_bdry, kappa_minus, state_minus.temperature)

    def grad_temperature_bc(
            self, dcoll, dd_bdry, grad_t_minus, normal, **kwargs):  # noqa: D102
        return self._thermally_coupled.grad_temperature_bc(
            dcoll, dd_bdry, grad_t_minus)


# FIXME: Interior penalty should probably use an average of the lengthscales on
# both sides of the interface
class InterfaceWallBoundary(DiffusionBoundary):
    """
    Boundary for the wall side of the fluid-wall interface.

    .. automethod:: __init__
    .. automethod:: get_grad_flux
    .. automethod:: get_diffusion_flux
    """

    def __init__(self, kappa_plus, u_plus, grad_u_plus=None):
        r"""
        Initialize InterfaceWallBoundary.

        Argument *grad_u_plus* is only required if the boundary will be used to
        compute the heat flux.

        Parameters
        ----------
        kappa_plus: float or :class:`meshmode.dof_array.DOFArray`

            Thermal conductivity from the fluid side.

        u_plus: :class:`meshmode.dof_array.DOFArray`

            Temperature from the fluid side.

        grad_u_plus: :class:`meshmode.dof_array.DOFArray` or None

            Temperature gradient from the fluid side.
        """
        self.kappa_plus = kappa_plus
        self.u_plus = u_plus
        self.grad_u_plus = grad_u_plus

    def get_grad_flux(
            self, dcoll, dd_bdry, kappa_minus, u_minus, *,
            numerical_flux_func=grad_facial_flux_weighted):  # noqa: D102
        actx = u_minus.array_context
        normal = actx.thaw(dcoll.normal(dd_bdry))

        kappa_plus = project_from_base(dcoll, dd_bdry, self.kappa_plus)
        kappa_tpair = TracePair(
            dd_bdry, interior=kappa_minus, exterior=kappa_plus)

        u_plus = project_from_base(dcoll, dd_bdry, self.u_plus)
        u_tpair = TracePair(dd_bdry, interior=u_minus, exterior=u_plus)

        return numerical_flux_func(kappa_tpair, u_tpair, normal)

    def get_diffusion_flux(
            self, dcoll, dd_bdry, kappa_minus, u_minus, grad_u_minus,
            lengthscales_minus, *, penalty_amount=None,
            numerical_flux_func=diffusion_facial_flux_harmonic):  # noqa: D102
        if self.grad_u_plus is None:
            raise ValueError(
                "Boundary does not have external gradient data.")

        actx = u_minus.array_context
        normal = actx.thaw(dcoll.normal(dd_bdry))

        kappa_plus = project_from_base(dcoll, dd_bdry, self.kappa_plus)
        kappa_tpair = TracePair(
            dd_bdry, interior=kappa_minus, exterior=kappa_plus)

        u_plus = project_from_base(dcoll, dd_bdry, self.u_plus)
        u_tpair = TracePair(dd_bdry, interior=u_minus, exterior=u_plus)

        grad_u_plus = project_from_base(dcoll, dd_bdry, self.grad_u_plus)
        grad_u_tpair = TracePair(
            dd_bdry, interior=grad_u_minus, exterior=grad_u_plus)

        lengthscales_tpair = TracePair(
            dd_bdry, interior=lengthscales_minus, exterior=lengthscales_minus)

        return numerical_flux_func(
            kappa_tpair, u_tpair, grad_u_tpair, lengthscales_tpair, normal,
            penalty_amount=penalty_amount)


class InterfaceWallRadiationBoundary(DiffusionBoundary):
    r"""
    Boundary for the wall side of the fluid-wall interface (radiating).

    Enforces the heat flux to be that entering the fluid side plus a radiation sink
    term:

    .. math::
        -\kappa_\text{wall} \nabla T_\text{wall} \cdot \hat{n} =
            -\kappa_\text{fluid} \nabla T_\text{fluid} \cdot \hat{n}
            + \epsilon \sigma (T^4 - T_\text{ambient}^4),

    where $\epsilon$ is the wall material's emissivity and $\sigma$ is the
    Stefan-Boltzmann constant.

    .. automethod:: __init__
    .. automethod:: get_grad_flux
    .. automethod:: get_diffusion_flux
    """

    def __init__(
            self, kappa_plus, grad_u_plus=None, emissivity=None, sigma=None,
            u_ambient=None):
        r"""
        Initialize InterfaceWallRadiationBoundary.

        Arguments *grad_u_plus*, *emissivity*, *sigma*, and *u_ambient* are only
        required if the boundary will be used to compute the heat flux.

        Parameters
        ----------
        kappa_plus: float or :class:`meshmode.dof_array.DOFArray`

            Thermal conductivity from the fluid side.

        grad_u_plus: :class:`meshmode.dof_array.DOFArray` or None

            Temperature gradient from the fluid side.

        emissivity: float or :class:`meshmode.dof_array.DOFArray` or None

            Emissivity of the wall material.

        sigma: float or None

            Stefan-Boltzmann constant.

        u_ambient: :class:`meshmode.dof_array.DOFArray` or None

            Ambient temperature of the environment.
        """
        self.kappa_plus = kappa_plus
        self.emissivity = emissivity
        self.sigma = sigma
        self.u_ambient = u_ambient
        self.grad_u_plus = grad_u_plus

    def get_grad_flux(
            self, dcoll, dd_bdry, kappa_minus, u_minus, *,
            numerical_flux_func=grad_facial_flux_weighted):  # noqa: D102
        actx = u_minus.array_context
        normal = actx.thaw(dcoll.normal(dd_bdry))

        kappa_tpair = TracePair(
            dd_bdry, interior=kappa_minus, exterior=kappa_minus)
        u_tpair = TracePair(dd_bdry, interior=u_minus, exterior=u_minus)

        return numerical_flux_func(kappa_tpair, u_tpair, normal)

    def get_diffusion_flux(
            self, dcoll, dd_bdry, kappa_minus, u_minus, grad_u_minus,
            lengthscales_minus, *, penalty_amount=None,
            numerical_flux_func=diffusion_facial_flux_harmonic):  # noqa: D102
        if self.grad_u_plus is None:
            raise ValueError("External temperature gradient is not specified.")
        if self.emissivity is None:
            raise ValueError("Wall emissivity is not specified.")
        if self.sigma is None:
            raise ValueError("Stefan-Boltzmann constant value is not specified.")
        if self.u_ambient is None:
            raise ValueError("Ambient temperature is not specified.")

        actx = u_minus.array_context
        normal = actx.thaw(dcoll.normal(dd_bdry))

        kappa_plus = project_from_base(dcoll, dd_bdry, self.kappa_plus)
        grad_u_plus = project_from_base(dcoll, dd_bdry, self.grad_u_plus)
        emissivity = project_from_base(dcoll, dd_bdry, self.emissivity)
        u_ambient = project_from_base(dcoll, dd_bdry, self.u_ambient)

        # Note: numerical_flux_func is ignored
        return (
            np.dot(diffusion_flux(kappa_plus, grad_u_plus), normal)
            + emissivity * self.sigma * (u_minus**4 - u_ambient**4))


@dataclass_array_container
@dataclass(frozen=True)
class _ThermalDataNoGrad:
    kappa: DOFArray
    temperature: DOFArray


@dataclass_array_container
@dataclass(frozen=True)
class _ThermalData(_ThermalDataNoGrad):
    grad_temperature: np.ndarray


def _make_thermal_data(kappa, temperature, grad_temperature=None):
    if not isinstance(kappa, DOFArray):
        kappa = kappa * (0*temperature + 1)

    if grad_temperature is not None:
        thermal_data = _ThermalData(kappa, temperature, grad_temperature)
    else:
        thermal_data = _ThermalDataNoGrad(kappa, temperature)

    return thermal_data


def _get_interface_trace_pairs_no_grad(
        dcoll,
        fluid_dd, wall_dd,
        fluid_kappa, wall_kappa,
        fluid_temperature, wall_temperature,
        *,
        comm_tag=None):
    pairwise_thermal_data = {
        (fluid_dd, wall_dd): (
            _make_thermal_data(fluid_kappa, fluid_temperature),
            _make_thermal_data(wall_kappa, wall_temperature))}
    return inter_volume_trace_pairs(
        dcoll, pairwise_thermal_data,
        comm_tag=(_ThermalDataNoGradInterVolTag, comm_tag))


def _get_interface_trace_pairs(
        dcoll,
        fluid_dd, wall_dd,
        fluid_kappa, wall_kappa,
        fluid_temperature, wall_temperature,
        fluid_grad_temperature, wall_grad_temperature,
        *,
        comm_tag=None):
    pairwise_thermal_data = {
        (fluid_dd, wall_dd): (
            _make_thermal_data(
                fluid_kappa,
                fluid_temperature,
                fluid_grad_temperature),
            _make_thermal_data(
                wall_kappa,
                wall_temperature,
                wall_grad_temperature))}

    return inter_volume_trace_pairs(
        dcoll, pairwise_thermal_data,
        comm_tag=(_ThermalDataInterVolTag, comm_tag))


def _get_interface_boundaries_no_grad(
        dcoll,
        fluid_dd, wall_dd,
        fluid_kappa, wall_kappa,
        fluid_temperature, wall_temperature,
        *,
        interface_noslip=True,
        interface_radiation=False,
        quadrature_tag=DISCR_TAG_BASE,
        comm_tag=None):
    interface_tpairs = _get_interface_trace_pairs_no_grad(
        dcoll,
        fluid_dd, wall_dd,
        fluid_kappa, wall_kappa,
        fluid_temperature, wall_temperature,
        comm_tag=comm_tag)

    if interface_radiation:
        def make_fluid_boundary(interface_tpair):
            if interface_noslip:
                fluid_bc_class = IsothermalWallBoundary
            else:
                fluid_bc_class = IsothermalSlipWallBoundary
            return fluid_bc_class(interface_tpair.ext.temperature)

        def make_wall_boundary(interface_tpair):
            return InterfaceWallRadiationBoundary(
                interface_tpair.ext.kappa)

    else:
        def make_fluid_boundary(interface_tpair):
            if interface_noslip:
                fluid_bc_class = InterfaceFluidNoslipBoundary
            else:
                fluid_bc_class = InterfaceFluidSlipBoundary
            return fluid_bc_class(
                interface_tpair.ext.kappa,
                interface_tpair.ext.temperature)

        def make_wall_boundary(interface_tpair):
            return InterfaceWallBoundary(
                interface_tpair.ext.kappa,
                interface_tpair.ext.temperature)

    bdry_factories = {
        (wall_dd, fluid_dd): make_fluid_boundary,
        (fluid_dd, wall_dd): make_wall_boundary}

    interface_boundaries = make_interface_boundaries(
        bdry_factories, interface_tpairs)

    fluid_interface_boundaries = interface_boundaries[wall_dd, fluid_dd]
    wall_interface_boundaries = interface_boundaries[fluid_dd, wall_dd]

    return fluid_interface_boundaries, wall_interface_boundaries


def _get_interface_boundaries(
        dcoll,
        fluid_dd, wall_dd,
        fluid_kappa, wall_kappa,
        fluid_temperature, wall_temperature,
        fluid_grad_temperature, wall_grad_temperature,
        *,
        interface_noslip=True,
        interface_radiation=False,
        wall_emissivity=None,
        sigma=None,
        ambient_temperature=None,
        wall_penalty_amount=None,
        quadrature_tag=DISCR_TAG_BASE,
        comm_tag=None):
    if wall_penalty_amount is None:
        # FIXME: After verifying the form of the penalty term, figure out what value
        # makes sense to use as a default here
        wall_penalty_amount = 0.05

    interface_tpairs = _get_interface_trace_pairs(
        dcoll,
        fluid_dd, wall_dd,
        fluid_kappa, wall_kappa,
        fluid_temperature, wall_temperature,
        fluid_grad_temperature, wall_grad_temperature,
        comm_tag=comm_tag)

    if interface_radiation:
        def make_fluid_boundary(interface_tpair):
            if interface_noslip:
                fluid_bc_class = IsothermalWallBoundary
            else:
                fluid_bc_class = IsothermalSlipWallBoundary
            return fluid_bc_class(interface_tpair.ext.temperature)

        radiation_spec = [wall_emissivity is None, sigma is None,
                          ambient_temperature is None]
        if sum(radiation_spec) != 0:
            raise TypeError(
                "Arguments 'wall_emissivity', 'sigma' and 'ambient_temperature'"
                "are required if using surface radiation.")

        def make_wall_boundary(interface_tpair):
            emissivity_minus = op.project(dcoll, wall_dd, interface_tpair.dd,
                                          wall_emissivity)
            return InterfaceWallRadiationBoundary(
                interface_tpair.ext.kappa,
                interface_tpair.ext.grad_temperature,
                emissivity_minus, sigma,
                ambient_temperature)

    else:
        # Diffusion operator passes lengthscales_minus into the boundary flux
        # functions, but NS doesn't; thus we need to pass lengthscales into
        # the fluid boundary condition constructor
        from grudge.dt_utils import characteristic_lengthscales
        fluid_lengthscales = (
            characteristic_lengthscales(
                fluid_temperature.array_context, dcoll, fluid_dd)
            * (0*fluid_temperature+1))

        def make_fluid_boundary(interface_tpair):
            if interface_noslip:
                fluid_bc_class = InterfaceFluidNoslipBoundary
            else:
                fluid_bc_class = InterfaceFluidSlipBoundary
            return fluid_bc_class(
                interface_tpair.ext.kappa,
                interface_tpair.ext.temperature,
                interface_tpair.ext.grad_temperature,
                heat_flux_penalty_amount=wall_penalty_amount,
                lengthscales_minus=op.project(dcoll,
                    fluid_dd, interface_tpair.dd, fluid_lengthscales))

        def make_wall_boundary(interface_tpair):
            return InterfaceWallBoundary(
                interface_tpair.ext.kappa,
                interface_tpair.ext.temperature,
                interface_tpair.ext.grad_temperature)

    bdry_factories = {
        (wall_dd, fluid_dd): make_fluid_boundary,
        (fluid_dd, wall_dd): make_wall_boundary}

    interface_boundaries = make_interface_boundaries(
        bdry_factories, interface_tpairs)

    fluid_interface_boundaries = interface_boundaries[wall_dd, fluid_dd]
    wall_interface_boundaries = interface_boundaries[fluid_dd, wall_dd]

    return fluid_interface_boundaries, wall_interface_boundaries


def add_interface_boundaries_no_grad(
        dcoll,
        gas_model,
        fluid_dd, wall_dd,
        fluid_state, wall_kappa, wall_temperature,
        fluid_boundaries, wall_boundaries,
        *,
        interface_noslip=True,
        interface_radiation=False,
        wall_penalty_amount=None,
        quadrature_tag=DISCR_TAG_BASE,
        comm_tag=None):
    """
    Include the fluid-wall interface boundaries (without temperature gradient).

    Return a tuple `(fluid_all_boundaries, wall_all_boundaries)` that adds boundaries
    to *fluid_boundaries* and *wall_boundaries* that represent the volume interfaces.
    One entry is added for the collection of faces whose opposite face reside on the
    current MPI rank and one-per-rank for each collection of faces whose opposite
    face resides on a different rank.

    Parameters
    ----------

    dcoll: class:`~grudge.discretization.DiscretizationCollection`

        A discretization collection encapsulating the DG elements

    gas_model: :class:`~mirgecom.gas_model.GasModel`

        Physical gas model including equation of state, transport,
        and kinetic properties as required by fluid state

    fluid_dd: :class:`grudge.dof_desc.DOFDesc`

        DOF descriptor for the fluid volume.

    wall_dd: :class:`grudge.dof_desc.DOFDesc`

        DOF descriptor for the wall volume.

    fluid_state: :class:`~mirgecom.gas_model.FluidState`

        Fluid state object with the conserved state and dependent
        quantities for the fluid volume.

    wall_kappa: float or :class:`meshmode.dof_array.DOFArray`

        Thermal conductivity for the wall volume.

    wall_temperature: :class:`meshmode.dof_array.DOFArray`

        Temperature for the wall volume.

    fluid_boundaries

        Dictionary of boundary functions, one for each valid non-interface
        :class:`~grudge.dof_desc.BoundaryDomainTag` on the fluid subdomain.

    wall_boundaries

        Dictionary of boundary functions, one for each valid non-interface
        :class:`~grudge.dof_desc.BoundaryDomainTag` on the wall subdomain.

    interface_noslip: bool

        If `True`, interface boundaries on the fluid side will be treated as
        no-slip walls. If `False` they will be treated as slip walls.

    interface_radiation: bool

        If `True`, interface includes a radiation sink term in the heat flux. See
        :class:`~mirgecom.multiphysics.thermally_coupled_fluid_wall.InterfaceWallRadiationBoundary`
        for details.

    wall_penalty_amount: float

        Coefficient $c$ for the interior penalty on the heat flux. See
        :class:`~mirgecom.multiphysics.thermally_coupled_fluid_wall.InterfaceFluidBoundary`
        for details. Not used if *interface_radiation* is `True`.

    quadrature_tag

        An identifier denoting a particular quadrature discretization to use during
        operator evaluations.

    comm_tag: Hashable
        Tag for distributed communication
    """
    fluid_interface_boundaries_no_grad, wall_interface_boundaries_no_grad = \
        _get_interface_boundaries_no_grad(
            dcoll,
            fluid_dd, wall_dd,
            fluid_state.tv.thermal_conductivity, wall_kappa,
            fluid_state.temperature, wall_temperature,
            interface_noslip=interface_noslip,
            interface_radiation=interface_radiation,
            quadrature_tag=quadrature_tag,
            comm_tag=comm_tag)

    fluid_all_boundaries_no_grad = {}
    fluid_all_boundaries_no_grad.update(fluid_boundaries)
    fluid_all_boundaries_no_grad.update(fluid_interface_boundaries_no_grad)

    wall_all_boundaries_no_grad = {}
    wall_all_boundaries_no_grad.update(wall_boundaries)
    wall_all_boundaries_no_grad.update(wall_interface_boundaries_no_grad)

    return fluid_all_boundaries_no_grad, wall_all_boundaries_no_grad


def add_interface_boundaries(
        dcoll,
        gas_model,
        fluid_dd, wall_dd,
        fluid_state, wall_kappa, wall_temperature,
        fluid_grad_temperature, wall_grad_temperature,
        fluid_boundaries, wall_boundaries,
        *,
        interface_noslip=True,
        interface_radiation=False,
        wall_emissivity=None,
        sigma=None,
        ambient_temperature=None,
        wall_penalty_amount=None,
        quadrature_tag=DISCR_TAG_BASE,
        comm_tag=None):
    """
    Include the fluid-wall interface boundaries.

    Return a tuple `(fluid_all_boundaries, wall_all_boundaries)` that adds boundaries
    to *fluid_boundaries* and *wall_boundaries* that represent the volume interfaces.
    One entry is added for the collection of faces whose opposite face reside on the
    current MPI rank and one-per-rank for each collection of faces whose opposite
    face resides on a different rank.

    Parameters
    ----------

    dcoll: class:`~grudge.discretization.DiscretizationCollection`

        A discretization collection encapsulating the DG elements

    gas_model: :class:`~mirgecom.gas_model.GasModel`

        Physical gas model including equation of state, transport,
        and kinetic properties as required by fluid state

    fluid_dd: :class:`grudge.dof_desc.DOFDesc`

        DOF descriptor for the fluid volume.

    wall_dd: :class:`grudge.dof_desc.DOFDesc`

        DOF descriptor for the wall volume.

    fluid_state: :class:`~mirgecom.gas_model.FluidState`

        Fluid state object with the conserved state and dependent
        quantities for the fluid volume.

    wall_kappa: float or :class:`meshmode.dof_array.DOFArray`

        Thermal conductivity for the wall volume.

    wall_temperature: :class:`meshmode.dof_array.DOFArray`

        Temperature for the wall volume.

    fluid_grad_temperature: numpy.ndarray

        Temperature gradient for the fluid volume.

    wall_grad_temperature: numpy.ndarray

        Temperature gradient for the wall volume.

    fluid_boundaries

        Dictionary of boundary functions, one for each valid non-interface
        :class:`~grudge.dof_desc.BoundaryDomainTag` on the fluid subdomain.

    wall_boundaries

        Dictionary of boundary functions, one for each valid non-interface
        :class:`~grudge.dof_desc.BoundaryDomainTag` on the wall subdomain.

    interface_noslip: bool

        If `True`, interface boundaries on the fluid side will be treated as
        no-slip walls. If `False` they will be treated as slip walls.

    interface_radiation: bool

        If `True`, interface includes a radiation sink term in the heat flux. See
        :class:`~mirgecom.multiphysics.thermally_coupled_fluid_wall.InterfaceWallRadiationBoundary`
        for details. Additional arguments *wall_emissivity*, *sigma*, and
        *ambient_temperature* are required if enabled.

    wall_emissivity: float or :class:`meshmode.dof_array.DOFArray`

        Emissivity of the wall material.

    sigma: float

        Stefan-Boltzmann constant.

    ambient_temperature: :class:`meshmode.dof_array.DOFArray`

        Ambient temperature of the environment.

    wall_penalty_amount: float

        Coefficient $c$ for the interior penalty on the heat flux. See
        :class:`~mirgecom.multiphysics.thermally_coupled_fluid_wall.InterfaceFluidBoundary`
        for details.

    quadrature_tag

        An identifier denoting a particular quadrature discretization to use during
        operator evaluations.

    comm_tag: Hashable
        Tag for distributed communication
    """
    fluid_interface_boundaries, wall_interface_boundaries = \
        _get_interface_boundaries(
            dcoll,
            fluid_dd, wall_dd,
            fluid_state.tv.thermal_conductivity, wall_kappa,
            fluid_state.temperature, wall_temperature,
            fluid_grad_temperature, wall_grad_temperature,
            interface_noslip=interface_noslip,
            interface_radiation=interface_radiation,
            wall_emissivity=wall_emissivity,
            sigma=sigma,
            ambient_temperature=ambient_temperature,
            wall_penalty_amount=wall_penalty_amount,
            quadrature_tag=quadrature_tag,
            comm_tag=comm_tag)

    fluid_all_boundaries = {}
    fluid_all_boundaries.update(fluid_boundaries)
    fluid_all_boundaries.update(fluid_interface_boundaries)

    wall_all_boundaries = {}
    wall_all_boundaries.update(wall_boundaries)
    wall_all_boundaries.update(wall_interface_boundaries)

    return fluid_all_boundaries, wall_all_boundaries


def coupled_grad_t_operator(
        dcoll,
        gas_model,
        fluid_dd, wall_dd,
        fluid_boundaries, wall_boundaries,
        fluid_state, wall_kappa, wall_temperature,
        *,
        time=0.,
        interface_noslip=True,
        interface_radiation=False,
        use_kappa_weighted_grad_flux_in_fluid=None,
        quadrature_tag=DISCR_TAG_BASE,
        fluid_numerical_flux_func=num_flux_central,
        # Added to avoid repeated computation
        # FIXME: See if there's a better way to do this
        _fluid_operator_states_quad=None,
        _fluid_all_boundaries_no_grad=None,
        _wall_all_boundaries_no_grad=None):
    r"""
    Compute $\nabla T$ on the fluid and wall subdomains.

    Deprecated; set up interface boundaries explicitly via
    :func:`add_interface_boundaries_no_grad` and include them when calling the
    individual operators instead.

    Parameters
    ----------

    dcoll: class:`~grudge.discretization.DiscretizationCollection`

        A discretization collection encapsulating the DG elements

    gas_model: :class:`~mirgecom.gas_model.GasModel`

        Physical gas model including equation of state, transport,
        and kinetic properties as required by fluid state

    fluid_dd: :class:`grudge.dof_desc.DOFDesc`

        DOF descriptor for the fluid volume.

    wall_dd: :class:`grudge.dof_desc.DOFDesc`

        DOF descriptor for the wall volume.

    fluid_boundaries:

        Dictionary of boundary objects for the fluid subdomain, one for each
        :class:`~grudge.dof_desc.BoundaryDomainTag` that represents a domain
        boundary.

    wall_boundaries:

        Dictionary of boundary objects for the wall subdomain, one for each
        :class:`~grudge.dof_desc.BoundaryDomainTag` that represents a domain
        boundary.

    fluid_state: :class:`~mirgecom.gas_model.FluidState`

        Fluid state object with the conserved state and dependent
        quantities for the fluid volume.

    wall_kappa: float or :class:`meshmode.dof_array.DOFArray`

        Thermal conductivity for the wall volume.

    wall_temperature: :class:`meshmode.dof_array.DOFArray`

        Temperature for the wall volume.

    time:

        Time

    interface_noslip: bool

        If `True`, interface boundaries on the fluid side will be treated as
        no-slip walls. If `False` they will be treated as slip walls.

    interface_radiation: bool

        If `True`, interface includes a radiation sink term in the heat flux. See
        :class:`~mirgecom.multiphysics.thermally_coupled_fluid_wall.InterfaceWallRadiationBoundary`
        for details. Additional arguments *wall_emissivity*, *sigma*, and
        *ambient_temperature* are required if enabled and *wall_grad_temperature*
        is not `None`.

    use_kappa_weighted_grad_flux_in_fluid: bool

        Indicates whether the temperature gradient flux on the fluid side of the
        interface should be computed using a simple average of temperatures or by
        weighting the temperature from each side by its respective thermal
        conductivity. Not used if *interface_radiation* is `True`.

    quadrature_tag:

        An identifier denoting a particular quadrature discretization to use during
        operator evaluations.

    fluid_numerical_flux_func:

        Callable function to return the numerical flux to be used when computing
        the temperature gradient in the fluid subdomain. Defaults to
        :class:`~mirgecom.flux.num_flux_central`.

    Returns
    -------

        The tuple `(fluid_grad_temperature, wall_grad_temperature)`.
    """
    from warnings import warn
    warn(
        "coupled_grad_t_operator is deprecated and will disappear in Q3 2023. "
        "Set up interface boundaries explicitly via "
        ":func:`add_interface_boundaries_no_grad` and include them when calling the "
        "individual operators instead.", DeprecationWarning, stacklevel=2)

    if use_kappa_weighted_grad_flux_in_fluid is None:
        warn(
            "Default value of use_kappa_weighted_grad_flux_in_fluid has changed "
            "from False to True as False is no longer allowed. Explicitly set it "
            "to True to suppress this warning.", UserWarning, stacklevel=2)
        use_kappa_weighted_grad_flux_in_fluid = True
    elif not use_kappa_weighted_grad_flux_in_fluid:
        warn(
            "Setting use_kappa_weighted_grad_flux_in_fluid to True; False is no "
            "longer allowed. Explicitly set it to True to suppress this warning.",
            UserWarning, stacklevel=2)

    fluid_boundaries = {
        as_dofdesc(bdtag).domain_tag: bdry
        for bdtag, bdry in fluid_boundaries.items()}
    wall_boundaries = {
        as_dofdesc(bdtag).domain_tag: bdry
        for bdtag, bdry in wall_boundaries.items()}

    # Include boundaries for the fluid-wall interface; no temperature gradient
    # yet because that's what we're trying to compute

    assert (
        (_fluid_all_boundaries_no_grad is None)
        == (_wall_all_boundaries_no_grad is None)), (
        "Expected both _fluid_all_boundaries_no_grad and "
        "_wall_all_boundaries_no_grad or neither")

    if _fluid_all_boundaries_no_grad is None:
        # Note: We don't need to supply wall_penalty_amount here since we're only
        # using these to compute the temperature gradient
        fluid_all_boundaries_no_grad, wall_all_boundaries_no_grad = \
            add_interface_boundaries_no_grad(
                dcoll,
                gas_model,
                fluid_dd, wall_dd,
                fluid_state, wall_kappa, wall_temperature,
                fluid_boundaries, wall_boundaries,
                interface_noslip=interface_noslip,
                interface_radiation=interface_radiation,
                quadrature_tag=quadrature_tag)
    else:
        fluid_all_boundaries_no_grad = _fluid_all_boundaries_no_grad
        wall_all_boundaries_no_grad = _wall_all_boundaries_no_grad

    # Compute the subdomain gradient operators using the augmented boundaries

    return (
        fluid_grad_t_operator(
            dcoll, gas_model, fluid_all_boundaries_no_grad, fluid_state,
            time=time, quadrature_tag=quadrature_tag,
            numerical_flux_func=fluid_numerical_flux_func, dd=fluid_dd,
            operator_states_quad=_fluid_operator_states_quad,
            comm_tag=_FluidGradTag),
        wall_grad_t_operator(
            dcoll, wall_kappa, wall_all_boundaries_no_grad, wall_temperature,
            quadrature_tag=quadrature_tag, dd=wall_dd, comm_tag=_WallGradTag))


def coupled_ns_heat_operator(
        dcoll,
        gas_model,
        fluid_dd, wall_dd,
        fluid_boundaries, wall_boundaries,
        fluid_state, wall_kappa, wall_temperature,
        *,
        time=0.,
        interface_noslip=True,
        interface_radiation=False,
        use_kappa_weighted_grad_flux_in_fluid=None,
        wall_emissivity=None,
        sigma=None,
        ambient_temperature=None,
        wall_penalty_amount=None,
        quadrature_tag=DISCR_TAG_BASE,
        limiter_func=None,
        fluid_gradient_numerical_flux_func=num_flux_central,
        return_gradients=False,
        ns_operator=ns_operator):
    r"""
    Compute the RHS of the fluid and wall subdomains.

    Augments *fluid_boundaries* and *wall_boundaries* with the boundaries for the
    fluid-wall interface that are needed to enforce continuity of temperature and
    heat flux.

    Deprecated; set up interface boundaries explicitly via
    :func:`add_interface_boundaries` and include them when calling the individual
    operators instead.

    Parameters
    ----------

    dcoll: class:`~grudge.discretization.DiscretizationCollection`

        A discretization collection encapsulating the DG elements

    gas_model: :class:`~mirgecom.gas_model.GasModel`

        Physical gas model including equation of state, transport,
        and kinetic properties as required by fluid state

    fluid_dd: :class:`grudge.dof_desc.DOFDesc`

        DOF descriptor for the fluid volume.

    wall_dd: :class:`grudge.dof_desc.DOFDesc`

        DOF descriptor for the wall volume.

    fluid_boundaries:

        Dictionary of boundary objects for the fluid subdomain, one for each
        :class:`~grudge.dof_desc.BoundaryDomainTag` that represents a domain
        boundary.

    wall_boundaries:

        Dictionary of boundary objects for the wall subdomain, one for each
        :class:`~grudge.dof_desc.BoundaryDomainTag` that represents a domain
        boundary.

    fluid_state: :class:`~mirgecom.gas_model.FluidState`

        Fluid state object with the conserved state and dependent
        quantities for the fluid volume.

    wall_kappa: float or :class:`meshmode.dof_array.DOFArray`

        Thermal conductivity for the wall volume.

    wall_temperature: :class:`meshmode.dof_array.DOFArray`

        Temperature for the wall volume.

    time:

        Time

    interface_noslip: bool

        If `True`, interface boundaries on the fluid side will be treated as
        no-slip walls. If `False` they will be treated as slip walls.

    interface_radiation: bool

        If `True`, interface includes a radiation sink term in the heat flux. See
        :class:`~mirgecom.multiphysics.thermally_coupled_fluid_wall.InterfaceWallRadiationBoundary`
        for details. Additional arguments *wall_emissivity*, *sigma*, and
        *ambient_temperature* are required if enabled.

    use_kappa_weighted_grad_flux_in_fluid: bool

        Indicates whether the temperature gradient flux on the fluid side of the
        interface should be computed using a simple average of temperatures or by
        weighting the temperature from each side by its respective thermal
        conductivity. Not used if *interface_radiation* is `True`.

    wall_emissivity: float or :class:`meshmode.dof_array.DOFArray`

        Emissivity of the wall material.

    sigma: float

        Stefan-Boltzmann constant.

    ambient_temperature: :class:`meshmode.dof_array.DOFArray`

        Ambient temperature of the environment.

    wall_penalty_amount: float

        Coefficient $c$ for the interior penalty on the heat flux. See
        :class:`~mirgecom.multiphysics.thermally_coupled_fluid_wall.InterfaceFluidBoundary`
        for details. Not used if *interface_radiation* is `True`.

    quadrature_tag:

        An identifier denoting a particular quadrature discretization to use during
        operator evaluations.

    fluid_gradient_numerical_flux_func:

        Callable function to return the numerical flux to be used when computing
        the temperature gradient in the fluid subdomain. Defaults to
        :class:`~mirgecom.flux.num_flux_central`.

    limiter_func:

        Callable function to be passed to
        :func:`~mirgecom.gas_model.make_operator_fluid_states`
        that filters or limits the produced fluid states.  This is used to keep
        species mass fractions in physical and realizable states, for example.

    Returns
    -------

        The tuple `(fluid_rhs, wall_rhs)`.
    """
    from warnings import warn
    warn(
        "coupled_ns_heat_operator is deprecated and will disappear in Q3 2023. "
        "Set up interface boundaries explicitly via "
        ":func:`add_interface_boundaries` and include them when calling the "
        "individual operators instead.", DeprecationWarning, stacklevel=2)

    if interface_radiation:
        radiation_spec = [wall_emissivity is None, sigma is None,
                          ambient_temperature is None]
        if sum(radiation_spec) != 0:
            raise TypeError(
                "Arguments 'wall_emissivity', 'sigma' and 'ambient_temperature'"
                "are required if using surface radiation.")

    if use_kappa_weighted_grad_flux_in_fluid is None:
        warn(
            "Default value of use_kappa_weighted_grad_flux_in_fluid has changed "
            "from False to True as False is no longer allowed. Explicitly set it "
            "to True to suppress this warning.", UserWarning, stacklevel=2)
        use_kappa_weighted_grad_flux_in_fluid = True
    elif not use_kappa_weighted_grad_flux_in_fluid:
        warn(
            "Setting use_kappa_weighted_grad_flux_in_fluid to True; False is no "
            "longer allowed. Explicitly set it to True to suppress this warning.",
            UserWarning, stacklevel=2)

    if wall_penalty_amount is None:
        # FIXME: After verifying the form of the penalty term, figure out what value
        # makes sense to use as a default here
        wall_penalty_amount = 0.05

    fluid_boundaries = {
        as_dofdesc(bdtag).domain_tag: bdry
        for bdtag, bdry in fluid_boundaries.items()}
    wall_boundaries = {
        as_dofdesc(bdtag).domain_tag: bdry
        for bdtag, bdry in wall_boundaries.items()}

    # Include boundaries for the fluid-wall interface; no temperature gradient
    # yet because we need to compute it
    fluid_all_boundaries_no_grad, wall_all_boundaries_no_grad = \
        add_interface_boundaries_no_grad(
            dcoll,
            gas_model,
            fluid_dd, wall_dd,
            fluid_state, wall_kappa, wall_temperature,
            fluid_boundaries, wall_boundaries,
            interface_noslip=interface_noslip,
            interface_radiation=interface_radiation,
            quadrature_tag=quadrature_tag)

    # Get the operator fluid states
    fluid_operator_states_quad = make_operator_fluid_states(
        dcoll, fluid_state, gas_model, fluid_all_boundaries_no_grad,
        quadrature_tag, dd=fluid_dd, comm_tag=_FluidOpStatesTag,
        limiter_func=limiter_func)

    # Compute the temperature gradient for both subdomains
    fluid_grad_temperature, wall_grad_temperature = coupled_grad_t_operator(
        dcoll,
        gas_model,
        fluid_dd, wall_dd,
        fluid_boundaries, wall_boundaries,
        fluid_state, wall_kappa, wall_temperature,
        time=time,
        interface_noslip=interface_noslip,
        quadrature_tag=quadrature_tag,
        fluid_numerical_flux_func=fluid_gradient_numerical_flux_func,
        _fluid_operator_states_quad=fluid_operator_states_quad,
        _fluid_all_boundaries_no_grad=fluid_all_boundaries_no_grad,
        _wall_all_boundaries_no_grad=wall_all_boundaries_no_grad)

    # Include boundaries for the fluid-wall interface, now with the temperature
    # gradient
    fluid_all_boundaries, wall_all_boundaries = \
        add_interface_boundaries(
            dcoll,
            gas_model,
            fluid_dd, wall_dd,
            fluid_state, wall_kappa, wall_temperature,
            fluid_grad_temperature, wall_grad_temperature,
            fluid_boundaries, wall_boundaries,
            interface_noslip=interface_noslip,
            interface_radiation=interface_radiation,
            wall_emissivity=wall_emissivity,
            sigma=sigma,
            ambient_temperature=ambient_temperature,
            wall_penalty_amount=wall_penalty_amount,
            quadrature_tag=quadrature_tag)

    # Compute the subdomain NS/diffusion operators using the augmented boundaries

<<<<<<< HEAD
=======
    my_ns_operator = partial(ns_operator,
        inviscid_numerical_flux_func=inviscid_numerical_flux_func,
        viscous_numerical_flux_func=viscous_numerical_flux_func)
>>>>>>> a68ecf93
    ns_result = ns_operator(
        dcoll, gas_model, fluid_state, fluid_all_boundaries,
        time=time, quadrature_tag=quadrature_tag, dd=fluid_dd,
        return_gradients=return_gradients,
        operator_states_quad=fluid_operator_states_quad,
        grad_t=fluid_grad_temperature, comm_tag=_FluidOperatorTag)

    diffusion_result = diffusion_operator(
        dcoll, wall_kappa, wall_all_boundaries, wall_temperature,
        penalty_amount=wall_penalty_amount, quadrature_tag=quadrature_tag,
        return_grad_u=return_gradients, dd=wall_dd, grad_u=wall_grad_temperature,
        comm_tag=_WallOperatorTag)

    if return_gradients:
        fluid_rhs, fluid_grad_cv, fluid_grad_temperature = ns_result
        wall_rhs, wall_grad_temperature = diffusion_result
        return (
            fluid_rhs, wall_rhs, fluid_grad_cv, fluid_grad_temperature,
            wall_grad_temperature)
    else:
        return ns_result, diffusion_result


def basic_coupled_ns_heat_operator(
        dcoll,
        gas_model,
        fluid_dd, wall_dd,
        fluid_boundaries, wall_boundaries,
        fluid_state, wall_kappa, wall_temperature,
        *,
        time=0.,
        interface_noslip=True,
        interface_radiation=False,
        wall_emissivity=None,
        sigma=None,
        ambient_temperature=None,
        wall_penalty_amount=None,
        quadrature_tag=DISCR_TAG_BASE,
        limiter_func=None,
        return_gradients=False,
        use_esdg=False):
    r"""
    Simple implementation of a thermally-coupled fluid/wall operator.

    Computes the RHS for a two-volume domain coupled by temperature and heat flux,
    by augmenting *fluid_boundaries* and *wall_boundaries* with the boundaries for
    the fluid-wall interface and calling the respective NS/diffusion operators.

    Parameters
    ----------

    dcoll: class:`~grudge.discretization.DiscretizationCollection`

        A discretization collection encapsulating the DG elements

    gas_model: :class:`~mirgecom.gas_model.GasModel`

        Physical gas model including equation of state, transport,
        and kinetic properties as required by fluid state

    fluid_dd: :class:`grudge.dof_desc.DOFDesc`

        DOF descriptor for the fluid volume.

    wall_dd: :class:`grudge.dof_desc.DOFDesc`

        DOF descriptor for the wall volume.

    fluid_boundaries:

        Dictionary of boundary objects for the fluid subdomain, one for each
        :class:`~grudge.dof_desc.BoundaryDomainTag` that represents a domain
        boundary.

    wall_boundaries:

        Dictionary of boundary objects for the wall subdomain, one for each
        :class:`~grudge.dof_desc.BoundaryDomainTag` that represents a domain
        boundary.

    fluid_state: :class:`~mirgecom.gas_model.FluidState`

        Fluid state object with the conserved state and dependent
        quantities for the fluid volume.

    wall_kappa: float or :class:`meshmode.dof_array.DOFArray`

        Thermal conductivity for the wall volume.

    wall_temperature: :class:`meshmode.dof_array.DOFArray`

        Temperature for the wall volume.

    time:

        Time

    interface_noslip: bool

        If `True`, interface boundaries on the fluid side will be treated as
        no-slip walls. If `False` they will be treated as slip walls.

    interface_radiation: bool

        If `True`, interface includes a radiation sink term in the heat flux. See
        :class:`~mirgecom.multiphysics.thermally_coupled_fluid_wall.InterfaceWallRadiationBoundary`
        for details. Additional arguments *wall_emissivity*, *sigma*, and
        *ambient_temperature* are required if enabled.

    wall_emissivity: float or :class:`meshmode.dof_array.DOFArray`

        Emissivity of the wall material.

    sigma: float

        Stefan-Boltzmann constant.

    ambient_temperature: :class:`meshmode.dof_array.DOFArray`

        Ambient temperature of the environment.

    wall_penalty_amount: float

        Coefficient $c$ for the interior penalty on the heat flux. See
        :class:`~mirgecom.multiphysics.thermally_coupled_fluid_wall.InterfaceFluidBoundary`
        for details. Not used if *interface_radiation* is `True`.

    quadrature_tag:

        An identifier denoting a particular quadrature discretization to use during
        operator evaluations.

    limiter_func:

        Callable function to be passed to
        :func:`~mirgecom.gas_model.make_operator_fluid_states`
        that filters or limits the produced fluid states.  This is used to keep
        species mass fractions in physical and realizable states, for example.

    use_esdg: bool

        If `True`, use the entropy-stable version of the Navier-Stokes operator.

    Returns
    -------

        The tuple `(fluid_rhs, wall_rhs)`.
    """
    if wall_penalty_amount is None:
        # FIXME: After verifying the form of the penalty term, figure out what value
        # makes sense to use as a default here
        wall_penalty_amount = 0.05

    fluid_boundaries = {
        as_dofdesc(bdtag).domain_tag: bdry
        for bdtag, bdry in fluid_boundaries.items()}
    wall_boundaries = {
        as_dofdesc(bdtag).domain_tag: bdry
        for bdtag, bdry in wall_boundaries.items()}

    # Include boundaries for the fluid-wall interface; no temperature gradient
    # yet because we need to compute it
    fluid_all_boundaries_no_grad, wall_all_boundaries_no_grad = \
        add_interface_boundaries_no_grad(
            dcoll,
            gas_model,
            fluid_dd, wall_dd,
            fluid_state, wall_kappa, wall_temperature,
            fluid_boundaries, wall_boundaries,
            interface_noslip=interface_noslip,
            interface_radiation=interface_radiation,
            quadrature_tag=quadrature_tag)

    # Get the operator fluid states
    fluid_operator_states_quad = make_operator_fluid_states(
        dcoll, fluid_state, gas_model, fluid_all_boundaries_no_grad,
        quadrature_tag, dd=fluid_dd, comm_tag=_FluidOpStatesTag,
        limiter_func=limiter_func)

    # Compute the temperature gradient for both subdomains
    fluid_grad_temperature = fluid_grad_t_operator(
        dcoll, gas_model, fluid_all_boundaries_no_grad, fluid_state,
        time=time, quadrature_tag=quadrature_tag,
        dd=fluid_dd, operator_states_quad=fluid_operator_states_quad,
        comm_tag=_FluidGradTag)
    wall_grad_temperature = wall_grad_t_operator(
        dcoll, wall_kappa, wall_all_boundaries_no_grad, wall_temperature,
        quadrature_tag=quadrature_tag, dd=wall_dd, comm_tag=_WallGradTag)

    # Include boundaries for the fluid-wall interface, now with the temperature
    # gradient
    fluid_all_boundaries, wall_all_boundaries = \
        add_interface_boundaries(
            dcoll,
            gas_model,
            fluid_dd, wall_dd,
            fluid_state, wall_kappa, wall_temperature,
            fluid_grad_temperature, wall_grad_temperature,
            fluid_boundaries, wall_boundaries,
            interface_noslip=interface_noslip,
            interface_radiation=interface_radiation,
            wall_emissivity=wall_emissivity,
            sigma=sigma,
            ambient_temperature=ambient_temperature,
            wall_penalty_amount=wall_penalty_amount,
            quadrature_tag=quadrature_tag)

    # Compute the subdomain NS/diffusion operators using the augmented boundaries

<<<<<<< HEAD
    from mirgecom.navierstokes import ns_operator as general_ns_operator
    my_ns_operator = partial(general_ns_operator,
        viscous_numerical_flux_func=viscous_facial_flux_harmonic,
        use_esdg=use_esdg)
    ns_result = my_ns_operator(
=======
    my_ns_operator = partial(ns_operator,
        viscous_numerical_flux_func=viscous_facial_flux_harmonic)
    ns_result = ns_operator(
>>>>>>> a68ecf93
        dcoll, gas_model, fluid_state, fluid_all_boundaries,
        time=time, quadrature_tag=quadrature_tag, dd=fluid_dd,
        return_gradients=return_gradients,
        operator_states_quad=fluid_operator_states_quad,
        grad_t=fluid_grad_temperature, comm_tag=_FluidOperatorTag)

    diffusion_result = diffusion_operator(
        dcoll, wall_kappa, wall_all_boundaries, wall_temperature,
        penalty_amount=wall_penalty_amount, quadrature_tag=quadrature_tag,
        return_grad_u=return_gradients, dd=wall_dd, grad_u=wall_grad_temperature,
        comm_tag=_WallOperatorTag)

    if return_gradients:
        fluid_rhs, fluid_grad_cv, fluid_grad_temperature = ns_result
        wall_rhs, wall_grad_temperature = diffusion_result
        return (
            fluid_rhs, wall_rhs, fluid_grad_cv, fluid_grad_temperature,
            wall_grad_temperature)
    else:
        return ns_result, diffusion_result<|MERGE_RESOLUTION|>--- conflicted
+++ resolved
@@ -1610,12 +1610,6 @@
 
     # Compute the subdomain NS/diffusion operators using the augmented boundaries
 
-<<<<<<< HEAD
-=======
-    my_ns_operator = partial(ns_operator,
-        inviscid_numerical_flux_func=inviscid_numerical_flux_func,
-        viscous_numerical_flux_func=viscous_numerical_flux_func)
->>>>>>> a68ecf93
     ns_result = ns_operator(
         dcoll, gas_model, fluid_state, fluid_all_boundaries,
         time=time, quadrature_tag=quadrature_tag, dd=fluid_dd,
@@ -1825,17 +1819,10 @@
 
     # Compute the subdomain NS/diffusion operators using the augmented boundaries
 
-<<<<<<< HEAD
-    from mirgecom.navierstokes import ns_operator as general_ns_operator
-    my_ns_operator = partial(general_ns_operator,
+    my_ns_operator = partial(ns_operator,
         viscous_numerical_flux_func=viscous_facial_flux_harmonic,
         use_esdg=use_esdg)
     ns_result = my_ns_operator(
-=======
-    my_ns_operator = partial(ns_operator,
-        viscous_numerical_flux_func=viscous_facial_flux_harmonic)
-    ns_result = ns_operator(
->>>>>>> a68ecf93
         dcoll, gas_model, fluid_state, fluid_all_boundaries,
         time=time, quadrature_tag=quadrature_tag, dd=fluid_dd,
         return_gradients=return_gradients,
