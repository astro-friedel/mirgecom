--- conflicted
+++ resolved
@@ -40,11 +40,8 @@
 """
 
 import numpy as np
-<<<<<<< HEAD
 import grudge.op as op
-=======
 from arraycontext import thaw
->>>>>>> 832ba8a6
 from mirgecom.fluid import make_conserved
 
 
@@ -226,51 +223,8 @@
                         s_plus)
 
 
-<<<<<<< HEAD
-    Different numerical fluxes may be used through the specificiation of
-    the *numerical_flux_func*. By default, a Rusanov-type flux is used.
-
-    Parameters
-    ----------
-    discr: :class:`~grudge.eager.EagerDGDiscretization`
-
-        The discretization collection to use
-
-    state_pair: :class:`~grudge.trace_pair.TracePair`
-
-        Trace pair of :class:`~mirgecom.gas_model.FluidState` for the face upon
-        which the flux calculation is to be performed
-
-    local: bool
-
-        Indicates whether to skip projection of fluxes to "all_faces" or not. If
-        set to *False* (the default), the returned fluxes are projected to
-        "all_faces."  If set to *True*, the returned fluxes are not projected to
-        "all_faces"; remaining instead on the boundary restriction.
-
-    Returns
-    -------
-    :class:`~mirgecom.fluid.ConservedVars`
-
-        A CV object containing the scalar numerical fluxes at the input faces.
-        The returned fluxes are scalar because they've already been dotted with
-        the face normals as required by the divergence operator for which they
-        are being computed.
-    """
-    from arraycontext import thaw
-    normal = thaw(discr.normal(state_pair.dd), state_pair.int.array_context)
-    num_flux = numerical_flux_func(state_pair, gas_model, normal)
-    dd = state_pair.dd
-    dd_allfaces = dd.with_dtag("all_faces")
-    return num_flux if local else op.project(discr, dd, dd_allfaces, num_flux)
-
-
-def inviscid_boundary_flux_for_divergence_operator(
-        discr, gas_model, boundaries, interior_boundary_states,
-=======
 def inviscid_flux_on_element_boundary(
         discr, gas_model, boundaries, interior_state_pairs,
->>>>>>> 832ba8a6
         domain_boundary_states, quadrature_tag=None,
         numerical_flux_func=inviscid_facial_flux_rusanov, time=0.0):
     """Compute the inviscid boundary fluxes for the divergence operator.
@@ -312,14 +266,14 @@
     from grudge.dof_desc import as_dofdesc
 
     def _interior_flux(state_pair):
-        return discr.project(
+        return op.project(discr,
             state_pair.dd, state_pair.dd.with_dtag("all_faces"),
             numerical_flux_func(
                 state_pair, gas_model,
                 thaw(discr.normal(state_pair.dd), state_pair.int.array_context)))
 
     def _boundary_flux(dd_bdry, boundary, state_minus):
-        return discr.project(
+        return op.project(discr,
             dd_bdry, dd_bdry.with_dtag("all_faces"),
             boundary.inviscid_divergence_flux(
                 discr, dd_bdry, gas_model, state_minus=state_minus,
