--- conflicted
+++ resolved
@@ -145,37 +145,22 @@
 
     # todo: user-supplied flux routine
     flux_weak_lfr = divergence_flux_lfr(cv_tpair, flux_tpair, normal=normal, lam=lam)
-<<<<<<< HEAD
-    # flux_weak_hll = divergence_flux_hll(cv_tpair, flux_tpair, normal=normal, eos=eos)
+    # flux_weak_hll = divergence_flux_hll(cv_tpair, normal=normal, eos=eos)
+    #flux_weak_hllc = divergence_flux_hll(cv_tpair, normal=normal, eos=eos)
     #flux_weak = divergence_flux_hllc(cv_tpair, flux_tpair, normal=normal, eos=eos)
 
     # print(f"flux_hll.mass {flux_weak_hll.mass}")
     # print(f"flux_hll.momentum {flux_weak_hll.momentum}")
     # print(f"flux_hll.energy {flux_weak_hll.energy}")
 
+    # print(f"mass_int {cv_tpair.int.mass}")
+    # print(f"p_int {p_int}")
     # print(f"flux_lfr.mass {flux_weak_lfr.mass}")
     # print(f"flux_lfr.momentum {flux_weak_lfr.momentum}")
     # print(f"flux_lfr.energy {flux_weak_lfr.energy}")
 
+    #flux_weak = flux_weak_hllc
     # flux_weak = flux_weak_hll
-=======
-    flux_weak_hll = divergence_flux_hll(cv_tpair, normal=normal, eos=eos)
-    flux_weak_hllc = divergence_flux_hll(cv_tpair, normal=normal, eos=eos)
-    #flux_weak = divergence_flux_hllc(cv_tpair, flux_tpair, normal=normal, eos=eos)
-
-    #print(f"flux_hll.mass {flux_weak_hll.mass}")
-    #print(f"flux_hll.momentum {flux_weak_hll.momentum}")
-    #print(f"flux_hll.energy {flux_weak_hll.energy}")
-
-    #print(f"mass_int {cv_tpair.int.mass}")
-    #print(f"p_int {p_int}")
-    #print(f"flux_lfr.mass {flux_weak_lfr.mass}")
-    #print(f"flux_lfr.momentum {flux_weak_lfr.momentum}")
-    #print(f"flux_lfr.energy {flux_weak_lfr.energy}")
-
-    #flux_weak = flux_weak_hllc
-    #flux_weak = flux_weak_hll
->>>>>>> ecb13efb
     flux_weak = flux_weak_lfr
 
     if local is False:
