--- conflicted
+++ resolved
@@ -130,15 +130,10 @@
     """
     from grudge.dt_utils import characteristic_length_scales
     from mirgecom.fluid import compute_wavespeed
-
-<<<<<<< HEAD
     return (
         characteristic_length_scales(cv.array_context, discr)
         / compute_wavespeed(eos, cv)
     )
-
-=======
->>>>>>> c057a5c1
 
 def get_inviscid_cfl(discr, eos, dt, cv):
     """Calculate and return node-local CFL based on current state and timestep.
