--- conflicted
+++ resolved
@@ -4,13 +4,8 @@
 ^^^^^^^^^^^^^^^^^^^^^^^^^
 
 .. autofunction:: inviscid_flux
-<<<<<<< HEAD
-.. autofunction:: inviscid_flux_rusanov
-.. autofunction:: inviscid_flux_hll
-=======
 .. autofunction:: inviscid_facial_flux_rusanov
 .. autofunction:: inviscid_facial_flux_hll
->>>>>>> 7b515c1b
 .. autofunction:: inviscid_facial_flux
 .. autofunction:: inviscid_flux_on_element_boundary
 
@@ -90,11 +85,7 @@
                           momentum=mom_flux, species_mass=species_mass_flux)
 
 
-<<<<<<< HEAD
-def inviscid_flux_rusanov(state_pair, gas_model, normal, **kwargs):
-=======
 def inviscid_facial_flux_rusanov(state_pair, gas_model, normal, **kwargs):
->>>>>>> 7b515c1b
     r"""High-level interface for inviscid facial flux using Rusanov numerical flux.
 
     The Rusanov or Local Lax-Friedrichs (LLF) inviscid numerical flux is calculated
@@ -109,6 +100,31 @@
     exterior of the face where the Rusanov flux is to be calculated, $\mathbf{F}$ is
     the inviscid fluid flux, $\hat{n}$ is the face normal, and $\lambda$ is the
     *local* maximum fluid wavespeed.
+
+    Parameters
+    ----------
+    state_pair: :class:`~grudge.trace_pair.TracePair`
+
+        Trace pair of :class:`~mirgecom.gas_model.FluidState` for the face upon
+        which the flux calculation is to be performed
+
+    gas_model: :class:`~mirgecom.gas_model.GasModel`
+
+        Physical gas model including equation of state, transport,
+        and kinetic properties as required by fluid state
+
+    normal: numpy.ndarray
+
+        The element interface normals
+
+    Returns
+    -------
+    :class:`~mirgecom.fluid.ConservedVars`
+
+        A CV object containing the scalar numerical fluxes at the input faces.
+        The returned fluxes are scalar because they've already been dotted with
+        the face normals as required by the divergence operator for which they
+        are being computed.
     """
     actx = state_pair.int.array_context
     lam = actx.np.maximum(state_pair.int.wavespeed, state_pair.ext.wavespeed)
@@ -119,7 +135,7 @@
                         q_plus=state_pair.ext.cv, lam=lam)
 
 
-def inviscid_flux_hll(state_pair, gas_model, normal, **kwargs):
+def inviscid_facial_flux_hll(state_pair, gas_model, normal, **kwargs):
     r"""High-level interface for inviscid facial flux using HLL numerical flux.
 
     The Harten, Lax, van Leer approximate riemann numerical flux is calculated as:
@@ -135,6 +151,31 @@
 
     Details about how the parameters and fluxes are calculated can be found in
     Section 10.3 of [Toro_2009]_.
+
+    Parameters
+    ----------
+    state_pair: :class:`~grudge.trace_pair.TracePair`
+
+        Trace pair of :class:`~mirgecom.gas_model.FluidState` for the face upon
+        which the flux calculation is to be performed
+
+    gas_model: :class:`~mirgecom.gas_model.GasModel`
+
+        Physical gas model including equation of state, transport,
+        and kinetic properties as required by fluid state
+
+    normal: numpy.ndarray
+
+        The element interface normals
+
+    Returns
+    -------
+    :class:`~mirgecom.fluid.ConservedVars`
+
+        A CV object containing the scalar numerical fluxes at the input faces.
+        The returned fluxes are scalar because they've already been dotted with
+        the face normals as required by the divergence operator for which they
+        are being computed.
     """
     # calculate left/right wavespeeds
     actx = state_pair.int.array_context
@@ -183,136 +224,6 @@
 
 
 def inviscid_facial_flux(discr, gas_model, state_pair,
-                         numerical_flux_func=inviscid_flux_rusanov, local=False,
-                         **kwargs):
-    r"""Return the numerical inviscid flux for the divergence operator.
-
-    Different numerical fluxes may be used through the specificiation of
-    the *numerical_flux_func*. By default, a Rusanov-type flux is used.
-
-    Parameters
-    ----------
-    state_pair: :class:`~grudge.trace_pair.TracePair`
-
-        Trace pair of :class:`~mirgecom.gas_model.FluidState` for the face upon
-        which the flux calculation is to be performed
-
-    gas_model: :class:`~mirgecom.gas_model.GasModel`
-
-        Physical gas model including equation of state, transport,
-        and kinetic properties as required by fluid state
-
-    normal: numpy.ndarray
-
-        The element interface normals
-
-    Returns
-    -------
-    :class:`~mirgecom.fluid.ConservedVars`
-
-        A CV object containing the scalar numerical fluxes at the input faces.
-        The returned fluxes are scalar because they've already been dotted with
-        the face normals as required by the divergence operator for which they
-        are being computed.
-    """
-    actx = state_pair.int.array_context
-    lam = actx.np.maximum(state_pair.int.wavespeed, state_pair.ext.wavespeed)
-    from mirgecom.flux import num_flux_lfr
-    return num_flux_lfr(f_minus_normal=inviscid_flux(state_pair.int)@normal,
-                        f_plus_normal=inviscid_flux(state_pair.ext)@normal,
-                        q_minus=state_pair.int.cv,
-                        q_plus=state_pair.ext.cv, lam=lam)
-
-
-def inviscid_facial_flux_hll(state_pair, gas_model, normal, **kwargs):
-    r"""High-level interface for inviscid facial flux using HLL numerical flux.
-
-    The Harten, Lax, van Leer approximate riemann numerical flux is calculated as:
-
-    .. math::
-
-        f^{*}_{\mathtt{HLL}} = \frac{\left(s^+f^--s^-f^++s^+s^-\left(q^+-q^-\right)
-        \right)}{\left(s^+ - s^-\right)}
-
-    where $f^{\mp}$, $q^{\mp}$, and $s^{\mp}$ are the interface-normal fluxes, the
-    states, and the wavespeeds for the interior (-) and exterior (+) of the
-    interface respectively.
-
-    Details about how the parameters and fluxes are calculated can be found in
-    Section 10.3 of [Toro_2009]_.
-
-    Parameters
-    ----------
-    state_pair: :class:`~grudge.trace_pair.TracePair`
-
-        Trace pair of :class:`~mirgecom.gas_model.FluidState` for the face upon
-        which the flux calculation is to be performed
-
-    gas_model: :class:`~mirgecom.gas_model.GasModel`
-
-        Physical gas model including equation of state, transport,
-        and kinetic properties as required by fluid state
-
-    normal: numpy.ndarray
-
-        The element interface normals
-
-    Returns
-    -------
-    :class:`~mirgecom.fluid.ConservedVars`
-
-        A CV object containing the scalar numerical fluxes at the input faces.
-        The returned fluxes are scalar because they've already been dotted with
-        the face normals as required by the divergence operator for which they
-        are being computed.
-    """
-    # calculate left/right wavespeeds
-    actx = state_pair.int.array_context
-    ones = 0.*state_pair.int.mass_density + 1.
-
-    # note for me, treat the interior state as left and the exterior state as right
-    # pressure estimate
-    p_int = state_pair.int.pressure
-    p_ext = state_pair.ext.pressure
-    u_int = np.dot(state_pair.int.velocity, normal)
-    u_ext = np.dot(state_pair.ext.velocity, normal)
-    rho_int = state_pair.int.mass_density
-    rho_ext = state_pair.ext.mass_density
-    c_int = state_pair.int.speed_of_sound
-    c_ext = state_pair.ext.speed_of_sound
-
-    p_star = (0.5*(p_int + p_ext) + (1./8.)*(u_int - u_ext)
-              * (rho_int + rho_ext) * (c_int + c_ext))
-
-    gamma_int = gas_model.eos.gamma(state_pair.int.cv, state_pair.int.temperature)
-    gamma_ext = gas_model.eos.gamma(state_pair.ext.cv, state_pair.ext.temperature)
-
-    q_int = 1 + (gamma_int + 1)/(2*gamma_int)*(p_star/p_int - 1)
-    q_ext = 1 + (gamma_ext + 1)/(2*gamma_ext)*(p_star/p_ext - 1)
-
-    pres_check_int = actx.np.greater(p_star, p_int)
-    pres_check_ext = actx.np.greater(p_star, p_ext)
-
-    q_int_rt = actx.np.sqrt(actx.np.where(pres_check_int, q_int, ones))
-    q_ext_rt = actx.np.sqrt(actx.np.where(pres_check_ext, q_ext, ones))
-
-    # left (internal), and right (external) wave speed estimates
-    # can alternatively use the roe estimated states to find the wave speeds
-    s_minus = u_int - c_int*q_int_rt
-    s_plus = u_ext + c_ext*q_ext_rt
-
-    f_minus_normal = inviscid_flux(state_pair.int)@normal
-    f_plus_normal = inviscid_flux(state_pair.ext)@normal
-
-    q_minus = state_pair.int.cv
-    q_plus = state_pair.ext.cv
-
-    from mirgecom.flux import num_flux_hll
-    return num_flux_hll(f_minus_normal, f_plus_normal, q_minus, q_plus, s_minus,
-                        s_plus)
-
-
-def inviscid_facial_flux(discr, gas_model, state_pair,
                          numerical_flux_func=inviscid_facial_flux_rusanov,
                          local=False, **kwargs):
     r"""Return the numerical inviscid flux for the divergence operator.
@@ -366,11 +277,7 @@
 def inviscid_flux_on_element_boundary(
         discr, gas_model, boundaries, interior_state_pairs,
         domain_boundary_states, quadrature_tag=None,
-<<<<<<< HEAD
-        numerical_flux_func=inviscid_flux_rusanov, time=0.0):
-=======
         numerical_flux_func=inviscid_facial_flux_rusanov, time=0.0):
->>>>>>> 7b515c1b
     """Compute the inviscid boundary fluxes for the divergence operator.
 
     This routine encapsulates the computation of the inviscid contributions
