--- conflicted
+++ resolved
@@ -122,15 +122,10 @@
         -Y_{(\alpha)}{d}_{\alpha}\nabla{Y_{\alpha}}\right),
 
     with gas density $\rho$, species diffusivities ${d}_{\alpha}$, and
-<<<<<<< HEAD
-    species mass fractions ${Y}_{\alpha}$.  The parens $(\alpha)$ indicate no sum
-    over repeated indices is to be performed.
-=======
     species mass fractions ${Y}_{\alpha}$.  The first term on the RHS is
     the usual diffusive flux, and the second term is a mass conservation
     correction term to ensure $\Sigma\mathbf{J}_\alpha = 0$. The parens
     $(\alpha)$ indicate no sum over repeated indices is to be performed.
->>>>>>> ab2b7a01
 
     Parameters
     ----------
