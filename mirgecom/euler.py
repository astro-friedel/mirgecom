r""":mod:`mirgecom.euler` helps solve Euler's equations of gas dynamics.

Euler's equations of gas dynamics:

.. math::

    \partial_t \mathbf{Q} = -\nabla\cdot{\mathbf{F}} +
    (\mathbf{F}\cdot\hat{n})_{\partial\Omega}

where:

-  state $\mathbf{Q} = [\rho, \rho{E}, \rho\vec{V}, \rho{Y}_\alpha]$
-  flux $\mathbf{F} = [\rho\vec{V},(\rho{E} + p)\vec{V},
   (\rho(\vec{V}\otimes\vec{V}) + p*\mathbf{I}), \rho{Y}_\alpha\vec{V}]$,
-  unit normal $\hat{n}$ to the domain boundary $\partial\Omega$,
-  vector of species mass fractions ${Y}_\alpha$,
   with $1\le\alpha\le\mathtt{nspecies}$.

RHS Evaluation
^^^^^^^^^^^^^^

.. autofunction:: euler_operator

Logging Helpers
^^^^^^^^^^^^^^^

.. autofunction:: units_for_logging
.. autofunction:: extract_vars_for_logging
"""

__copyright__ = """
Copyright (C) 2020 University of Illinois Board of Trustees
"""

__license__ = """
Permission is hereby granted, free of charge, to any person obtaining a copy
of this software and associated documentation files (the "Software"), to deal
in the Software without restriction, including without limitation the rights
to use, copy, modify, merge, publish, distribute, sublicense, and/or sell
copies of the Software, and to permit persons to whom the Software is
furnished to do so, subject to the following conditions:

The above copyright notice and this permission notice shall be included in
all copies or substantial portions of the Software.

THE SOFTWARE IS PROVIDED "AS IS", WITHOUT WARRANTY OF ANY KIND, EXPRESS OR
IMPLIED, INCLUDING BUT NOT LIMITED TO THE WARRANTIES OF MERCHANTABILITY,
FITNESS FOR A PARTICULAR PURPOSE AND NONINFRINGEMENT. IN NO EVENT SHALL THE
AUTHORS OR COPYRIGHT HOLDERS BE LIABLE FOR ANY CLAIM, DAMAGES OR OTHER
LIABILITY, WHETHER IN AN ACTION OF CONTRACT, TORT OR OTHERWISE, ARISING FROM,
OUT OF OR IN CONNECTION WITH THE SOFTWARE OR THE USE OR OTHER DEALINGS IN
THE SOFTWARE.
"""

import numpy as np  # noqa
from meshmode.dof_array import thaw
from grudge.symbolic.primitives import TracePair
from grudge.eager import (
    interior_trace_pair,
    cross_rank_trace_pairs
)
from mirgecom.fluid import (
    compute_wavespeed,
    split_conserved,
)

from mirgecom.inviscid import (
    inviscid_flux
)
from functools import partial
from mirgecom.flux import lfr_flux


def _facial_flux(discr, eos, cv_tpair, local=False):
    """Return the flux across a face given the solution on both sides *cv_tpair*.

    Parameters
    ----------
    eos: mirgecom.eos.GasEOS
        Implementing the pressure and temperature functions for
        returning pressure and temperature as a function of the state q.

<<<<<<< HEAD
    cv_tpair: :class:`grudge.sym.TracePair`
=======
    q_tpair: :class:`grudge.trace_pair.TracePair`
>>>>>>> 2ebfb1ef
        Trace pair for the face upon which flux calculation is to be performed

    local: bool
        Indicates whether to skip projection of fluxes to "all_faces" or not. If
        set to *False* (the default), the returned fluxes are projected to
        "all_faces."  If set to *True*, the returned fluxes are not projected to
        "all_faces"; remaining instead on the boundary restriction.
    """
    actx = cv_tpair.int.array_context
    dim = cv_tpair.int.dim

    euler_flux = partial(inviscid_flux, discr, eos)
    lam = actx.np.maximum(
        compute_wavespeed(dim, eos, cv_tpair.int),
        compute_wavespeed(dim, eos, cv_tpair.ext)
    )
    normal = thaw(actx, discr.normal(cv_tpair.dd))

    # todo: user-supplied flux routine
    flux_weak = split_conserved(
        dim, lfr_flux(cv_tpair=cv_tpair, flux_func=euler_flux,
                      normal=normal, lam=lam)
    )

    if local is False:
        return discr.project(cv_tpair.dd, "all_faces", flux_weak)
    return flux_weak


def euler_operator(discr, eos, boundaries, cv, t=0.0):
    r"""Compute RHS of the Euler flow equations.

    Returns
    -------
    numpy.ndarray
        The right-hand-side of the Euler flow equations:

        .. math::

            \dot{\mathbf{q}} = - \nabla\cdot\mathbf{F} +
                (\mathbf{F}\cdot\hat{n})_{\partial\Omega}

    Parameters
    ----------
    cv: :class:`mirgecom.fluid.ConservedVars`
        Fluid conserved state object with the conserved variables.

    boundaries
        Dictionary of boundary functions, one for each valid btag

    t
        Time

    eos: mirgecom.eos.GasEOS
        Implementing the pressure and temperature functions for
        returning pressure and temperature as a function of the state q.

    Returns
    -------
    numpy.ndarray
        Agglomerated object array of DOF arrays representing the RHS of the Euler
        flow equations.
    """
    vol_weak = discr.weak_div(inviscid_flux(discr=discr, eos=eos, cv=cv).join())

    boundary_flux = (
        _facial_flux(discr=discr, eos=eos, cv_tpair=interior_trace_pair(discr, cv))
        + sum(
            _facial_flux(
                discr, eos=eos,
                cv_tpair=TracePair(
                    part_pair.dd,
                    interior=split_conserved(discr.dim, part_pair.int),
                    exterior=split_conserved(discr.dim, part_pair.ext)))
            for part_pair in cross_rank_trace_pairs(discr, cv.join()))
        + sum(
            _facial_flux(
                discr=discr, eos=eos,
                cv_tpair=boundaries[btag].boundary_pair(
                    discr, eos=eos, btag=btag, t=t, cv=cv)
            )
            for btag in boundaries)
    ).join()

    return split_conserved(
        discr.dim, discr.inverse_mass(vol_weak - discr.face_mass(boundary_flux))
    )


def inviscid_operator(discr, eos, boundaries, q, t=0.0):
    """Interface :function:`euler_operator` with backwards-compatible API."""
    from warnings import warn
    warn("Do not call inviscid_operator; it is now called euler_operator. This"
         "function will disappear August 1, 2021", DeprecationWarning, stacklevel=2)
    return euler_operator(discr, eos, boundaries, split_conserved(discr.dim, q), t)


# By default, run unitless
NAME_TO_UNITS = {
    "mass": "",
    "energy": "",
    "momentum": "",
    "temperature": "",
    "pressure": ""
}


def units_for_logging(quantity: str) -> str:
    """Return unit for quantity."""
    return NAME_TO_UNITS[quantity]


def extract_vars_for_logging(dim: int, state, eos) -> dict:
    """Extract state vars."""
    dv = eos.dependent_vars(state)

    from mirgecom.utils import asdict_shallow
    name_to_field = asdict_shallow(state)
    name_to_field.update(asdict_shallow(dv))
    return name_to_field<|MERGE_RESOLUTION|>--- conflicted
+++ resolved
@@ -80,12 +80,8 @@
         Implementing the pressure and temperature functions for
         returning pressure and temperature as a function of the state q.
 
-<<<<<<< HEAD
-    cv_tpair: :class:`grudge.sym.TracePair`
-=======
-    q_tpair: :class:`grudge.trace_pair.TracePair`
->>>>>>> 2ebfb1ef
-        Trace pair for the face upon which flux calculation is to be performed
+    cv_tpair: :class:`grudge.trace_pair.TracePair`
+        Trace pair of :class:`ConservedVars` for the face
 
     local: bool
         Indicates whether to skip projection of fluxes to "all_faces" or not. If
