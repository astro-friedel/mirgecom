r""":mod:`mirgecom.euler` helps solve Euler's equations of gas dynamics.

Euler's equations of gas dynamics:

.. math::

    \partial_t \mathbf{Q} = -\nabla\cdot{\mathbf{F}} +
    (\mathbf{F}\cdot\hat{n})_{\partial\Omega}

where:

-  state $\mathbf{Q} = [\rho, \rho{E}, \rho\vec{V}, \rho{Y}_\alpha]$
-  flux $\mathbf{F} = [\rho\vec{V},(\rho{E} + p)\vec{V},
   (\rho(\vec{V}\otimes\vec{V}) + p*\mathbf{I}), \rho{Y}_\alpha\vec{V}]$,
-  unit normal $\hat{n}$ to the domain boundary $\partial\Omega$,
-  vector of species mass fractions ${Y}_\alpha$,
   with $1\le\alpha\le\mathtt{nspecies}$.

RHS Evaluation
^^^^^^^^^^^^^^

.. autofunction:: euler_operator

Logging Helpers
^^^^^^^^^^^^^^^

.. autofunction:: units_for_logging
.. autofunction:: extract_vars_for_logging
"""

__copyright__ = """
Copyright (C) 2021 University of Illinois Board of Trustees
"""

__license__ = """
Permission is hereby granted, free of charge, to any person obtaining a copy
of this software and associated documentation files (the "Software"), to deal
in the Software without restriction, including without limitation the rights
to use, copy, modify, merge, publish, distribute, sublicense, and/or sell
copies of the Software, and to permit persons to whom the Software is
furnished to do so, subject to the following conditions:

The above copyright notice and this permission notice shall be included in
all copies or substantial portions of the Software.

THE SOFTWARE IS PROVIDED "AS IS", WITHOUT WARRANTY OF ANY KIND, EXPRESS OR
IMPLIED, INCLUDING BUT NOT LIMITED TO THE WARRANTIES OF MERCHANTABILITY,
FITNESS FOR A PARTICULAR PURPOSE AND NONINFRINGEMENT. IN NO EVENT SHALL THE
AUTHORS OR COPYRIGHT HOLDERS BE LIABLE FOR ANY CLAIM, DAMAGES OR OTHER
LIABILITY, WHETHER IN AN ACTION OF CONTRACT, TORT OR OTHERWISE, ARISING FROM,
OUT OF OR IN CONNECTION WITH THE SOFTWARE OR THE USE OR OTHER DEALINGS IN
THE SOFTWARE.
"""

import numpy as np  # noqa
from mirgecom.inviscid import (
    inviscid_flux,
    inviscid_facial_flux
)
from grudge.dof_desc import DOFDesc, DD_VOLUME
from grudge.trace_pair import TracePair, interior_trace_pairs
from mirgecom.fluid import make_conserved
from mirgecom.operators import div_operator


def euler_operator(discr, eos, boundaries, cv, time=0.0, quad_tag=None, dv=None):
    r"""Compute RHS of the Euler flow equations.

    Returns
    -------
    numpy.ndarray
        The right-hand-side of the Euler flow equations:

        .. math::

            \dot{\mathbf{q}} = - \nabla\cdot\mathbf{F} +
                (\mathbf{F}\cdot\hat{n})_{\partial\Omega}

    Parameters
    ----------
    cv: :class:`mirgecom.fluid.ConservedVars`
        Fluid conserved state object with the conserved variables.

    boundaries
        Dictionary of boundary functions, one for each valid btag

    time
        Time

    eos: mirgecom.eos.GasEOS
        Implementing the pressure and temperature functions for
        returning pressure and temperature as a function of the state q.

    Returns
    -------
    numpy.ndarray
        Agglomerated object array of DOF arrays representing the RHS of the Euler
        flow equations.
    """
    if dv is None:
        dv = eos.dependent_vars(cv)

<<<<<<< HEAD
    if quad_tag is None:
        dd = DD_VOLUME
    else:
        dd = DOFDesc("vol", quad_tag)

    def to_quad(a, from_dd, dtag):
        return discr.project(from_dd, dd.with_dtag(dtag), a)

    inviscid_flux_vol = inviscid_flux(discr, discr.project("vol", dd, dv.pressure),
                                      discr.project("vol", dd, cv))
=======
    inviscid_flux_vol = inviscid_flux(dv.pressure, cv)
>>>>>>> ecb13efb
    inviscid_flux_bnd = (
        # Interior trace pairs
        + sum(inviscid_facial_flux(
<<<<<<< HEAD
            discr, eos=eos,
            cv_tpair=TracePair(
                part_tpair.dd.with_discr_tag(quad_tag),
                interior=make_conserved(discr.dim,
                                        q=to_quad(part_tpair.int, part_tpair.dd, "int_faces")),
                exterior=make_conserved(discr.dim,
                                        q=to_quad(part_tpair.ext, part_tpair.dd, "int_faces"))))
              for part_tpair in interior_trace_pairs(discr, cv.join()))
        # Boundary conditions
        + sum(boundaries[btag].inviscid_boundary_flux(discr, btag=btag, cv=cv,
                                                      eos=eos, time=time,
                                                      quad_tag=quad_tag)
=======
            discr, eos=eos, cv_tpair=TracePair(part_tpair.dd,
                interior=make_conserved(discr.dim, q=part_tpair.int),
                exterior=make_conserved(discr.dim, q=part_tpair.ext)))
              for part_tpair in cross_rank_trace_pairs(discr, cv.join()))
        + sum(boundaries[btag].inviscid_divergence_flux(discr, btag=btag, cv=cv,
                                                        eos=eos, time=time)
>>>>>>> ecb13efb
              for btag in boundaries)
    )
    q = -div_operator(discr, inviscid_flux_vol.join(),
                      inviscid_flux_bnd.join(),
                      quad_tag=quad_tag)
    return make_conserved(discr.dim, q=q)


def inviscid_operator(discr, eos, boundaries, q, t=0.0):
    """Interface :function:`euler_operator` with backwards-compatible API."""
    from warnings import warn
    warn("Do not call inviscid_operator; it is now called euler_operator. This"
         "function will disappear August 1, 2021", DeprecationWarning, stacklevel=2)
    return euler_operator(discr, eos, boundaries, make_conserved(discr.dim, q=q), t)


# By default, run unitless
NAME_TO_UNITS = {
    "mass": "",
    "energy": "",
    "momentum": "",
    "temperature": "",
    "pressure": ""
}


def units_for_logging(quantity: str) -> str:
    """Return unit for quantity."""
    return NAME_TO_UNITS[quantity]


def extract_vars_for_logging(dim: int, state, eos) -> dict:
    """Extract state vars."""
    dv = eos.dependent_vars(state)

    from mirgecom.utils import asdict_shallow
    name_to_field = asdict_shallow(state)
    name_to_field.update(asdict_shallow(dv))
    return name_to_field<|MERGE_RESOLUTION|>--- conflicted
+++ resolved
@@ -100,7 +100,6 @@
     if dv is None:
         dv = eos.dependent_vars(cv)
 
-<<<<<<< HEAD
     if quad_tag is None:
         dd = DD_VOLUME
     else:
@@ -109,15 +108,11 @@
     def to_quad(a, from_dd, dtag):
         return discr.project(from_dd, dd.with_dtag(dtag), a)
 
-    inviscid_flux_vol = inviscid_flux(discr, discr.project("vol", dd, dv.pressure),
+    inviscid_flux_vol = inviscid_flux(discr.project("vol", dd, dv.pressure),
                                       discr.project("vol", dd, cv))
-=======
-    inviscid_flux_vol = inviscid_flux(dv.pressure, cv)
->>>>>>> ecb13efb
     inviscid_flux_bnd = (
         # Interior trace pairs
         + sum(inviscid_facial_flux(
-<<<<<<< HEAD
             discr, eos=eos,
             cv_tpair=TracePair(
                 part_tpair.dd.with_discr_tag(quad_tag),
@@ -130,14 +125,6 @@
         + sum(boundaries[btag].inviscid_boundary_flux(discr, btag=btag, cv=cv,
                                                       eos=eos, time=time,
                                                       quad_tag=quad_tag)
-=======
-            discr, eos=eos, cv_tpair=TracePair(part_tpair.dd,
-                interior=make_conserved(discr.dim, q=part_tpair.int),
-                exterior=make_conserved(discr.dim, q=part_tpair.ext)))
-              for part_tpair in cross_rank_trace_pairs(discr, cv.join()))
-        + sum(boundaries[btag].inviscid_divergence_flux(discr, btag=btag, cv=cv,
-                                                        eos=eos, time=time)
->>>>>>> ecb13efb
               for btag in boundaries)
     )
     q = -div_operator(discr, inviscid_flux_vol.join(),
