r""":mod:`mirgecom.euler` helps solve Euler's equations of gas dynamics.

Euler's equations of gas dynamics:

.. math::

    \partial_t \mathbf{Q} = -\nabla\cdot{\mathbf{F}} +
    (\mathbf{F}\cdot\hat{n})_{\partial\Omega}

where:

-  state $\mathbf{Q} = [\rho, \rho{E}, \rho\vec{V}, \rho{Y}_\alpha]$
-  flux $\mathbf{F} = [\rho\vec{V},(\rho{E} + p)\vec{V},
   (\rho(\vec{V}\otimes\vec{V}) + p*\mathbf{I}), \rho{Y}_\alpha\vec{V}]$,
-  unit normal $\hat{n}$ to the domain boundary $\partial\Omega$,
-  vector of species mass fractions ${Y}_\alpha$,
   with $1\le\alpha\le\mathtt{nspecies}$.

RHS Evaluation
^^^^^^^^^^^^^^

.. autofunction:: euler_operator

Logging Helpers
^^^^^^^^^^^^^^^

.. autofunction:: units_for_logging
.. autofunction:: extract_vars_for_logging
"""

__copyright__ = """
Copyright (C) 2021 University of Illinois Board of Trustees
"""

__license__ = """
Permission is hereby granted, free of charge, to any person obtaining a copy
of this software and associated documentation files (the "Software"), to deal
in the Software without restriction, including without limitation the rights
to use, copy, modify, merge, publish, distribute, sublicense, and/or sell
copies of the Software, and to permit persons to whom the Software is
furnished to do so, subject to the following conditions:

The above copyright notice and this permission notice shall be included in
all copies or substantial portions of the Software.

THE SOFTWARE IS PROVIDED "AS IS", WITHOUT WARRANTY OF ANY KIND, EXPRESS OR
IMPLIED, INCLUDING BUT NOT LIMITED TO THE WARRANTIES OF MERCHANTABILITY,
FITNESS FOR A PARTICULAR PURPOSE AND NONINFRINGEMENT. IN NO EVENT SHALL THE
AUTHORS OR COPYRIGHT HOLDERS BE LIABLE FOR ANY CLAIM, DAMAGES OR OTHER
LIABILITY, WHETHER IN AN ACTION OF CONTRACT, TORT OR OTHERWISE, ARISING FROM,
OUT OF OR IN CONNECTION WITH THE SOFTWARE OR THE USE OR OTHER DEALINGS IN
THE SOFTWARE.
"""

import numpy as np  # noqa

from grudge.dof_desc import DOFDesc

from mirgecom.gas_model import make_operator_fluid_states
from mirgecom.inviscid import (
    inviscid_flux,
    inviscid_flux_rusanov,
<<<<<<< HEAD
    inviscid_boundary_flux_for_divergence_operator
=======
    inviscid_boundary_flux_for_divergence_operator,
>>>>>>> cc7cc4c3
)

from mirgecom.operators import div_operator


def euler_operator(discr, state, gas_model, boundaries, time=0.0,
                   inviscid_numerical_flux_func=inviscid_flux_rusanov,
                   quadrature_tag=None):
    r"""Compute RHS of the Euler flow equations.

    Returns
    -------
    numpy.ndarray
        The right-hand-side of the Euler flow equations:

        .. math::

            \dot{\mathbf{q}} = - \nabla\cdot\mathbf{F} +
                (\mathbf{F}\cdot\hat{n})_{\partial\Omega}

    Parameters
    ----------
    state: :class:`~mirgecom.gas_model.FluidState`

        Fluid state object with the conserved state, and dependent
        quantities.

    boundaries

        Dictionary of boundary functions, one for each valid btag

    time

        Time

    gas_model: :class:`~mirgecom.gas_model.GasModel`

        Physical gas model including equation of state, transport,
        and kinetic properties as required by fluid state

    quadrature_tag

        An optional identifier denoting a particular quadrature
        discretization to use during operator evaluations.
        The default value is *None*.

    Returns
    -------
    :class:`mirgecom.fluid.ConservedVars`
    """
    dd_quad_vol = DOFDesc("vol", quadrature_tag)
    dd_quad_faces = DOFDesc("all_faces", quadrature_tag)

    volume_state_quad, interior_boundary_states_quad, domain_boundary_states_quad = \
        make_operator_fluid_states(discr, state, gas_model, boundaries,
                                    quadrature_tag)

    # Compute volume contributions
<<<<<<< HEAD
    inviscid_flux_vol = inviscid_flux(volume_state_quad)

    # Compute interface contributions
    inviscid_flux_bnd = inviscid_boundary_flux_for_divergence_operator(
        discr, gas_model, boundaries, interior_boundary_states_quad,
        domain_boundary_states_quad, quadrature_tag=quadrature_tag,
        numerical_flux_func=inviscid_numerical_flux_func, time=time)
=======
    inviscid_flux_vol = inviscid_flux(vol_state_quad)

    # Compute interface contributions
    inviscid_flux_bnd = \
        inviscid_boundary_flux_for_divergence_operator(
            discr, gas_model, boundaries, interior_states_quad,
            boundary_states_quad, quadrature_tag=quadrature_tag,
            numerical_flux_func=inviscid_numerical_flux_func, time=time)
>>>>>>> cc7cc4c3

    return -div_operator(discr, dd_quad_vol, dd_quad_faces,
                         inviscid_flux_vol, inviscid_flux_bnd)


# By default, run unitless
NAME_TO_UNITS = {
    "mass": "",
    "energy": "",
    "momentum": "",
    "temperature": "",
    "pressure": ""
}


def units_for_logging(quantity: str) -> str:
    """Return unit for quantity."""
    return NAME_TO_UNITS[quantity]


def extract_vars_for_logging(dim: int, state, eos) -> dict:
    """Extract state vars."""
    dv = eos.dependent_vars(state)

    from mirgecom.utils import asdict_shallow
    name_to_field = asdict_shallow(state)
    name_to_field.update(asdict_shallow(dv))
    return name_to_field<|MERGE_RESOLUTION|>--- conflicted
+++ resolved
@@ -60,11 +60,7 @@
 from mirgecom.inviscid import (
     inviscid_flux,
     inviscid_flux_rusanov,
-<<<<<<< HEAD
     inviscid_boundary_flux_for_divergence_operator
-=======
-    inviscid_boundary_flux_for_divergence_operator,
->>>>>>> cc7cc4c3
 )
 
 from mirgecom.operators import div_operator
@@ -123,7 +119,6 @@
                                     quadrature_tag)
 
     # Compute volume contributions
-<<<<<<< HEAD
     inviscid_flux_vol = inviscid_flux(volume_state_quad)
 
     # Compute interface contributions
@@ -131,16 +126,6 @@
         discr, gas_model, boundaries, interior_boundary_states_quad,
         domain_boundary_states_quad, quadrature_tag=quadrature_tag,
         numerical_flux_func=inviscid_numerical_flux_func, time=time)
-=======
-    inviscid_flux_vol = inviscid_flux(vol_state_quad)
-
-    # Compute interface contributions
-    inviscid_flux_bnd = \
-        inviscid_boundary_flux_for_divergence_operator(
-            discr, gas_model, boundaries, interior_states_quad,
-            boundary_states_quad, quadrature_tag=quadrature_tag,
-            numerical_flux_func=inviscid_numerical_flux_func, time=time)
->>>>>>> cc7cc4c3
 
     return -div_operator(discr, dd_quad_vol, dd_quad_faces,
                          inviscid_flux_vol, inviscid_flux_bnd)
