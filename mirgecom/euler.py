--- conflicted
+++ resolved
@@ -62,8 +62,7 @@
 from mirgecom.operators import div_operator
 
 
-def euler_operator(discr, eos, boundaries, cv, time=0.0,
-                   dv=None):
+def euler_operator(discr, eos, boundaries, cv, time=0.0):
     r"""Compute RHS of the Euler flow equations.
 
     Returns
@@ -98,11 +97,7 @@
         flow equations.
     """
     # Compute volume contributions
-<<<<<<< HEAD
     inviscid_flux_vol = inviscid_flux(discr, eos.pressure(cv), cv)
-=======
-    inviscid_flux_vol = inviscid_flux(discr, eos, cv)
->>>>>>> 49512288
     interior_cv = interior_trace_pairs(discr, cv)
     # Compute interface contributions
     inviscid_flux_bnd = (
@@ -111,7 +106,7 @@
               for part_tpair in interior_cv)
         # Domain boundaries
         + sum(boundaries[btag].inviscid_divergence_flux(discr, btag=btag, cv=cv,
-                                                      eos=eos, time=time)
+                                                        eos=eos, time=time)
               for btag in boundaries)
     )
 
