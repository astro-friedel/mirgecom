r""":mod:`mirgecom.euler` helps solve Euler's equations of gas dynamics.

Euler's equations of gas dynamics:

.. math::

    \partial_t \mathbf{Q} = -\nabla\cdot{\mathbf{F}} +
    (\mathbf{F}\cdot\hat{n})_{\partial\Omega}

where:

-  state $\mathbf{Q} = [\rho, \rho{E}, \rho\vec{V}, \rho{Y}_\alpha]$
-  flux $\mathbf{F} = [\rho\vec{V},(\rho{E} + p)\vec{V},
   (\rho(\vec{V}\otimes\vec{V}) + p*\mathbf{I}), \rho{Y}_\alpha\vec{V}]$,
-  unit normal $\hat{n}$ to the domain boundary $\partial\Omega$,
-  vector of species mass fractions ${Y}_\alpha$,
   with $1\le\alpha\le\mathtt{nspecies}$.

RHS Evaluation
^^^^^^^^^^^^^^

.. autofunction:: euler_operator

Logging Helpers
^^^^^^^^^^^^^^^

.. autofunction:: units_for_logging
.. autofunction:: extract_vars_for_logging
"""

__copyright__ = """
Copyright (C) 2021 University of Illinois Board of Trustees
"""

__license__ = """
Permission is hereby granted, free of charge, to any person obtaining a copy
of this software and associated documentation files (the "Software"), to deal
in the Software without restriction, including without limitation the rights
to use, copy, modify, merge, publish, distribute, sublicense, and/or sell
copies of the Software, and to permit persons to whom the Software is
furnished to do so, subject to the following conditions:

The above copyright notice and this permission notice shall be included in
all copies or substantial portions of the Software.

THE SOFTWARE IS PROVIDED "AS IS", WITHOUT WARRANTY OF ANY KIND, EXPRESS OR
IMPLIED, INCLUDING BUT NOT LIMITED TO THE WARRANTIES OF MERCHANTABILITY,
FITNESS FOR A PARTICULAR PURPOSE AND NONINFRINGEMENT. IN NO EVENT SHALL THE
AUTHORS OR COPYRIGHT HOLDERS BE LIABLE FOR ANY CLAIM, DAMAGES OR OTHER
LIABILITY, WHETHER IN AN ACTION OF CONTRACT, TORT OR OTHERWISE, ARISING FROM,
OUT OF OR IN CONNECTION WITH THE SOFTWARE OR THE USE OR OTHER DEALINGS IN
THE SOFTWARE.
"""

import numpy as np  # noqa

from grudge.dof_desc import DOFDesc

from mirgecom.gas_model import make_operator_fluid_states
from mirgecom.inviscid import (
    inviscid_flux,
<<<<<<< HEAD
    inviscid_flux_rusanov,
=======
    inviscid_facial_flux_rusanov,
>>>>>>> 7b515c1b
    inviscid_flux_on_element_boundary
)

from mirgecom.operators import div_operator


def euler_operator(discr, state, gas_model, boundaries, time=0.0,
<<<<<<< HEAD
                   inviscid_numerical_flux_func=inviscid_flux_rusanov,
=======
                   inviscid_numerical_flux_func=inviscid_facial_flux_rusanov,
>>>>>>> 7b515c1b
                   quadrature_tag=None):
    r"""Compute RHS of the Euler flow equations.

    Returns
    -------
    :class:`~mirgecom.fluid.ConservedVars`

        The right-hand-side of the Euler flow equations:

        .. math::

            \dot{\mathbf{q}} = - \nabla\cdot\mathbf{F} +
                (\mathbf{F}\cdot\hat{n})_{\partial\Omega}

    Parameters
    ----------
    state: :class:`~mirgecom.gas_model.FluidState`

        Fluid state object with the conserved state, and dependent
        quantities.

    boundaries

        Dictionary of boundary functions, one for each valid btag

    time

        Time

    gas_model: :class:`~mirgecom.gas_model.GasModel`

        Physical gas model including equation of state, transport,
        and kinetic properties as required by fluid state

    quadrature_tag

        An optional identifier denoting a particular quadrature
        discretization to use during operator evaluations.
        The default value is *None*.
    """
    dd_quad_vol = DOFDesc("vol", quadrature_tag)
    dd_quad_faces = DOFDesc("all_faces", quadrature_tag)

    volume_state_quad, interior_state_pairs_quad, domain_boundary_states_quad = \
        make_operator_fluid_states(discr, state, gas_model, boundaries,
                                    quadrature_tag)

    # Compute volume contributions
    inviscid_flux_vol = inviscid_flux(volume_state_quad)

    # Compute interface contributions
    inviscid_flux_bnd = inviscid_flux_on_element_boundary(
        discr, gas_model, boundaries, interior_state_pairs_quad,
        domain_boundary_states_quad, quadrature_tag=quadrature_tag,
        numerical_flux_func=inviscid_numerical_flux_func, time=time)

    return -div_operator(discr, dd_quad_vol, dd_quad_faces,
                         inviscid_flux_vol, inviscid_flux_bnd)


# By default, run unitless
NAME_TO_UNITS = {
    "mass": "",
    "energy": "",
    "momentum": "",
    "temperature": "",
    "pressure": ""
}


def units_for_logging(quantity: str) -> str:
    """Return unit for quantity."""
    return NAME_TO_UNITS[quantity]


def extract_vars_for_logging(dim: int, state, eos) -> dict:
    """Extract state vars."""
    dv = eos.dependent_vars(state)

    from mirgecom.utils import asdict_shallow
    name_to_field = asdict_shallow(state)
    name_to_field.update(asdict_shallow(dv))
    return name_to_field<|MERGE_RESOLUTION|>--- conflicted
+++ resolved
@@ -59,11 +59,7 @@
 from mirgecom.gas_model import make_operator_fluid_states
 from mirgecom.inviscid import (
     inviscid_flux,
-<<<<<<< HEAD
-    inviscid_flux_rusanov,
-=======
     inviscid_facial_flux_rusanov,
->>>>>>> 7b515c1b
     inviscid_flux_on_element_boundary
 )
 
@@ -71,11 +67,7 @@
 
 
 def euler_operator(discr, state, gas_model, boundaries, time=0.0,
-<<<<<<< HEAD
-                   inviscid_numerical_flux_func=inviscid_flux_rusanov,
-=======
                    inviscid_numerical_flux_func=inviscid_facial_flux_rusanov,
->>>>>>> 7b515c1b
                    quadrature_tag=None):
     r"""Compute RHS of the Euler flow equations.
 
