--- conflicted
+++ resolved
@@ -10,14 +10,8 @@
 Flux pair interfaces for operators
 ^^^^^^^^^^^^^^^^^^^^^^^^^^^^^^^^^^
 
-<<<<<<< HEAD
-.. autofunction:: gradient_flux_central
-.. autofunction:: divergence_flux_central
-.. autofunction:: gradient_flux_dissipative
-=======
 .. autofunction:: gradient_flux
 .. autofunction:: divergence_flux
->>>>>>> d13d2132
 """
 
 __copyright__ = """
@@ -181,12 +175,8 @@
     return f
 
 
-<<<<<<< HEAD
-def gradient_flux_central(u_tpair, normal, beta=0):
-=======
 def gradient_flux(u_tpair, normal, beta=0):
->>>>>>> d13d2132
-    r"""Compute a central flux for the gradient operator.
+    r"""Compute a numerical flux for the gradient operator.
 
     The dissipative central gradient flux, $\mathbf{h}$, of a scalar quantity
     $u$ is calculated as:
@@ -223,57 +213,11 @@
         scalar component.
     """
     from arraycontext import outer
-<<<<<<< HEAD
-    return outer(u_tpair.avg + beta*u_tpair.diff/2, normal)
-
-
-def gradient_flux_dissipative(u_tpair, normal, beta):
-    r"""Compute a central flux for the gradient operator.
-
-    The dissipative central gradient flux, $\mathbf{h}$, of a scalar quantity
-    $u$ is calculated as:
-
-    .. math::
-
-        \mathbf{h}({u}^-, {u}^+; \mathbf{n}) = \frac{1}{2}
-        \left(({u}^{+}+{u}^{-}) - \beta(u^{+} - u^{-})\right)\mathbf{\hat{n}}
-
-    where ${u}^-, {u}^+$, are the scalar function values on the interior
-    and exterior of the face on which the central flux is to be calculated, and
-    $\mathbf{\hat{n}}$ is the *normal* vector. Numerical dissipation is added
-    by the solution penalized by a factor $\beta$.
-
-    *u_tpair* is the :class:`~grudge.trace_pair.TracePair` representing the scalar
-    quantities ${u}^-, {u}^+$. *u_tpair* may also represent a vector-quantity
-    :class:`~grudge.trace_pair.TracePair`, and in this case the central scalar flux
-    is computed on each component of the vector quantity as an independent scalar.
-
-    Parameters
-    ----------
-    u_tpair: :class:`~grudge.trace_pair.TracePair`
-        Trace pair for the face upon which flux calculation is to be performed
-    normal: numpy.ndarray
-        object array of :class:`~meshmode.dof_array.DOFArray` with outward-pointing
-        normals
-
-    Returns
-    -------
-    numpy.ndarray
-        object array of :class:`~meshmode.dof_array.DOFArray` with the flux for each
-        scalar component.
-    """
-    from arraycontext import outer
     return outer(u_tpair.avg + .5*beta*u_tpair.diff, normal)
 
 
-def divergence_flux_central(trace_pair, normal, jump_term=0, beta=0):
-=======
-    return outer(u_tpair.avg + .5*beta*u_tpair.diff, normal)
-
-
 def divergence_flux(trace_pair, normal, alpha=0, beta=0):
->>>>>>> d13d2132
-    r"""Compute a central flux for the divergence operator.
+    r"""Compute a numerical flux for the divergence operator.
 
     The divergence flux, $h$, is calculated as:
 
@@ -302,9 +246,4 @@
         object array of :class:`~meshmode.dof_array.DOFArray` with the flux for each
         scalar component.
     """
-<<<<<<< HEAD
-    # return (trace_pair.avg + beta*trace_pair.diff + jump_term)@normal
-    return (trace_pair.avg + beta*trace_pair.diff/2 + jump_term)@normal
-=======
-    return (trace_pair.avg + beta*trace_pair.diff/2 + alpha)@normal
->>>>>>> d13d2132
+    return (trace_pair.avg + beta*trace_pair.diff/2 + alpha)@normal