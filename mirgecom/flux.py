""":mod:`mirgecom.flux` provides inter-facial flux routines.

Numerical Flux Routines
^^^^^^^^^^^^^^^^^^^^^^^

.. autofunction:: lfr_flux
.. autofunction:: central_scalar_flux
.. autofunction:: central_vector_flux

"""

__copyright__ = """
Copyright (C) 2021 University of Illinois Board of Trustees
"""

__license__ = """
Permission is hereby granted, free of charge, to any person obtaining a copy
of this software and associated documentation files (the "Software"), to deal
in the Software without restriction, including without limitation the rights
to use, copy, modify, merge, publish, distribute, sublicense, and/or sell
copies of the Software, and to permit persons to whom the Software is
furnished to do so, subject to the following conditions:

The above copyright notice and this permission notice shall be included in
all copies or substantial portions of the Software.

THE SOFTWARE IS PROVIDED "AS IS", WITHOUT WARRANTY OF ANY KIND, EXPRESS OR
IMPLIED, INCLUDING BUT NOT LIMITED TO THE WARRANTIES OF MERCHANTABILITY,
FITNESS FOR A PARTICULAR PURPOSE AND NONINFRINGEMENT. IN NO EVENT SHALL THE
AUTHORS OR COPYRIGHT HOLDERS BE LIABLE FOR ANY CLAIM, DAMAGES OR OTHER
LIABILITY, WHETHER IN AN ACTION OF CONTRACT, TORT OR OTHERWISE, ARISING FROM,
OUT OF OR IN CONNECTION WITH THE SOFTWARE OR THE USE OR OTHER DEALINGS IN
THE SOFTWARE.
"""
import numpy as np  # noqa
from pytools.obj_array import make_obj_array
from mirgecom.operators import jump


def central_scalar_flux(trace_pair, normal):
    r"""Compute a central scalar flux.

    The central scalar flux, $h$, is calculated as:

    .. math::

        h(\mathbf{u}^-, \mathbf{u}^+; \mathbf{n}) = \frac{1}{2}
        \left(\mathbf{u}^{+}+\mathbf{u}^{-}\right)\hat{n}

    where $\mathbf{u}^-, \mathbf{u}^+$, are the vector of independent scalar
    components and scalar solution components on the interior and exterior of the
    face on which the central flux is to be calculated, and $\hat{n}$ is the normal
    vector.

    Parameters
    ----------
    trace_pair: `grudge.sym.TracePair`
        Trace pair for the face upon which flux calculation is to be performed
    normal: numpy.ndarray
        object array of :class:`meshmode.dof_array.DOFArray` with outward-pointing
        normals

    Returns
    -------
    numpy.ndarray
        object array of `meshmode.dof_array.DOFArray` with the central scalar flux
        for each scalar component.
    """
    tp_avg = trace_pair.avg
    ncomp = 1
    if isinstance(tp_avg, np.ndarray):
        ncomp = len(tp_avg)
    if ncomp > 1:
        return make_obj_array([tp_avg[i]*normal for i in range(ncomp)])
    return trace_pair.avg*normal


def central_vector_flux(trace_pair, normal):
    r"""Compute a central vector flux.

    The central vector flux, $h$, is calculated as:

    .. math::

        h(\mathbf{v}^-, \mathbf{v}^+; \mathbf{n}) = \frac{1}{2}
        \left(\mathbf{v}^{+}+\mathbf{v}^{-}\right) \cdot \hat{n}

    where $\mathbf{v}^-, \mathbf{v}^+$, are the vectors on the interior and exterior
    of the face across which the central flux is to be calculated, and $\hat{n}$ is
    the unit normal to the face.

    Parameters
    ----------
    trace_pair: `grudge.sym.TracePair`
        Trace pair for the face upon which flux calculation is to be performed
    normal: numpy.ndarray
        object array of :class:`meshmode.dof_array.DOFArray` with outward-pointing
        normals

    Returns
    -------
    numpy.ndarray
        object array of `meshmode.dof_array.DOFArray` with the central scalar flux
        for each scalar component.
    """
    return trace_pair.avg@normal


def lfr_flux(q_tpair, f_tpair, normal, lam):
    r"""Compute Lax-Friedrichs/Rusanov flux after [Hesthaven_2008]_, Section 6.6.

    The Lax-Friedrichs/Rusanov flux is calculated as:

    .. math::

        f_{\mathtt{LFR}} = \frac{1}{2}(\mathbf{F}(q^-) + \mathbf{F}(q^+)) \cdot
        \hat{n} + \frac{\lambda}{2}(q^{-} - q^{+}),

    where $q^-, q^+$ are the scalar solution components on the interior and the
    exterior of the face on which the LFR flux is to be calculated, $\mathbf{F}$ is
    the vector flux function, $\hat{n}$ is the face normal, and $\lambda$ is the
    user-supplied jump term coefficient.

    Parameters
    ----------
    q_tpair: :class:`grudge.sym.TracePair`

        Solution trace pair for faces for which numerical flux is to be calculated

<<<<<<< HEAD
    f_tpair: :class:`grudge.sym.TracePair`
=======
    q_tpair: :class:`grudge.trace_pair.TracePair`
>>>>>>> 84836db6

        Physical flux trace pair on faces on which numerical flux is to be calculated

    normal: numpy.ndarray

        object array of :class:`meshmode.dof_array.DOFArray` with outward-pointing
        normals

    lam: :class:`meshmode.dof_array.DOFArray`

        lambda parameter for Lax-Friedrichs/Rusanov flux

    Returns
    -------
    numpy.ndarray

        object array of :class:`meshmode.dof_array.DOFArray` with the
        Lax-Friedrichs/Rusanov flux.
    """
    return f_tpair.avg @ normal - lam*jump(q_tpair)/2<|MERGE_RESOLUTION|>--- conflicted
+++ resolved
@@ -54,7 +54,7 @@
 
     Parameters
     ----------
-    trace_pair: `grudge.sym.TracePair`
+    trace_pair: `grudge.trace_pair.TracePair`
         Trace pair for the face upon which flux calculation is to be performed
     normal: numpy.ndarray
         object array of :class:`meshmode.dof_array.DOFArray` with outward-pointing
@@ -91,7 +91,7 @@
 
     Parameters
     ----------
-    trace_pair: `grudge.sym.TracePair`
+    trace_pair: `grudge.trace_pair.TracePair`
         Trace pair for the face upon which flux calculation is to be performed
     normal: numpy.ndarray
         object array of :class:`meshmode.dof_array.DOFArray` with outward-pointing
@@ -123,15 +123,11 @@
 
     Parameters
     ----------
-    q_tpair: :class:`grudge.sym.TracePair`
+    q_tpair: :class:`grudge.trace_pair.TracePair`
 
         Solution trace pair for faces for which numerical flux is to be calculated
 
-<<<<<<< HEAD
-    f_tpair: :class:`grudge.sym.TracePair`
-=======
-    q_tpair: :class:`grudge.trace_pair.TracePair`
->>>>>>> 84836db6
+    f_tpair: :class:`grudge.trace_pair.TracePair`
 
         Physical flux trace pair on faces on which numerical flux is to be calculated
 
