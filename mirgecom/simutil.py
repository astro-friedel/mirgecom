--- conflicted
+++ resolved
@@ -971,10 +971,6 @@
             for vol in volumes}
         for rank in return_ranks}
 
-<<<<<<< HEAD
-
-=======
->>>>>>> 46faa2d2
 @contextmanager
 def _manage_mpi_comm(comm):
     try:
@@ -983,12 +979,8 @@
         comm.Free()
 
 
-<<<<<<< HEAD
-def distribute_mesh(comm, get_mesh_data, partition_generator_func=None, logmgr=None):
-=======
 def distribute_mesh(comm, get_mesh_data, partition_generator_func=None, logmgr=None,
                     num_per_batch=None):
->>>>>>> 46faa2d2
     r"""Distribute a mesh among all ranks in *comm*.
 
     Retrieve the global mesh data with the user-supplied function *get_mesh_data*,
@@ -1025,11 +1017,6 @@
         The number of elements in the global mesh
     """
     from mpi4py import MPI
-<<<<<<< HEAD
-    from meshmode.distributed import mpi_distribute
-
-    num_ranks = comm.Get_size()
-=======
     from mpi4py.util import pkl5
     from socket import gethostname
     from meshmode.distributed import mpi_distribute
@@ -1038,7 +1025,6 @@
     my_global_rank = comm.Get_rank()
     hostname = gethostname()
 
->>>>>>> 46faa2d2
     t_mesh_dist = IntervalTimer("t_mesh_dist", "Time spent distributing mesh data.")
     t_mesh_data = IntervalTimer("t_mesh_data", "Time spent getting mesh data.")
     t_mesh_part = IntervalTimer("t_mesh_part", "Time spent partitioning the mesh.")
@@ -1050,19 +1036,6 @@
             return get_partition_by_pymetis(mesh, num_ranks)
 
     with _manage_mpi_comm(
-<<<<<<< HEAD
-            comm.Split_type(MPI.COMM_TYPE_SHARED, comm.Get_rank(), MPI.INFO_NULL)
-            ) as node_comm:
-        node_ranks = node_comm.gather(comm.Get_rank(), root=0)
-        my_node_rank = node_comm.Get_rank()
-
-        if my_node_rank == 0:
-            if logmgr:
-                logmgr.add_quantity(t_mesh_data)
-                with t_mesh_data.get_sub_timer():
-                    global_data = get_mesh_data()
-            else:
-=======
             pkl5.Intracomm(comm.Split_type(MPI.COMM_TYPE_SHARED,
                                            comm.Get_rank(), MPI.INFO_NULL))
     ) as node_comm:
@@ -1273,83 +1246,24 @@
         if logmgr:
             logmgr.add_quantity(t_mesh_data)
             with t_mesh_data.get_sub_timer():
->>>>>>> 46faa2d2
                 global_data = get_mesh_data()
-
-            from meshmode.mesh import Mesh
-            if isinstance(global_data, Mesh):
-                mesh = global_data
-                tag_to_elements = None
-                volume_to_tags = None
-            elif isinstance(global_data, tuple) and len(global_data) == 3:
-                mesh, tag_to_elements, volume_to_tags = global_data
-            else:
-                raise TypeError("Unexpected result from get_mesh_data")
-
-            if logmgr:
-                logmgr.add_quantity(t_mesh_part)
-                with t_mesh_part.get_sub_timer():
-                    rank_per_element = \
-                        partition_generator_func(mesh, tag_to_elements,
-                                                 num_ranks)
-            else:
+        else:
+            global_data = get_mesh_data()
+
+        from meshmode.mesh import Mesh
+        if isinstance(global_data, Mesh):
+            mesh = global_data
+            tag_to_elements = None
+            volume_to_tags = None
+        elif isinstance(global_data, tuple) and len(global_data) == 3:
+            mesh, tag_to_elements, volume_to_tags = global_data
+        else:
+            raise TypeError("Unexpected result from get_mesh_data")
+
+        if logmgr:
+            logmgr.add_quantity(t_mesh_part)
+            with t_mesh_part.get_sub_timer():
                 rank_per_element = partition_generator_func(mesh, tag_to_elements,
-<<<<<<< HEAD
-                                                            num_ranks)
-
-            def get_rank_to_mesh_data():
-                if tag_to_elements is None:
-                    rank_to_mesh_data = _partition_single_volume_mesh(
-                        mesh, num_ranks, rank_per_element,
-                        return_ranks=node_ranks)
-                else:
-                    rank_to_mesh_data = _partition_multi_volume_mesh(
-                        mesh, num_ranks, rank_per_element, tag_to_elements,
-                        volume_to_tags, return_ranks=node_ranks)
-
-                rank_to_node_rank = {
-                    rank: node_rank
-                    for node_rank, rank in enumerate(node_ranks)}
-
-                node_rank_to_mesh_data = {
-                    rank_to_node_rank[rank]: mesh_data
-                    for rank, mesh_data in rank_to_mesh_data.items()}
-
-                return node_rank_to_mesh_data
-
-            if logmgr:
-                logmgr.add_quantity(t_mesh_split)
-                with t_mesh_split.get_sub_timer():
-                    node_rank_to_mesh_data = get_rank_to_mesh_data()
-            else:
-                node_rank_to_mesh_data = get_rank_to_mesh_data()
-
-            global_nelements = node_comm.bcast(mesh.nelements, root=0)
-
-            if logmgr:
-                logmgr.add_quantity(t_mesh_dist)
-                with t_mesh_dist.get_sub_timer():
-                    local_mesh_data = mpi_distribute(
-                        node_comm, source_rank=0,
-                        source_data=node_rank_to_mesh_data)
-            else:
-                local_mesh_data = mpi_distribute(
-                    node_comm, source_rank=0,
-                    source_data=node_rank_to_mesh_data)
-
-        else:  # my_node_rank > 0, get mesh part from MPI
-            global_nelements = node_comm.bcast(None, root=0)
-
-            if logmgr:
-                logmgr.add_quantity(t_mesh_dist)
-                with t_mesh_dist.get_sub_timer():
-                    local_mesh_data = \
-                        mpi_distribute(node_comm, source_rank=0)
-            else:
-                local_mesh_data = mpi_distribute(node_comm, source_rank=0)
-
-    return local_mesh_data, global_nelements
-=======
                                                             num_target_ranks)
         else:
             rank_per_element = partition_generator_func(mesh, tag_to_elements,
@@ -1397,7 +1311,6 @@
                     os.remove(pkl_filename)
                 with open(pkl_filename, "wb") as pkl_file:
                     pickle.dump(mesh_data_to_pickle, pkl_file)
->>>>>>> 46faa2d2
 
 
 def extract_volumes(mesh, tag_to_elements, selected_tags, boundary_tag):
