--- conflicted
+++ resolved
@@ -1001,11 +1001,6 @@
     return in_mesh, tag_to_in_elements
 
 
-def force_evaluation(actx, expn):
-    """Wrap freeze/thaw forcing evaluation of expressions."""
-    return actx.thaw(actx.freeze(expn))
-
-
 def boundary_report(dcoll, boundaries, outfile_name, *, dd=DD_VOLUME_ALL,
                     mesh=None):
     """Generate a report of the grid boundaries."""
@@ -1061,8 +1056,6 @@
             comm.barrier()
 
 
-<<<<<<< HEAD
-=======
 def force_evaluation(actx, expn):
     """Wrap freeze/thaw forcing evaluation of expressions.
 
@@ -1074,7 +1067,6 @@
     return actx.thaw(actx.freeze(expn))
 
 
->>>>>>> ffe9897c
 def get_reasonable_memory_pool(ctx: cl.Context, queue: cl.CommandQueue,
                                force_buffer: bool = False,
                                force_non_pool: bool = False):
