"""Provide some utilities for building simulation applications.

General utilities
-----------------

.. autofunction:: check_step
.. autofunction:: get_sim_timestep
.. autofunction:: write_visfile
.. autofunction:: global_reduce
.. autofunction:: get_reasonable_memory_pool

Diagnostic utilities
--------------------

.. autofunction:: compare_fluid_solutions
.. autofunction:: componentwise_norms
.. autofunction:: max_component_norm
.. autofunction:: check_naninf_local
.. autofunction:: check_range_local
.. autofunction:: boundary_report

Mesh and element utilities
--------------------------

<<<<<<< HEAD
.. autofunction:: distribute_mesh
=======
>>>>>>> 680226ac
.. autofunction:: geometric_mesh_partitioner
.. autofunction:: generate_and_distribute_mesh
.. autofunction:: get_number_of_tetrahedron_nodes

Simulation support utilities
----------------------------

.. autofunction:: configurate

Lazy eval utilities
-------------------

.. autofunction:: force_evaluation

File comparison utilities
-------------------------

.. autofunction:: compare_files_vtu
.. autofunction:: compare_files_xdmf
.. autofunction:: compare_files_hdf5
"""

__copyright__ = """
Copyright (C) 2021 University of Illinois Board of Trustees
"""

__license__ = """
Permission is hereby granted, free of charge, to any person obtaining a copy
of this software and associated documentation files (the "Software"), to deal
in the Software without restriction, including without limitation the rights
to use, copy, modify, merge, publish, distribute, sublicense, and/or sell
copies of the Software, and to permit persons to whom the Software is
furnished to do so, subject to the following conditions:

The above copyright notice and this permission notice shall be included in
all copies or substantial portions of the Software.

THE SOFTWARE IS PROVIDED "AS IS", WITHOUT WARRANTY OF ANY KIND, EXPRESS OR
IMPLIED, INCLUDING BUT NOT LIMITED TO THE WARRANTIES OF MERCHANTABILITY,
FITNESS FOR A PARTICULAR PURPOSE AND NONINFRINGEMENT. IN NO EVENT SHALL THE
AUTHORS OR COPYRIGHT HOLDERS BE LIABLE FOR ANY CLAIM, DAMAGES OR OTHER
LIABILITY, WHETHER IN AN ACTION OF CONTRACT, TORT OR OTHERWISE, ARISING FROM,
OUT OF OR IN CONNECTION WITH THE SOFTWARE OR THE USE OR OTHER DEALINGS IN
THE SOFTWARE.
"""
import logging
import numpy as np
from functools import partial

import grudge.op as op
# from grudge.op import nodal_min, elementwise_min
from arraycontext import map_array_container, flatten
from meshmode.dof_array import DOFArray
from mirgecom.viscous import get_viscous_timestep

from typing import List, Dict, Optional
from grudge.discretization import DiscretizationCollection, PartID
from grudge.dof_desc import DD_VOLUME_ALL
<<<<<<< HEAD
from mirgecom.viscous import get_viscous_timestep

=======
>>>>>>> 680226ac
from mirgecom.utils import normalize_boundaries
import pyopencl as cl

logger = logging.getLogger(__name__)


def get_number_of_tetrahedron_nodes(dim, order, include_faces=False):
    """Get number of nodes (modes) in *dim* Tetrahedron of *order*."""
    # number of {nodes, modes} see e.g.:
    # JSH/TW Nodal DG Methods, Section 10.1
    # DOI: 10.1007/978-0-387-72067-8
    nnodes = int(np.math.factorial(dim+order)
                 / (np.math.factorial(dim) * np.math.factorial(order)))
    if include_faces:
        nnodes = nnodes + (dim+1)*get_number_of_tetrahedron_nodes(dim-1, order)
    return nnodes


def check_step(step, interval):
    """
    Check step number against a user-specified interval.

    Utility is used typically for visualization.

    - Negative numbers mean 'never visualize'.
    - Zero means 'always visualize'.

    Useful for checking whether the current step is an output step,
    or anyting else that occurs on fixed intervals.
    """
    if interval == 0:
        return True
    elif interval < 0:
        return False
    elif step % interval == 0:
        return True
    return False


def get_sim_timestep(
        dcoll, state, t, dt, cfl, t_final=0.0, constant_cfl=False,
        local_dt=False, fluid_dd=DD_VOLUME_ALL):
    r"""Return the maximum stable timestep for a typical fluid simulation.

    This routine returns a constraint-limited timestep size for a fluid
    simulation.  The returned timestep will be constrained by the specified
    Courant-Friedrichs-Lewy number, *cfl*, and the simulation max simulated time
    limit, *t_final*, and subject to the user's optional settings.

    The local fluid timestep, $\delta{t}_l$, is computed by
    :func:`~mirgecom.viscous.get_viscous_timestep`.  Users are referred to that
    routine for the details of the local timestep.

    With the remaining simulation time $\Delta{t}_r =
    \left(\mathit{t\_final}-\mathit{t}\right)$, three modes are supported
    for the returned timestep, $\delta{t}$:

    - "Constant DT" mode (default): $\delta{t} = \mathbf{\text{min}}
      \left(\textit{dt},~\Delta{t}_r\right)$
    - "Constant CFL" mode (constant_cfl=True): $\delta{t} =
      \mathbf{\text{min}}\left(\mathbf{\text{global\_min}}\left(\delta{t}\_l\right)
      ,~\Delta{t}_r\right)$
    - "Local DT" mode (local_dt=True): $\delta{t} = \mathbf{\text{cell\_local\_min}}
      \left(\delta{t}_l\right)$

    Note that for "Local DT" mode, *t_final* is ignored, and a
    :class:`~meshmode.dof_array.DOFArray` containing the local *cfl*-limited
    timestep, where $\mathbf{\text{cell\_local\_min}}\left(\delta{t}\_l\right)$ is
    defined as the minimum over the cell collocation points. This mode is useful for
    stepping to convergence of steady-state solutions.

    .. important::
        For "Constant CFL" mode, this routine calls the collective
        :func:`~grudge.op.nodal_min` on the inside which involves MPI collective
        functions.  Thus all MPI ranks on the
        :class:`~grudge.discretization.DiscretizationCollection` must call this
        routine collectively when using "Constant CFL" mode.

    Parameters
    ----------
    dcoll: :class:`~grudge.discretization.DiscretizationCollection`
        The DG discretization collection to use
    state: :class:`~mirgecom.gas_model.FluidState`
        The full fluid conserved and thermal state
    t: float
        Current time
    t_final: float
        Final time
    dt: float
        The current timestep
    cfl: float
        The current CFL number
    constant_cfl: bool
        True if running constant CFL mode
    local_dt: bool
        True if running local DT mode. False by default.
    fluid_dd: grudge.dof_desc.DOFDesc
        the DOF descriptor of the discretization on which *state* lives. Must be a
        volume on the base discretization.

    Returns
    -------
    float or :class:`~meshmode.dof_array.DOFArray`
        The global maximum stable DT based on a viscous fluid.
    """
    if local_dt:
        actx = state.array_context
        data_shape = (state.cv.mass[0]).shape
        if actx.supports_nonscalar_broadcasting:
            return cfl * actx.np.broadcast_to(
                op.elementwise_min(
                    dcoll, fluid_dd,
                    get_viscous_timestep(dcoll, state, dd=fluid_dd)),
                data_shape)
        else:
            return cfl * op.elementwise_min(
                dcoll, fluid_dd, get_viscous_timestep(dcoll, state, dd=fluid_dd))

    my_dt = dt
    t_remaining = max(0, t_final - t)
    if constant_cfl:
        my_dt = state.array_context.to_numpy(
            cfl * op.nodal_min(
                dcoll, fluid_dd,
                get_viscous_timestep(dcoll=dcoll, state=state, dd=fluid_dd)))[()]

    return min(t_remaining, my_dt)


def write_visfile(dcoll, io_fields, visualizer, vizname,
                  step=0, t=0, overwrite=False, vis_timer=None,
                  comm=None):
    """Write parallel VTK output for the fields specified in *io_fields*.

    This routine writes a parallel-compatible unstructured VTK visualization
    file set in (vtu/pvtu) format. One file per MPI rank is written with the
    following naming convention: *vizname*_*step*_<mpi-rank>.vtu, and a single
    file manifest with naming convention: *vizname*_*step*.pvtu.  Users are
    advised to visualize the data using _Paraview_, _VisIt_, or other
    VTU-compatible visualization software by opening the PVTU files.

    .. note::
        This is a collective routine and must be called by all MPI ranks.

    Parameters
    ----------
    visualizer:
        A :class:`meshmode.discretization.visualization.Visualizer`
        VTK output object.
    io_fields:
        List of tuples indicating the (name, data) for each field to write.
    vizname: str
        Root part of the visualization file name to write
    step: int
        The step number to use in the file names
    t: float
        The simulation time to write into the visualization files
    overwrite: bool
        Option whether to overwrite existing files (True) or fail if files
        exist (False=default).
    comm:
        An MPI Communicator is required for parallel writes. If no
        mpi_communicator is provided, then the write is assumed to be serial.
        (deprecated behavior: pull an MPI communicator from the discretization
        collection.  This will stop working in Fall 2022.)
    """
    from contextlib import nullcontext
    from mirgecom.io import make_rank_fname, make_par_fname

    if comm is None:  # None is OK for serial writes!
        comm = dcoll.mpi_communicator
        if comm is not None:  # It's *not* OK to get comm from dcoll
            from warnings import warn
            warn("Using `write_visfile` in parallel without an MPI communicator is "
                 "deprecated and will stop working in Fall 2022. For parallel "
                 "writes, specify an MPI communicator with the `mpi_communicator` "
                 "argument.")
    rank = 0

    if comm is not None:
        rank = comm.Get_rank()

    rank_fn = make_rank_fname(basename=vizname, rank=rank, step=step, t=t)

    if rank == 0:
        import os
        viz_dir = os.path.dirname(rank_fn)
        if viz_dir and not os.path.exists(viz_dir):
            os.makedirs(viz_dir)

    if comm is not None:
        comm.barrier()

    if vis_timer:
        ctm = vis_timer.start_sub_timer()
    else:
        ctm = nullcontext()

    with ctm:
        visualizer.write_parallel_vtk_file(
            comm, rank_fn, io_fields,
            overwrite=overwrite,
            par_manifest_filename=make_par_fname(
                basename=vizname, step=step, t=t
            )
        )


def global_reduce(local_values, op, *, comm=None):
    """Perform a global reduction (allreduce if MPI comm is provided).

    This routine is a convenience wrapper for the MPI AllReduce operation
    that also works outside of an MPI context.

    .. note::
        This is a collective routine and must be called by all MPI ranks.

    Parameters
    ----------
    local_values:
        The (:mod:`mpi4py`-compatible) value or array of values on which the
        reduction operation is to be performed.

    op: str
        Reduction operation to be performed. Must be one of "min", "max", "sum",
        "prod", "lor", or "land".

    comm:
        Optional parameter specifying the MPI communicator on which the
        reduction operation (if any) is to be performed

    Returns
    -------
    Any ( like *local_values* )
        Returns the result of the reduction operation on *local_values*
    """
    if comm is not None:
        from mpi4py import MPI
        op_to_mpi_op = {
            "min": MPI.MIN,
            "max": MPI.MAX,
            "sum": MPI.SUM,
            "prod": MPI.PROD,
            "lor": MPI.LOR,
            "land": MPI.LAND,
        }
        return comm.allreduce(local_values, op=op_to_mpi_op[op])
    else:
        if np.ndim(local_values) == 0:
            return local_values
        else:
            op_to_numpy_func = {
                "min": np.minimum,
                "max": np.maximum,
                "sum": np.add,
                "prod": np.multiply,
                "lor": np.logical_or,
                "land": np.logical_and,
            }
            from functools import reduce
            return reduce(op_to_numpy_func[op], local_values)


def allsync(local_values, comm=None, op=None):
    """
    Perform allreduce if MPI comm is provided.

    Deprecated. Do not use in new code.
    """
    from warnings import warn
    warn("allsync is deprecated and will disappear in Q1 2022. "
         "Use global_reduce instead.", DeprecationWarning, stacklevel=2)

    if comm is None:
        return local_values

    from mpi4py import MPI

    if op is None:
        op = MPI.MAX

    if op == MPI.MIN:
        op_string = "min"
    elif op == MPI.MAX:
        op_string = "max"
    elif op == MPI.SUM:
        op_string = "sum"
    elif op == MPI.PROD:
        op_string = "prod"
    elif op == MPI.LOR:
        op_string = "lor"
    elif op == MPI.LAND:
        op_string = "land"
    else:
        raise ValueError(f"Unrecognized MPI reduce op {op}.")

    return global_reduce(local_values, op_string, comm=comm)


def check_range_local(dcoll: DiscretizationCollection, dd: str, field: DOFArray,
                      min_value: float, max_value: float) -> List[float]:
    """Return the values that are outside the range [min_value, max_value]."""
    actx = field.array_context
    local_min = actx.to_numpy(op.nodal_min_loc(dcoll, dd, field)).item()
    local_max = actx.to_numpy(op.nodal_max_loc(dcoll, dd, field)).item()

    failing_values = []

    if local_min < min_value:
        failing_values.append(local_min)
    if local_max > max_value:
        failing_values.append(local_max)

    return failing_values


def check_naninf_local(dcoll: DiscretizationCollection, dd: str,
                       field: DOFArray) -> bool:
    """Return True if there are any NaNs or Infs in the field."""
    actx = field.array_context
    s = actx.to_numpy(op.nodal_sum_loc(dcoll, dd, field))
    return not np.isfinite(s)


def compare_fluid_solutions(dcoll, red_state, blue_state, *, dd=DD_VOLUME_ALL):
    """Return inf norm of (*red_state* - *blue_state*) for each component.

    .. note::
        This is a collective routine and must be called by all MPI ranks.
    """
    actx = red_state.array_context
    resid = red_state - blue_state
    resid_errs = actx.to_numpy(
        flatten(componentwise_norms(dcoll, resid, order=np.inf, dd=dd), actx))

    return resid_errs.tolist()


def componentwise_norms(dcoll, fields, order=np.inf, *, dd=DD_VOLUME_ALL):
    """Return the *order*-norm for each component of *fields*.

    .. note::
        This is a collective routine and must be called by all MPI ranks.
    """
    if not isinstance(fields, DOFArray):
        return map_array_container(
            partial(componentwise_norms, dcoll, order=order, dd=dd), fields)
    if len(fields) > 0:
        return op.norm(dcoll, fields, order, dd=dd)
    else:
        # FIXME: This work-around for #575 can go away after #569
        return 0


def max_component_norm(dcoll, fields, order=np.inf, *, dd=DD_VOLUME_ALL):
    """Return the max *order*-norm over the components of *fields*.

    .. note::
        This is a collective routine and must be called by all MPI ranks.
    """
    actx = fields.array_context
    return max(actx.to_numpy(flatten(
        componentwise_norms(dcoll, fields, order, dd=dd), actx)))


def geometric_mesh_partitioner(mesh, num_ranks=1, *, nranks_per_axis=None,
                               auto_balance=False, imbalance_tolerance=.01,
                               debug=False):
    """Partition a mesh uniformly along the X coordinate axis.

    The intent is to partition the mesh uniformly along user-specified
    directions. In this current interation, the capability is demonstrated
    by splitting along the X axis.

    Parameters
    ----------
    mesh: :class:`meshmode.mesh.Mesh`
        The serial mesh to partition
    num_ranks: int
        The number of partitions to make
    nranks_per_axis: numpy.ndarray
        How many partitions per specified axis.  Currently unused.
    auto_balance: bool
        Indicates whether to perform automatic balancing.  If true, the
        partitioner will try to balance the number of elements over
        the partitions.
    imbalance_tolerance: float
        If *auto_balance* is True, this parameter indicates the acceptable
        relative difference to the average number of elements per partition.
        It defaults to balance within 1%.
    debug: bool
        En/disable debugging/diagnostic print reporting.

    Returns
    -------
    elem_to_rank: numpy.ndarray
        Array indicating the MPI rank for each element
    """
    mesh_dimension = mesh.dim
    if nranks_per_axis is None:
        nranks_per_axis = np.ones(mesh_dimension)
        nranks_per_axis[0] = num_ranks
    if len(nranks_per_axis) != mesh_dimension:
        raise ValueError("nranks_per_axis must match mesh dimension.")
    nranks_test = 1
    for i in range(mesh_dimension):
        nranks_test = nranks_test * nranks_per_axis[i]
    if nranks_test != num_ranks:
        raise ValueError("nranks_per_axis must match num_ranks.")

    mesh_groups, = mesh.groups
    mesh_verts = mesh.vertices
    mesh_x = mesh_verts[0]

    x_min = np.min(mesh_x)
    x_max = np.max(mesh_x)
    x_interval = x_max - x_min
    part_loc = np.linspace(x_min, x_max, num_ranks+1)

    part_interval = x_interval / nranks_per_axis[0]
    elem_x = mesh_verts[0, mesh_groups.vertex_indices]
    elem_centroids = np.sum(elem_x, axis=1)/elem_x.shape[1]
    global_nelements = len(elem_centroids)
    aver_part_nelem = global_nelements / num_ranks

    if debug:
        print(f"Partitioning {global_nelements} elements in"
              f" [{x_min},{x_max}]/{num_ranks}")
        print(f"Average nelem/part: {aver_part_nelem}")
        print(f"Initial part locs: {part_loc=}")

    # Create geometrically even partitions
    elem_to_rank = ((elem_centroids-x_min) / part_interval).astype(int)

    # map partition id to list of elements in that partition
    part_to_elements = {r: set((np.where(elem_to_rank == r))[0].flat)
                        for r in range(num_ranks)}
    # make an array of the geometrically even partition sizes
    # avoids calling "len" over and over on the element sets
    nelem_part = [len(part_to_elements[r]) for r in range(num_ranks)]

    if debug:
        print(f"Initial: {nelem_part=}")

    # Automatic load-balancing
    if auto_balance:

        for r in range(num_ranks-1):

            # find the element reservoir (next part with elements in it)
            adv_part = r + 1
            while nelem_part[adv_part] == 0:
                adv_part = adv_part + 1

            num_elem_needed = aver_part_nelem - nelem_part[r]
            part_imbalance = np.abs(num_elem_needed) / float(aver_part_nelem)

            if debug:
                print(f"Processing part({r=})")
                print(f"{part_loc[r]=}, {adv_part=}")
                print(f"{num_elem_needed=}, {part_imbalance=}")
                print(f"{nelem_part=}")

            niter = 0
            total_change = 0
            moved_elements = set()

            while ((part_imbalance > imbalance_tolerance)
                   and (adv_part < num_ranks)):
                # This partition needs to keep changing in size until it meets the
                # specified imbalance tolerance, or gives up trying

                # seek out the element reservoir
                while nelem_part[adv_part] == 0:
                    adv_part = adv_part + 1
                    if adv_part >= num_ranks:
                        raise ValueError("Ran out of elements to partition.")

                if debug:
                    print(f"-{nelem_part[r]=}, adv_part({adv_part}),"
                          f" {nelem_part[adv_part]=}")
                    print(f"-{part_loc[r+1]=},{part_loc[adv_part+1]=}")
                    print(f"-{num_elem_needed=},{part_imbalance=}")

                if niter > 100:
                    raise ValueError("Detected too many iterations in partitioning.")

                # The purpose of the next block is to populate the "moved_elements"
                # data structure. Then those elements will be moved between the
                # current partition being processed and the "reservoir,"
                # *and* to adjust the position of the "right" side of the current
                # partition boundary.
                moved_elements = set()
                num_elements_added = 0

                if num_elem_needed > 0:

                    # Partition is SMALLER than it should be, grab elements from
                    # the reservoir
                    if debug:
                        print(f"-Grabbing elements from reservoir({adv_part})"
                              f", {nelem_part[adv_part]=}")

                    portion_needed = (float(abs(num_elem_needed))
                                      / float(nelem_part[adv_part]))
                    portion_needed = min(portion_needed, 1.0)

                    if debug:
                        print(f"--Chomping {portion_needed*100}% of"
                              f" reservoir({adv_part}) [by nelem].")

                    if portion_needed == 1.0:  # Chomp
                        new_loc = part_loc[adv_part+1]
                        moved_elements.update(part_to_elements[adv_part])

                    else:  # Bite
                        # This is the spatial size of the reservoir
                        reserv_interval = part_loc[adv_part+1] - part_loc[r+1]

                        # Find what portion of the reservoir to grab spatially
                        # This part is needed because the elements are not
                        # distributed uniformly in space.
                        fine_tuned = False
                        trial_portion_needed = portion_needed
                        while not fine_tuned:
                            pos_update = trial_portion_needed*reserv_interval
                            new_loc = part_loc[r+1] + pos_update

                            moved_elements = set()
                            num_elem_mv = 0
                            for e in part_to_elements[adv_part]:
                                if elem_centroids[e] <= new_loc:
                                    moved_elements.add(e)
                                    num_elem_mv = num_elem_mv + 1
                            if num_elem_mv < num_elem_needed:
                                fine_tuned = True
                            else:
                                ovrsht = (num_elem_mv - num_elem_needed)
                                rel_ovrsht = ovrsht/float(num_elem_needed)
                                if rel_ovrsht > 0.8:
                                    # bisect the space grabbed and try again
                                    trial_portion_needed = trial_portion_needed/2.0
                                else:
                                    fine_tuned = True

                        portion_needed = trial_portion_needed
                        new_loc = part_loc[r+1] + pos_update
                        if debug:
                            print(f"--Tuned: {portion_needed=} [by spatial volume]")
                            print(f"--Advancing part({r}) by +{pos_update}")

                    num_elements_added = len(moved_elements)
                    if debug:
                        print(f"--Adding {num_elements_added} to part({r}).")

                else:

                    # Partition is LARGER than it should be
                    # Grab the spatial size of the current partition
                    # to estimate the portion we need to shave off
                    # assuming uniform element density
                    part_interval = part_loc[r+1] - part_loc[r]
                    num_to_move = -num_elem_needed
                    portion_needed = num_to_move/float(nelem_part[r])

                    if debug:
                        print(f"--Shaving off {portion_needed*100}% of"
                              f" partition({r}) [by nelem].")

                    # Tune the shaved portion to account for
                    # non-uniform element density
                    fine_tuned = False
                    while not fine_tuned:
                        pos_update = portion_needed*part_interval
                        new_pos = part_loc[r+1] - pos_update
                        moved_elements = set()
                        num_elem_mv = 0
                        for e in part_to_elements[r]:
                            if elem_centroids[e] > new_pos:
                                moved_elements.add(e)
                                num_elem_mv = num_elem_mv + 1
                        if num_elem_mv < num_to_move:
                            fine_tuned = True
                        else:
                            ovrsht = (num_elem_mv - num_to_move)
                            rel_ovrsht = ovrsht/float(num_to_move)
                            if rel_ovrsht > 0.8:
                                # bisect and try again
                                portion_needed = portion_needed/2.0
                            else:
                                fine_tuned = True

                    # new "right" wall location of shranken part
                    # and negative num_elements_added for removal
                    new_loc = new_pos
                    num_elements_added = -len(moved_elements)
                    if debug:
                        print(f"--Reducing partition size by {portion_needed*100}%"
                              " [by nelem].")
                        print(f"--Removing {-num_elements_added} from part({r}).")

                # Now "moved_elements", "num_elements_added", and "new_loc"
                # are computed.  Update the partition, and reservoir.
                if debug:
                    print(f"--Number of elements to ADD: {num_elements_added}.")

                if num_elements_added > 0:
                    part_to_elements[r].update(moved_elements)
                    part_to_elements[adv_part].difference_update(
                        moved_elements)
                    for e in moved_elements:
                        elem_to_rank[e] = r
                else:
                    part_to_elements[r].difference_update(moved_elements)
                    part_to_elements[adv_part].update(moved_elements)
                    for e in moved_elements:
                        elem_to_rank[e] = adv_part

                total_change = total_change + num_elements_added
                part_loc[r+1] = new_loc
                if debug:
                    print(f"--Before: {nelem_part=}")
                nelem_part[r] = nelem_part[r] + num_elements_added
                nelem_part[adv_part] = nelem_part[adv_part] - num_elements_added
                if debug:
                    print(f"--After: {nelem_part=}")

                # Compute new nelem_needed and part_imbalance
                num_elem_needed = num_elem_needed - num_elements_added
                part_imbalance = \
                    np.abs(num_elem_needed) / float(aver_part_nelem)
                niter = niter + 1

            # Summarize the total change and state of the partition
            # and reservoir
            if debug:
                print(f"-Part({r}): {total_change=}")
                print(f"-Part({r=}): {nelem_part[r]=}, {part_imbalance=}")
                print(f"-Part({adv_part}): {nelem_part[adv_part]=}")

    # Validate the partitioning before returning
    total_partitioned_elements = sum([len(part_to_elements[r])
                                      for r in range(num_ranks)])
    total_nelem_part = sum([nelem_part[r] for r in range(num_ranks)])

    if debug:
        print("Validating mesh parts.")

    if total_partitioned_elements != total_nelem_part:
        raise ValueError("Validator: parted element counts dont match")
    if total_partitioned_elements != global_nelements:
        raise ValueError("Validator: global element counts dont match.")
    if len(elem_to_rank) != global_nelements:
        raise ValueError("Validator: elem-to-rank wrong size.")
    if np.any(nelem_part) <= 0:
        raise ValueError("Validator: empty partitions.")

    for e in range(global_nelements):
        part = elem_to_rank[e]
        if e not in part_to_elements[part]:
            raise ValueError("Validator: part/element/part map mismatch.")

    part_counts = np.zeros(global_nelements)
    for part_elements in part_to_elements.values():
        for element in part_elements:
            part_counts[element] = part_counts[element] + 1

    if np.any(part_counts > 1):
        raise ValueError("Validator: degenerate elements")
    if np.any(part_counts < 1):
        raise ValueError("Validator: orphaned elements")

    return elem_to_rank


def generate_and_distribute_mesh(comm, generate_mesh, **kwargs):
    """Generate a mesh and distribute it among all ranks in *comm*.

    Generate the mesh with the user-supplied mesh generation function
    *generate_mesh*, partition the mesh, and distribute it to every
    rank in the provided MPI communicator *comm*.

    .. note::
        This is a collective routine and must be called by all MPI ranks.

    Parameters
    ----------
    comm:
        MPI communicator over which to partition the mesh
    generate_mesh:
        Callable of zero arguments returning a :class:`meshmode.mesh.Mesh`.
        Will only be called on one (undetermined) rank.

    Returns
    -------
    local_mesh : :class:`meshmode.mesh.Mesh`
        The local partition of the the mesh returned by *generate_mesh*.
    global_nelements : :class:`int`
        The number of elements in the serial mesh
    """
    from warnings import warn
    warn(
        "generate_and_distribute_mesh is deprecated and will go away Q4 2022. "
        "Use distribute_mesh instead.", DeprecationWarning, stacklevel=2)
    return distribute_mesh(comm, generate_mesh, **kwargs)


def distribute_mesh(comm, get_mesh_data, partition_generator_func=None):
    r"""Distribute a mesh among all ranks in *comm*.

    Retrieve the global mesh data with the user-supplied function *get_mesh_data*,
    partition the mesh, and distribute it to every rank in the provided MPI
    communicator *comm*.

    .. note::
        This is a collective routine and must be called by all MPI ranks.

    Parameters
    ----------
    comm:
        MPI communicator over which to partition the mesh
    get_mesh_data:
        Callable of zero arguments returning *mesh* or
        *(mesh, tag_to_elements, volume_to_tags)*, where *mesh* is a
        :class:`meshmode.mesh.Mesh`, *tag_to_elements* is a
        :class:`dict` mapping mesh volume tags to :class:`numpy.ndarray`\ s of
        element numbers, and *volume_to_tags* is a :class:`dict` that maps volumes
        in the resulting distributed mesh to volume tags in *tag_to_elements*.
    partition_generator_func:
        Optional callable that takes *mesh*, *tag_to_elements*, and *comm*'s size,
        and returns a :class:`numpy.ndarray` indicating to which rank each element
        belongs.

    Returns
    -------
    # FIXME: dict entries are not just the mesh, but the tag mapping too
    local_mesh_data: :class:`meshmode.mesh.Mesh` or :class:`dict`
        If the result of calling *get_mesh_data* specifies a single volume,
        *local_mesh_data* is the local mesh.  If it specifies multiple volumes,
        *local_mesh_data* will be a :class:`dict` mapping volume tags to
        corresponding local meshes.
    global_nelements: :class:`int`
        The number of elements in the global mesh
    """
    from meshmode.distributed import mpi_distribute

    num_ranks = comm.Get_size()

    if partition_generator_func is None:
        def partition_generator_func(mesh, tag_to_elements, num_ranks):
            from meshmode.distributed import get_partition_by_pymetis
            return get_partition_by_pymetis(mesh, num_ranks)

    if comm.Get_rank() == 0:
        global_data = get_mesh_data()

        from meshmode.mesh import Mesh
        if isinstance(global_data, Mesh):
            mesh = global_data
            tag_to_elements = None
            volume_to_tags = None
        elif isinstance(global_data, tuple) and len(global_data) == 3:
            mesh, tag_to_elements, volume_to_tags = global_data
        else:
            raise TypeError("Unexpected result from get_mesh_data")

        from meshmode.mesh.processing import partition_mesh

        rank_per_element = partition_generator_func(mesh, tag_to_elements, num_ranks)

        if tag_to_elements is None:
            rank_to_elements = {
                rank: np.where(rank_per_element == rank)[0]
                for rank in range(num_ranks)}

            rank_to_mesh_data = partition_mesh(mesh, rank_to_elements)

        else:
            tag_to_volume = {
                tag: vol
                for vol, tags in volume_to_tags.items()
                for tag in tags}

            volumes = list(volume_to_tags.keys())

            volume_index_per_element = np.full(mesh.nelements, -1, dtype=int)
            for tag, elements in tag_to_elements.items():
                volume_index_per_element[elements] = volumes.index(
                    tag_to_volume[tag])

            if np.any(volume_index_per_element < 0):
                raise ValueError("Missing volume specification for some elements.")

            part_id_to_elements = {
                PartID(volumes[vol_idx], rank):
                    np.where(
                        (volume_index_per_element == vol_idx)
                        & (rank_per_element == rank))[0]
                for vol_idx in range(len(volumes))
                for rank in range(num_ranks)}

            # FIXME: Find a better way to do this
            part_id_to_part_index = {
                part_id: part_index
                for part_index, part_id in enumerate(part_id_to_elements.keys())}
            from meshmode.mesh.processing import _compute_global_elem_to_part_elem
            global_elem_to_part_elem = _compute_global_elem_to_part_elem(
                mesh.nelements, part_id_to_elements, part_id_to_part_index,
                mesh.element_id_dtype)

            tag_to_global_to_part = {
                tag: global_elem_to_part_elem[elements, :]
                for tag, elements in tag_to_elements.items()}

            part_id_to_tag_to_elements = {}
            for part_id in part_id_to_elements.keys():
                part_idx = part_id_to_part_index[part_id]
                part_tag_to_elements = {}
                for tag, global_to_part in tag_to_global_to_part.items():
                    part_tag_to_elements[tag] = global_to_part[
                        global_to_part[:, 0] == part_idx, 1]
                part_id_to_tag_to_elements[part_id] = part_tag_to_elements

            part_id_to_mesh = partition_mesh(mesh, part_id_to_elements)

            rank_to_mesh_data = {
                rank: {
                    vol: (
                        part_id_to_mesh[PartID(vol, rank)],
                        part_id_to_tag_to_elements[PartID(vol, rank)])
                    for vol in volumes}
                for rank in range(num_ranks)}

        local_mesh_data = mpi_distribute(
            comm, source_rank=0, source_data=rank_to_mesh_data)

        global_nelements = comm.bcast(mesh.nelements, root=0)

    else:
        local_mesh_data = mpi_distribute(comm, source_rank=0)

        global_nelements = comm.bcast(None, root=0)

    return local_mesh_data, global_nelements


def boundary_report(dcoll, boundaries, outfile_name, *, dd=DD_VOLUME_ALL,
                    mesh=None):
    """Generate a report of the grid boundaries."""
    boundaries = normalize_boundaries(boundaries)

    comm = dcoll.mpi_communicator
    nproc = 1
    rank = 0
    if comm is not None:
        nproc = comm.Get_size()
        rank = comm.Get_rank()

    if mesh is not None:
        nelem = 0
        for grp in mesh.groups:
            nelem = nelem + grp.nelements
        local_header = f"nproc: {nproc}\nrank: {rank}\nnelem: {nelem}\n"
    else:
        local_header = f"nproc: {nproc}\nrank: {rank}\n"

    from io import StringIO
    local_report = StringIO(local_header)
    local_report.seek(0, 2)

    for bdtag in boundaries:
        boundary_discr = dcoll.discr_from_dd(bdtag)
        nnodes = sum([grp.ndofs for grp in boundary_discr.groups])
        local_report.write(f"{bdtag}: {nnodes}\n")

    from meshmode.mesh import BTAG_PARTITION
    from meshmode.distributed import get_connected_parts
    connected_part_ids = get_connected_parts(dcoll.discr_from_dd(dd).mesh)
    local_report.write(f"num_nbr_parts: {len(connected_part_ids)}\n")
    local_report.write(f"connected_part_ids: {connected_part_ids}\n")
    part_nodes = []
    for connected_part_id in connected_part_ids:
        boundary_discr = dcoll.discr_from_dd(
            dd.trace(BTAG_PARTITION(connected_part_id)))
        nnodes = sum([grp.ndofs for grp in boundary_discr.groups])
        part_nodes.append(nnodes)
    if part_nodes:
        local_report.write(f"nnodes_pb: {part_nodes}\n")

    local_report.write("-----\n")
    local_report.seek(0)

    for irank in range(nproc):
        if irank == rank:
            f = open(outfile_name, "a+")
            f.write(local_report.read())
            f.close()
        if comm is not None:
            comm.barrier()


def extract_volumes(mesh, tag_to_elements, selected_tags, boundary_tag):
    r"""
    Create a mesh containing a subset of another mesh's volumes.

    Parameters
    ----------
    mesh: :class:`meshmode.mesh.Mesh`
        The original mesh.
    tag_to_elements:
        A :class:`dict` mapping mesh volume tags to :class:`numpy.ndarray`\ s
        of element numbers in *mesh*.
    selected_tags:
        A sequence of tags in *tag_to_elements* representing the subset of volumes
        to be included.
    boundary_tag:
        Tag to assign to the boundary that was previously the interface between
        included/excluded volumes.

    Returns
    -------
    in_mesh: :class:`meshmode.mesh.Mesh`
        The resulting mesh.
    tag_to_in_elements:
        A :class:`dict` mapping the tags from *selected_tags* to
        :class:`numpy.ndarray`\ s of element numbers in *in_mesh*.
    """
    is_in_element = np.full(mesh.nelements, False)
    for tag, elements in tag_to_elements.items():
        if tag in selected_tags:
            is_in_element[elements] = True

    from meshmode.mesh.processing import partition_mesh
    in_mesh = partition_mesh(mesh, {
        "_in": np.where(is_in_element)[0],
        "_out": np.where(~is_in_element)[0]})["_in"]

    # partition_mesh creates a partition boundary for "_out"; replace with a
    # normal boundary
    new_facial_adjacency_groups = []
    from meshmode.mesh import InterPartAdjacencyGroup, BoundaryAdjacencyGroup
    for grp_list in in_mesh.facial_adjacency_groups:
        new_grp_list = []
        for fagrp in grp_list:
            if (
                    isinstance(fagrp, InterPartAdjacencyGroup)
                    and fagrp.part_id == "_out"):
                new_fagrp = BoundaryAdjacencyGroup(
                    igroup=fagrp.igroup,
                    boundary_tag=boundary_tag,
                    elements=fagrp.elements,
                    element_faces=fagrp.element_faces)
            else:
                new_fagrp = fagrp
            new_grp_list.append(new_fagrp)
        new_facial_adjacency_groups.append(new_grp_list)
    in_mesh = in_mesh.copy(facial_adjacency_groups=new_facial_adjacency_groups)

    element_to_in_element = np.where(
        is_in_element,
        np.cumsum(is_in_element) - 1,
        np.full(mesh.nelements, -1))

    tag_to_in_elements = {
        tag: element_to_in_element[tag_to_elements[tag]]
        for tag in selected_tags}

    return in_mesh, tag_to_in_elements


def force_evaluation(actx, expn):
    """Wrap freeze/thaw forcing evaluation of expressions."""
    return actx.thaw(actx.freeze(expn))


def boundary_report(dcoll, boundaries, outfile_name, *, dd=DD_VOLUME_ALL,
                    mesh=None):
    """Generate a report of the grid boundaries."""
    boundaries = normalize_boundaries(boundaries)

    comm = dcoll.mpi_communicator
    nproc = 1
    rank = 0
    if comm is not None:
        nproc = comm.Get_size()
        rank = comm.Get_rank()

    if mesh is not None:
        nelem = 0
        for grp in mesh.groups:
            nelem = nelem + grp.nelements
        local_header = f"nproc: {nproc}\nrank: {rank}\nnelem: {nelem}\n"
    else:
        local_header = f"nproc: {nproc}\nrank: {rank}\n"

    from io import StringIO
    local_report = StringIO(local_header)
    local_report.seek(0, 2)

    for bdtag in boundaries:
        boundary_discr = dcoll.discr_from_dd(bdtag)
        nnodes = sum([grp.ndofs for grp in boundary_discr.groups])
        local_report.write(f"{bdtag}: {nnodes}\n")

    from meshmode.mesh import BTAG_PARTITION
    from meshmode.distributed import get_connected_parts
    connected_part_ids = get_connected_parts(dcoll.discr_from_dd(dd).mesh)
    local_report.write(f"num_nbr_parts: {len(connected_part_ids)}\n")
    local_report.write(f"connected_part_ids: {connected_part_ids}\n")
    part_nodes = []
    for connected_part_id in connected_part_ids:
        boundary_discr = dcoll.discr_from_dd(
            dd.trace(BTAG_PARTITION(connected_part_id)))
        nnodes = sum([grp.ndofs for grp in boundary_discr.groups])
        part_nodes.append(nnodes)
    if part_nodes:
        local_report.write(f"nnodes_pb: {part_nodes}\n")

    local_report.write("-----\n")
    local_report.seek(0)

    for irank in range(nproc):
        if irank == rank:
            f = open(outfile_name, "a+")
            f.write(local_report.read())
            f.close()
        if comm is not None:
            comm.barrier()


def force_evaluation(actx, expn):
    """Wrap freeze/thaw forcing evaluation of expressions."""
    return actx.thaw(actx.freeze(expn))


def get_reasonable_memory_pool(ctx: cl.Context, queue: cl.CommandQueue,
                               force_buffer: bool = False,
                               force_non_pool: bool = False):
    """Return an SVM or buffer memory pool based on what the device supports.

    By default, it prefers SVM allocations over CL buffers, and memory
    pools over direct allocations.
    """
    from pyopencl.characterize import has_coarse_grain_buffer_svm
    import pyopencl.tools as cl_tools

    if force_buffer and force_non_pool:
        logger.info(f"Using non-pooled CL buffer allocations on {queue.device}.")
        return cl_tools.DeferredAllocator(ctx)

    if force_buffer:
        logger.info(f"Using pooled CL buffer allocations on {queue.device}.")
        return cl_tools.MemoryPool(cl_tools.ImmediateAllocator(queue))

    if force_non_pool and has_coarse_grain_buffer_svm(queue.device):
        logger.info(f"Using non-pooled SVM allocations on {queue.device}.")
        return cl_tools.SVMAllocator(  # pylint: disable=no-member
            ctx, alignment=0, queue=queue)

    if has_coarse_grain_buffer_svm(queue.device) and hasattr(cl_tools, "SVMPool"):
        logger.info(f"Using SVM-based memory pool on {queue.device}.")
        return cl_tools.SVMPool(cl_tools.SVMAllocator(  # pylint: disable=no-member
            ctx, alignment=0, queue=queue))
    else:
        from warnings import warn
        if not has_coarse_grain_buffer_svm(queue.device):
            warn(f"No SVM support on {queue.device}, returning a CL buffer-based "
                  "memory pool. If you are running with PoCL-cuda, please update "
                  "your PoCL installation.")
        else:
            warn("No SVM memory pool support with your version of PyOpenCL, "
                 f"returning a CL buffer-based memory pool on {queue.device}. "
                 "Please update your PyOpenCL version.")
        return cl_tools.MemoryPool(cl_tools.ImmediateAllocator(queue))


def configurate(config_key, config_object=None, default_value=None):
    """Return a configured item from a configuration object."""
    if config_object is not None:
        d = config_object if isinstance(config_object, dict) else\
            config_object.__dict__
        if config_key in d:
            value = d[config_key]
            if default_value is not None:
                return type(default_value)(value)
            return value
    return default_value


def compare_files_vtu(
        first_file: str,
        second_file: str,
        file_type: str,
        tolerance: float = 1e-12,
        field_tolerance: Optional[Dict[str, float]] = None
        ) -> None:
    """Compare files of vtu type.

    Parameters
    ----------
    first_file:
        First file to compare
    second_file:
        Second file to compare
    file_type:
        Vtu files
    tolerance:
        Max acceptable absolute difference
    field_tolerance:
        Dictionary of individual field tolerances

    Returns
    -------
    True:
        If it passes the files contain data within the given tolerance.
    False:
        If it fails the files contain data outside the given tolerance.
    """
    import vtk
    import xml.etree.ElementTree as Et

    # read files:
    if file_type == "vtu":
        reader1 = vtk.vtkXMLUnstructuredGridReader()  # pylint: disable=no-member
        reader2 = vtk.vtkXMLUnstructuredGridReader()  # pylint: disable=no-member
    else:
        reader1 = vtk.vtkXMLPUnstructuredGridReader()  # pylint: disable=no-member
        reader2 = vtk.vtkXMLPUnstructuredGridReader()  # pylint: disable=no-member

    reader1.SetFileName(first_file)
    reader1.Update()
    output1 = reader1.GetOutput()

    # Check rank number
    def numranks(filename: str) -> int:
        tree = Et.parse(filename)
        root = tree.getroot()
        return len(root.findall(".//Piece"))

    if file_type == "pvtu":
        rank1 = numranks(first_file)
        rank2 = numranks(second_file)
        if rank1 != rank2:
            raise ValueError(f"File '{first_file}' has {rank1} ranks, "
                f"but file '{second_file}' has {rank2} ranks.")

    reader2.SetFileName(second_file)
    reader2.Update()
    output2 = reader2.GetOutput()

    # check fidelity
    point_data1 = output1.GetPointData()
    point_data2 = output2.GetPointData()

    # verify same number of PointData arrays in both files
    if point_data1.GetNumberOfArrays() != point_data2.GetNumberOfArrays():
        print("File 1:", point_data1.GetNumberOfArrays(), "\n",
              "File 2:", point_data2.GetNumberOfArrays())
        raise ValueError("Fidelity test failed: Mismatched data array count")

    nfields = point_data1.GetNumberOfArrays()
    max_field_errors = [0 for _ in range(nfields)]

    if field_tolerance is None:
        field_tolerance = {}
    field_specific_tols = [configurate(point_data1.GetArrayName(i),
        field_tolerance, tolerance) for i in range(nfields)]

    for i in range(nfields):
        arr1 = point_data1.GetArray(i)
        arr2 = point_data2.GetArray(i)

        # verify both files contain same arrays
        if point_data1.GetArrayName(i) != point_data2.GetArrayName(i):
            print("File 1:", point_data1.GetArrayName(i), "\n",
                  "File 2:", point_data2.GetArrayName(i))
            raise ValueError("Fidelity test failed: Mismatched data array names")

        # verify arrays are same sizes in both files
        if arr1.GetSize() != arr2.GetSize():
            print("File 1, DataArray", i, ":", arr1.GetSize(), "\n",
                  "File 2, DataArray", i, ":", arr2.GetSize())
            raise ValueError("Fidelity test failed: Mismatched data array sizes")

        # verify individual values w/in given tolerance
        fieldname = point_data1.GetArrayName(i)
        print(f"Field: {fieldname}", end=" ")
        for j in range(arr1.GetSize()):
            test_err = abs(arr1.GetValue(j) - arr2.GetValue(j))
            if test_err > max_field_errors[i]:
                max_field_errors[i] = test_err
        print(f"Max Error: {max_field_errors[i]}", end=" ")
        print(f"Tolerance: {field_specific_tols[i]}")

    violated_tols = []
    for i in range(nfields):
        if max_field_errors[i] > field_specific_tols[i]:
            violated_tols.append(field_specific_tols[i])

    if violated_tols:
        raise ValueError("Fidelity test failed: Mismatched data array "
                                 f"values {violated_tols=}.")

    print("VTU Fidelity test completed successfully")


class _Hdf5Reader:
    def __init__(self, filename):
        import h5py

        self.file_obj = h5py.File(filename, "r")

    def read_specific_data(self, datapath):
        return self.file_obj[datapath]


class _XdmfReader:
    # CURRENTLY DOES NOT SUPPORT MULTIPLE Grids

    def __init__(self, filename):
        from xml.etree import ElementTree

        tree = ElementTree.parse(filename)
        root = tree.getroot()

        domains = tuple(root)
        self.domain = domains[0]
        self.grids = tuple(self.domain)
        self.uniform_grid = self.grids[0]

    def get_topology(self):
        connectivity = None

        for a in self.uniform_grid:
            if a.tag == "Topology":
                connectivity = a

        if connectivity is None:
            raise ValueError("File is missing grid connectivity data")

        return connectivity

    def get_geometry(self):
        geometry = None

        for a in self.uniform_grid:
            if a.tag == "Geometry":
                geometry = a

        if geometry is None:
            raise ValueError("File is missing grid node location data")

        return geometry

    def read_data_item(self, data_item):
        # CURRENTLY DOES NOT SUPPORT 'DataItem' THAT STORES VALUES DIRECTLY

        # check that data stored as separate hdf5 file
        if data_item.get("Format") != "HDF":
            raise TypeError("Data stored in unrecognized format")

        # get corresponding hdf5 file
        source_info = data_item.text
        split_source_info = source_info.partition(":")

        h5_filename = split_source_info[0]
        # TODO: change file name to match actual mirgecom output directory later
        h5_filename = "examples/" + h5_filename
        h5_datapath = split_source_info[2]

        # read data from corresponding hdf5 file
        h5_reader = _Hdf5Reader(h5_filename)
        return h5_reader.read_specific_data(h5_datapath)


def compare_files_xdmf(first_file: str, second_file: str, tolerance: float = 1e-12):
    """Compare files of xdmf type.

    Parameters
    ----------
    first_file:
        First file to compare
    second_file:
        Second file to compare
    file_type:
        Xdmf files
    tolerance:
        Max acceptable absolute difference

    Returns
    -------
    True:
        If it passes the file type test or contains same data.
    False:
        If it fails the file type test or contains different data.
    """
    # read files
    file_reader1 = _XdmfReader(first_file)
    file_reader2 = _XdmfReader(second_file)

    # check same number of grids
    if len(file_reader1.grids) != len(file_reader2.grids):
        print("File 1:", len(file_reader1.grids), "\n",
              "File 2:", len(file_reader2.grids))
        raise ValueError("Fidelity test failed: Mismatched grid count")

    # check same number of cells in gridTrue:
    if len(file_reader1.uniform_grid) != len(file_reader2.uniform_grid):
        print("File 1:", len(file_reader1.uniform_grid), "\n",
              "File 2:", len(file_reader2.uniform_grid))
        raise ValueError("Fidelity test failed: Mismatched cell count in "
                         "uniform grid")

    # compare Topology:
    top1 = file_reader1.get_topology()
    top2 = file_reader2.get_topology()

    # check TopologyType
    if top1.get("TopologyType") != top2.get("TopologyType"):
        print("File 1:", top1.get("TopologyType"), "\n",
              "File 2:", top2.get("TopologyType"))
        raise ValueError("Fidelity test failed: Mismatched topology type")

    # check number of connectivity values
    connectivities1 = file_reader1.read_data_item(tuple(top1)[0])
    connectivities2 = file_reader2.read_data_item(tuple(top2)[0])

    connectivities1 = np.array(connectivities1)
    connectivities2 = np.array(connectivities2)

    if connectivities1.shape != connectivities2.shape:
        print("File 1:", connectivities1.shape, "\n",
              "File 2:", connectivities2.shape)
        raise ValueError("Fidelity test failed: Mismatched connectivities count")

    if not np.allclose(connectivities1, connectivities2, atol=tolerance):
        print("Tolerance:", tolerance)
        raise ValueError("Fidelity test failed: Mismatched connectivity values "
                         "with given tolerance")

    # compare Geometry:
    geo1 = file_reader1.get_geometry()
    geo2 = file_reader2.get_geometry()

    # check GeometryType
    if geo1.get("GeometryType") != geo2.get("GeometryType"):
        print("File 1:", geo1.get("GeometryType"), "\n",
              "File 2:", geo2.get("GeometryType"))
        raise ValueError("Fidelity test failed: Mismatched geometry type")

    # check number of node values
    nodes1 = file_reader1.read_data_item(tuple(geo1)[0])
    nodes2 = file_reader2.read_data_item(tuple(geo2)[0])

    nodes1 = np.array(nodes1)
    nodes2 = np.array(nodes2)

    if nodes1.shape != nodes2.shape:
        print("File 1:", nodes1.shape, "\n", "File 2:", nodes2.shape)
        raise ValueError("Fidelity test failed: Mismatched nodes count")

    if not np.allclose(nodes1, nodes2, atol=tolerance):
        print("Tolerance:", tolerance)
        raise ValueError("Fidelity test failed: Mismatched node values with "
                         "given tolerance")

    # compare other Attributes:
    maxerrorvalue = 0
    for i in range(len(file_reader1.uniform_grid)):
        curr_cell1 = file_reader1.uniform_grid[i]
        curr_cell2 = file_reader2.uniform_grid[i]

        # skip already checked cells
        if curr_cell1.tag == "Geometry" or curr_cell1.tag == "Topology":
            continue

        # check AttributeType
        if curr_cell1.get("AttributeType") != curr_cell2.get("AttributeType"):
            print("File 1:", curr_cell1.get("AttributeType"), "\n",
                  "File 2:", curr_cell2.get("AttributeType"))
            raise ValueError("Fidelity test failed: Mismatched cell type")

        # check Attribtue name
        if curr_cell1.get("Name") != curr_cell2.get("Name"):
            print("File 1:", curr_cell1.get("Name"), "\n",
                  "File 2:", curr_cell2.get("Name"))
            raise ValueError("Fidelity test failed: Mismatched cell name")

        # check number of Attribute values
        values1 = file_reader1.read_data_item(tuple(curr_cell1)[0])
        values2 = file_reader2.read_data_item(tuple(curr_cell2)[0])

        if len(values1) != len(values2):
            print("File 1,", curr_cell1.get("Name"), ":", len(values1), "\n",
                  "File 2,", curr_cell2.get("Name"), ":", len(values2))
            raise ValueError("Fidelity test failed: Mismatched data values count")

        # check values w/in tolerance
        for i in range(len(values1)):
            if abs(values1[i] - values2[i]) > tolerance:
                print("Tolerance:", tolerance, "\n", "Cell:", curr_cell1.get("Name"))
                if maxerrorvalue < abs(values1[i] - values2[i]):
                    maxerrorvalue = abs(values1[i] - values2[i])

    if not maxerrorvalue == 0:
        raise ValueError("Fidelity test failed: Mismatched data array "
                                 "values with given tolerance. "
                                 "Max Error Value:", maxerrorvalue)

    print("XDMF Fidelity test completed successfully with tolerance", tolerance)


def compare_files_hdf5(first_file: str, second_file: str, tolerance: float = 1e-12):
    """Compare files of hdf5 type.

    Parameters
    ----------
    first_file:
        First file to compare
    second_file:
        Second file to compare
    file_type:
        Hdf5 files
    tolerance:
        Max acceptable absolute difference

    Returns
    -------
    True:
        If it passes the file type test or contains same data.
    False:
        If it fails the file type test or contains different data.
    """
    file_reader1 = _Hdf5Reader(first_file)
    file_reader2 = _Hdf5Reader(second_file)
    f1 = file_reader1.file_obj
    f2 = file_reader2.file_obj

    objects1 = list(f1.keys())
    objects2 = list(f2.keys())

    # check number of Grids
    if len(objects1) != len(objects2):
        print("File 1:", len(objects1), "\n", "File 2:", len(objects2))
        raise ValueError("Fidelity test failed: Mismatched grid count")

    # loop through Grids
    maxvalueerror = 0
    for i in range(len(objects1)):
        obj_name1 = objects1[i]
        obj_name2 = objects2[i]

        if obj_name1 != obj_name2:
            print("File 1:", obj_name1, "\n", "File 2:", obj_name2)
            raise ValueError("Fidelity test failed: Mismatched grid names")

        curr_o1 = list(f1[obj_name1])
        curr_o2 = list(f2[obj_name2])

        if len(curr_o1) != len(curr_o2):
            print("File 1,", obj_name1, ":", len(curr_o1), "\n",
                  "File 2,", obj_name2, ":", len(curr_o2))
            raise ValueError("Fidelity test failed: Mismatched group count")

        # loop through Groups
        for j in range(len(curr_o1)):
            subobj_name1 = curr_o1[j]
            subobj_name2 = curr_o2[j]

            if subobj_name1 != subobj_name2:
                print("File 1:", subobj_name1, "\n", "File 2:", subobj_name2)
                raise ValueError("Fidelity test failed: Mismatched group names")

            subpath1 = obj_name1 + "/" + subobj_name1
            subpath2 = obj_name2 + "/" + subobj_name2

            data_arrays_list1 = list(f1[subpath1])
            data_arrays_list2 = list(f2[subpath2])

            if len(data_arrays_list1) != len(data_arrays_list2):
                print("File 1,", subobj_name1, ":", len(data_arrays_list1), "\n",
                      "File 2,", subobj_name2, ":", len(data_arrays_list2))
                raise ValueError("Fidelity test failed: Mismatched data list count")

            # loop through data arrays
            for k in range(len(data_arrays_list1)):
                curr_listname1 = data_arrays_list1[k]
                curr_listname2 = data_arrays_list2[k]

                if curr_listname1 != curr_listname2:
                    print("File 1:", curr_listname1, "\n", "File 2:", curr_listname2)
                    raise ValueError("Fidelity test failed: Mismatched data "
                                     "list names")

                curr_listname1 = subpath1 + "/" + curr_listname1
                curr_listname2 = subpath2 + "/" + curr_listname2

                curr_datalist1 = np.array(list(f1[curr_listname1]))
                curr_datalist2 = np.array(list(f2[curr_listname2]))

                if curr_datalist1.shape != curr_datalist2.shape:
                    print("File 1,", curr_listname1, ":", curr_datalist1.shape, "\n",
                          "File 2,", curr_listname2, ":", curr_datalist2.shape)
                    raise ValueError("Fidelity test failed: Mismatched data "
                                     "list size")

                if not np.allclose(curr_datalist1, curr_datalist2, atol=tolerance):
                    print("Tolerance:", tolerance, "\n",
                          "Data List:", curr_listname1)
                    if maxvalueerror < abs(curr_datalist1 - curr_datalist2):
                        maxvalueerror = abs(curr_datalist1 - curr_datalist2)

    if not maxvalueerror == 0:
        raise ValueError("Fidelity test failed: Mismatched data "
                             "values with given tolerance. "
                             "Max Value Error: ", maxvalueerror)

    print("HDF5 Fidelity test completed successfully with tolerance", tolerance)<|MERGE_RESOLUTION|>--- conflicted
+++ resolved
@@ -22,10 +22,6 @@
 Mesh and element utilities
 --------------------------
 
-<<<<<<< HEAD
-.. autofunction:: distribute_mesh
-=======
->>>>>>> 680226ac
 .. autofunction:: geometric_mesh_partitioner
 .. autofunction:: generate_and_distribute_mesh
 .. autofunction:: get_number_of_tetrahedron_nodes
@@ -84,11 +80,7 @@
 from typing import List, Dict, Optional
 from grudge.discretization import DiscretizationCollection, PartID
 from grudge.dof_desc import DD_VOLUME_ALL
-<<<<<<< HEAD
-from mirgecom.viscous import get_viscous_timestep
-
-=======
->>>>>>> 680226ac
+
 from mirgecom.utils import normalize_boundaries
 import pyopencl as cl
 
@@ -935,61 +927,6 @@
     return local_mesh_data, global_nelements
 
 
-def boundary_report(dcoll, boundaries, outfile_name, *, dd=DD_VOLUME_ALL,
-                    mesh=None):
-    """Generate a report of the grid boundaries."""
-    boundaries = normalize_boundaries(boundaries)
-
-    comm = dcoll.mpi_communicator
-    nproc = 1
-    rank = 0
-    if comm is not None:
-        nproc = comm.Get_size()
-        rank = comm.Get_rank()
-
-    if mesh is not None:
-        nelem = 0
-        for grp in mesh.groups:
-            nelem = nelem + grp.nelements
-        local_header = f"nproc: {nproc}\nrank: {rank}\nnelem: {nelem}\n"
-    else:
-        local_header = f"nproc: {nproc}\nrank: {rank}\n"
-
-    from io import StringIO
-    local_report = StringIO(local_header)
-    local_report.seek(0, 2)
-
-    for bdtag in boundaries:
-        boundary_discr = dcoll.discr_from_dd(bdtag)
-        nnodes = sum([grp.ndofs for grp in boundary_discr.groups])
-        local_report.write(f"{bdtag}: {nnodes}\n")
-
-    from meshmode.mesh import BTAG_PARTITION
-    from meshmode.distributed import get_connected_parts
-    connected_part_ids = get_connected_parts(dcoll.discr_from_dd(dd).mesh)
-    local_report.write(f"num_nbr_parts: {len(connected_part_ids)}\n")
-    local_report.write(f"connected_part_ids: {connected_part_ids}\n")
-    part_nodes = []
-    for connected_part_id in connected_part_ids:
-        boundary_discr = dcoll.discr_from_dd(
-            dd.trace(BTAG_PARTITION(connected_part_id)))
-        nnodes = sum([grp.ndofs for grp in boundary_discr.groups])
-        part_nodes.append(nnodes)
-    if part_nodes:
-        local_report.write(f"nnodes_pb: {part_nodes}\n")
-
-    local_report.write("-----\n")
-    local_report.seek(0)
-
-    for irank in range(nproc):
-        if irank == rank:
-            f = open(outfile_name, "a+")
-            f.write(local_report.read())
-            f.close()
-        if comm is not None:
-            comm.barrier()
-
-
 def extract_volumes(mesh, tag_to_elements, selected_tags, boundary_tag):
     r"""
     Create a mesh containing a subset of another mesh's volumes.
@@ -1119,11 +1056,6 @@
             comm.barrier()
 
 
-def force_evaluation(actx, expn):
-    """Wrap freeze/thaw forcing evaluation of expressions."""
-    return actx.thaw(actx.freeze(expn))
-
-
 def get_reasonable_memory_pool(ctx: cl.Context, queue: cl.CommandQueue,
                                force_buffer: bool = False,
                                force_non_pool: bool = False):
