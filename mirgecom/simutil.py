--- conflicted
+++ resolved
@@ -22,10 +22,9 @@
 Mesh and element utilities
 --------------------------
 
-<<<<<<< HEAD
 .. autofunction:: distribute_mesh
 .. autofunction:: geometric_mesh_partitioner
-.. autofunction:: get_number_of_nodes
+.. autofunction:: get_number_of_tetrahedron_nodes
 
 Simulation support utilities
 ----------------------------
@@ -38,10 +37,6 @@
 -------------------
 
 .. autofunction:: force_evaluation
-=======
-.. autofunction:: generate_and_distribute_mesh
-.. autofunction:: get_number_of_tetrahedraon_nodes
->>>>>>> 10edc71c
 
 File comparison utilities
 -------------------------
@@ -92,11 +87,7 @@
 logger = logging.getLogger(__name__)
 
 
-<<<<<<< HEAD
-def get_number_of_nodes(dim, order):
-=======
 def get_number_of_tetrahedron_nodes(dim, order):
->>>>>>> 10edc71c
     """Get number of nodes (modes) in *dim* Tetrahedron of *order*."""
     # number of {nodes, modes} see e.g.:
     # JSH/TW Nodal DG Methods, Section 10.1
