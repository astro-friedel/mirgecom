"""Provide some utilities for building simulation applications.

General utilities
-----------------

.. autofunction:: check_step
.. autofunction:: get_sim_timestep
.. autofunction:: write_visfile
.. autofunction:: global_reduce

Diagnostic utilities
--------------------

.. autofunction:: compare_fluid_solutions
.. autofunction:: componentwise_norms
.. autofunction:: max_component_norm
.. autofunction:: check_naninf_local
.. autofunction:: check_range_local
.. autofunction:: boundary_report

Mesh utilities
--------------

.. autofunction:: generate_and_distribute_mesh

Simulation support utilities
----------------------------

.. autofunction:: limit_species_mass_fractions
.. autofunction:: species_fraction_anomaly_relaxation

Lazy eval utilities
-------------------

.. autofunction:: force_evaluation
"""

__copyright__ = """
Copyright (C) 2021 University of Illinois Board of Trustees
"""

__license__ = """
Permission is hereby granted, free of charge, to any person obtaining a copy
of this software and associated documentation files (the "Software"), to deal
in the Software without restriction, including without limitation the rights
to use, copy, modify, merge, publish, distribute, sublicense, and/or sell
copies of the Software, and to permit persons to whom the Software is
furnished to do so, subject to the following conditions:

The above copyright notice and this permission notice shall be included in
all copies or substantial portions of the Software.

THE SOFTWARE IS PROVIDED "AS IS", WITHOUT WARRANTY OF ANY KIND, EXPRESS OR
IMPLIED, INCLUDING BUT NOT LIMITED TO THE WARRANTIES OF MERCHANTABILITY,
FITNESS FOR A PARTICULAR PURPOSE AND NONINFRINGEMENT. IN NO EVENT SHALL THE
AUTHORS OR COPYRIGHT HOLDERS BE LIABLE FOR ANY CLAIM, DAMAGES OR OTHER
LIABILITY, WHETHER IN AN ACTION OF CONTRACT, TORT OR OTHERWISE, ARISING FROM,
OUT OF OR IN CONNECTION WITH THE SOFTWARE OR THE USE OR OTHER DEALINGS IN
THE SOFTWARE.
"""
import logging
import numpy as np
import grudge.op as op

from arraycontext import map_array_container, flatten

from functools import partial

from meshmode.dof_array import DOFArray

from typing import List
from grudge.discretization import DiscretizationCollection


logger = logging.getLogger(__name__)


def check_step(step, interval):
    """
    Check step number against a user-specified interval.

    Utility is used typically for visualization.

    - Negative numbers mean 'never visualize'.
    - Zero means 'always visualize'.

    Useful for checking whether the current step is an output step,
    or anyting else that occurs on fixed intervals.
    """
    if interval == 0:
        return True
    elif interval < 0:
        return False
    elif step % interval == 0:
        return True
    return False


def get_sim_timestep(discr, state, t, dt, cfl, t_final, constant_cfl=False):
    """Return the maximum stable timestep for a typical fluid simulation.

    This routine returns *dt*, the users defined constant timestep, or *max_dt*, the
    maximum domain-wide stability-limited timestep for a fluid simulation.

    .. important::
        This routine calls the collective: :func:`~grudge.op.nodal_min` on the inside
        which makes it domain-wide regardless of parallel domain decomposition. Thus
        this routine must be called *collectively* (i.e. by all ranks).

    Two modes are supported:
        - Constant DT mode: returns the minimum of (t_final-t, dt)
        - Constant CFL mode: returns (cfl * max_dt)

    Parameters
    ----------
    discr
        Grudge discretization or discretization collection?
    state: :class:`~mirgecom.gas_model.FluidState`
        The full fluid conserved and thermal state
    t: float
        Current time
    t_final: float
        Final time
    dt: float
        The current timestep
    cfl: float
        The current CFL number
    constant_cfl: bool
        True if running constant CFL mode

    Returns
    -------
    float
        The maximum stable DT based on a viscous fluid.
    """
    t_remaining = max(0, t_final - t)
    mydt = dt
    if constant_cfl:
        from mirgecom.viscous import get_viscous_timestep
        from grudge.op import nodal_min
        mydt = state.array_context.to_numpy(
            cfl * nodal_min(
                discr, "vol",
                get_viscous_timestep(discr=discr, state=state)))[()]
    return min(t_remaining, mydt)


def write_visfile(discr, io_fields, visualizer, vizname,
                  step=0, t=0, overwrite=False, vis_timer=None):
    """Write VTK output for the fields specified in *io_fields*.

    .. note::
        This is a collective routine and must be called by all MPI ranks.

    Parameters
    ----------
    visualizer:
        A :class:`meshmode.discretization.visualization.Visualizer`
        VTK output object.
    io_fields:
        List of tuples indicating the (name, data) for each field to write.
    """
    from contextlib import nullcontext
    from mirgecom.io import make_rank_fname, make_par_fname

    comm = discr.mpi_communicator
    rank = 0

    if comm:
        rank = comm.Get_rank()

    rank_fn = make_rank_fname(basename=vizname, rank=rank, step=step, t=t)

    if rank == 0:
        import os
        viz_dir = os.path.dirname(rank_fn)
        if viz_dir and not os.path.exists(viz_dir):
            os.makedirs(viz_dir)

    if comm:
        comm.barrier()

    if vis_timer:
        ctm = vis_timer.start_sub_timer()
    else:
        ctm = nullcontext()

    with ctm:
        visualizer.write_parallel_vtk_file(
            comm, rank_fn, io_fields,
            overwrite=overwrite,
            par_manifest_filename=make_par_fname(
                basename=vizname, step=step, t=t
            )
        )


def global_reduce(local_values, op, *, comm=None):
    """Perform a global reduction (allreduce if MPI comm is provided).

    This routine is a convenience wrapper for the MPI AllReduce operation
    that also works outside of an MPI context.

    .. note::
        This is a collective routine and must be called by all MPI ranks.

    Parameters
    ----------
    local_values:
        The (:mod:`mpi4py`-compatible) value or array of values on which the
        reduction operation is to be performed.

    op: str
        Reduction operation to be performed. Must be one of "min", "max", "sum",
        "prod", "lor", or "land".

    comm:
        Optional parameter specifying the MPI communicator on which the
        reduction operation (if any) is to be performed

    Returns
    -------
    Any ( like *local_values* )
        Returns the result of the reduction operation on *local_values*
    """
    if comm is not None:
        from mpi4py import MPI
        op_to_mpi_op = {
            "min": MPI.MIN,
            "max": MPI.MAX,
            "sum": MPI.SUM,
            "prod": MPI.PROD,
            "lor": MPI.LOR,
            "land": MPI.LAND,
        }
        return comm.allreduce(local_values, op=op_to_mpi_op[op])
    else:
        if np.ndim(local_values) == 0:
            return local_values
        else:
            op_to_numpy_func = {
                "min": np.minimum,
                "max": np.maximum,
                "sum": np.add,
                "prod": np.multiply,
                "lor": np.logical_or,
                "land": np.logical_and,
            }
            from functools import reduce
            return reduce(op_to_numpy_func[op], local_values)


def allsync(local_values, comm=None, op=None):
    """
    Perform allreduce if MPI comm is provided.

    Deprecated. Do not use in new code.
    """
    from warnings import warn
    warn("allsync is deprecated and will disappear in Q1 2022. "
         "Use global_reduce instead.", DeprecationWarning, stacklevel=2)

    if comm is None:
        return local_values

    from mpi4py import MPI

    if op is None:
        op = MPI.MAX

    if op == MPI.MIN:
        op_string = "min"
    elif op == MPI.MAX:
        op_string = "max"
    elif op == MPI.SUM:
        op_string = "sum"
    elif op == MPI.PROD:
        op_string = "prod"
    elif op == MPI.LOR:
        op_string = "lor"
    elif op == MPI.LAND:
        op_string = "land"
    else:
        raise ValueError(f"Unrecognized MPI reduce op {op}.")

    return global_reduce(local_values, op_string, comm=comm)


def check_range_local(discr: DiscretizationCollection, dd: str, field: DOFArray,
                      min_value: float, max_value: float) -> List[float]:
    """Return the values that are outside the range [min_value, max_value]."""
    actx = field.array_context
    local_min = np.asscalar(actx.to_numpy(op.nodal_min_loc(discr, dd, field)))
    local_max = np.asscalar(actx.to_numpy(op.nodal_max_loc(discr, dd, field)))

    failing_values = []

    if local_min < min_value:
        failing_values.append(local_min)
    if local_max > max_value:
        failing_values.append(local_max)

    return failing_values


def check_naninf_local(discr: DiscretizationCollection, dd: str,
                       field: DOFArray) -> bool:
    """Return True if there are any NaNs or Infs in the field."""
    actx = field.array_context
    s = actx.to_numpy(op.nodal_sum_loc(discr, dd, field))
    return not np.isfinite(s)


def compare_fluid_solutions(discr, red_state, blue_state):
    """Return inf norm of (*red_state* - *blue_state*) for each component.

    .. note::
        This is a collective routine and must be called by all MPI ranks.
    """
    actx = red_state.array_context
    resid = red_state - blue_state
    resid_errs = actx.to_numpy(
        flatten(componentwise_norms(discr, resid, order=np.inf), actx))

    return resid_errs.tolist()


def componentwise_norms(discr, fields, order=np.inf):
    """Return the *order*-norm for each component of *fields*.

    .. note::
        This is a collective routine and must be called by all MPI ranks.
    """
    if not isinstance(fields, DOFArray):
        return map_array_container(
            partial(componentwise_norms, discr, order=order), fields)
<<<<<<< HEAD
    return op.norm(discr, fields, order)
=======
    if len(fields) > 0:
        return op.norm(discr, fields, order)
    else:
        # FIXME: This work-around for #575 can go away after #569
        return 0
>>>>>>> 8755c723


def max_component_norm(discr, fields, order=np.inf):
    """Return the max *order*-norm over the components of *fields*.

    .. note::
        This is a collective routine and must be called by all MPI ranks.
    """
    actx = fields.array_context
    return max(actx.to_numpy(flatten(
        componentwise_norms(discr, fields, order), actx)))


def generate_and_distribute_mesh(comm, generate_mesh):
    """Generate a mesh and distribute it among all ranks in *comm*.

    Generate the mesh with the user-supplied mesh generation function
    *generate_mesh*, partition the mesh, and distribute it to every
    rank in the provided MPI communicator *comm*.

    .. note::
        This is a collective routine and must be called by all MPI ranks.

    Parameters
    ----------
    comm:
        MPI communicator over which to partition the mesh
    generate_mesh:
        Callable of zero arguments returning a :class:`meshmode.mesh.Mesh`.
        Will only be called on one (undetermined) rank.

    Returns
    -------
    local_mesh : :class:`meshmode.mesh.Mesh`
        The local partition of the the mesh returned by *generate_mesh*.
    global_nelements : :class:`int`
        The number of elements in the serial mesh
    """
    from meshmode.distributed import (
        MPIMeshDistributor,
        get_partition_by_pymetis,
    )
    num_parts = comm.Get_size()
    mesh_dist = MPIMeshDistributor(comm)
    global_nelements = 0

    if mesh_dist.is_mananger_rank():

        mesh = generate_mesh()

        global_nelements = mesh.nelements

        part_per_element = get_partition_by_pymetis(mesh, num_parts)
        local_mesh = mesh_dist.send_mesh_parts(mesh, part_per_element, num_parts)
        del mesh

    else:
        local_mesh = mesh_dist.receive_mesh_part()

    global_nelements = comm.bcast(global_nelements)
    return local_mesh, global_nelements


def boundary_report(discr, boundaries, outfile_name):
    """Generate a report of the grid boundaries."""
    comm = discr.mpi_communicator
    nproc = 1
    rank = 0
    if comm is not None:
        nproc = comm.Get_size()
        rank = comm.Get_rank()

    local_header = f"nproc: {nproc}\nrank: {rank}\n"
    from io import StringIO
    local_report = StringIO(local_header)
    local_report.seek(0, 2)

    for btag in boundaries:
        boundary_discr = discr.discr_from_dd(btag)
        nnodes = sum([grp.ndofs for grp in boundary_discr.groups])
        local_report.write(f"{btag}: {nnodes}\n")

    if nproc > 1:
        from meshmode.mesh import BTAG_PARTITION
        from grudge.trace_pair import connected_ranks
        remote_ranks = connected_ranks(discr)
        local_report.write(f"remote_ranks: {remote_ranks}\n")
        rank_nodes = []
        for remote_rank in remote_ranks:
            boundary_discr = discr.discr_from_dd(BTAG_PARTITION(remote_rank))
            nnodes = sum([grp.ndofs for grp in boundary_discr.groups])
            rank_nodes.append(nnodes)
        local_report.write(f"nnodes_pb: {rank_nodes}\n")

    local_report.write("-----\n")
    local_report.seek(0)

    for irank in range(nproc):
        if irank == rank:
            f = open(outfile_name, "a+")
            f.write(local_report.read())
            f.close()
        if comm is not None:
            comm.barrier()


def create_parallel_grid(comm, generate_grid):
    """Generate and distribute mesh compatibility interface."""
    from warnings import warn
    warn("Do not call create_parallel_grid; use generate_and_distribute_mesh "
         "instead. This function will disappear August 1, 2021",
         DeprecationWarning, stacklevel=2)
    return generate_and_distribute_mesh(comm=comm, generate_mesh=generate_grid)


def limit_species_mass_fractions(cv):
    """Keep the species mass fractions from going negative."""
    from mirgecom.fluid import make_conserved
    if cv.nspecies > 0:
        y = cv.species_mass_fractions
        actx = cv.array_context
        new_y = 1.*y
        zero = 0 * y[0]
        one = zero + 1.

        for i in range(cv.nspecies):
            new_y[i] = actx.np.where(actx.np.less(new_y[i], 1e-14),
                                     zero, new_y[i])
            new_y[i] = actx.np.where(actx.np.greater(new_y[i], 1.),
                                     one, new_y[i])
        new_rho_y = cv.mass*new_y

        for i in range(cv.nspecies):
            new_rho_y[i] = actx.np.where(actx.np.less(new_rho_y[i], 1e-16),
                                         zero, new_rho_y[i])
            new_rho_y[i] = actx.np.where(actx.np.greater(new_rho_y[i], 1.),
                                         one, new_rho_y[i])

        return make_conserved(dim=cv.dim, mass=cv.mass,
                              momentum=cv.momentum, energy=cv.energy,
                              species_mass=new_rho_y)
    return cv


def species_fraction_anomaly_relaxation(cv, alpha=1.):
    """Pull negative species fractions back towards 0 with a RHS contribution."""
    from mirgecom.fluid import make_conserved
    if cv.nspecies > 0:
        y = cv.species_mass_fractions
        actx = cv.array_context
        new_y = 1.*y
        zero = 0. * y[0]
        for i in range(cv.nspecies):
            new_y[i] = actx.np.where(actx.np.less(new_y[i], 0.),
                                     -new_y[i], zero)
            # y_spec = actx.np.where(y_spec > 1., y_spec-1., zero)
        return make_conserved(dim=cv.dim, mass=0.*cv.mass,
                              momentum=0.*cv.momentum, energy=0.*cv.energy,
                              species_mass=alpha*cv.mass*new_y)
    return 0.*cv


def force_evaluation(actx, expn):
    """Wrap freeze/thaw forcing evaluation of expressions."""
    from arraycontext import thaw, freeze
    return thaw(freeze(expn, actx), actx)<|MERGE_RESOLUTION|>--- conflicted
+++ resolved
@@ -334,15 +334,11 @@
     if not isinstance(fields, DOFArray):
         return map_array_container(
             partial(componentwise_norms, discr, order=order), fields)
-<<<<<<< HEAD
-    return op.norm(discr, fields, order)
-=======
     if len(fields) > 0:
         return op.norm(discr, fields, order)
     else:
         # FIXME: This work-around for #575 can go away after #569
         return 0
->>>>>>> 8755c723
 
 
 def max_component_norm(discr, fields, order=np.inf):
