"""Provide some utilities for building simulation applications.

General utilities
-----------------

.. autofunction:: check_step
.. autofunction:: get_sim_timestep
.. autofunction:: write_visfile
.. autofunction:: global_reduce
.. autofunction:: get_reasonable_memory_pool

Diagnostic utilities
--------------------

.. autofunction:: compare_fluid_solutions
.. autofunction:: componentwise_norms
.. autofunction:: max_component_norm
.. autofunction:: check_naninf_local
.. autofunction:: check_range_local
.. autofunction:: boundary_report

Mesh utilities
--------------

.. autofunction:: distribute_mesh

Simulation support utilities
----------------------------

.. autofunction:: limit_species_mass_fractions
.. autofunction:: species_fraction_anomaly_relaxation
.. autofunction:: configurate

Lazy eval utilities
-------------------

.. autofunction:: force_evaluation

File comparison utilities
-------------------------

.. autofunction:: compare_files_vtu
.. autofunction:: compare_files_xdmf
.. autofunction:: compare_files_hdf5
"""

__copyright__ = """
Copyright (C) 2021 University of Illinois Board of Trustees
"""

__license__ = """
Permission is hereby granted, free of charge, to any person obtaining a copy
of this software and associated documentation files (the "Software"), to deal
in the Software without restriction, including without limitation the rights
to use, copy, modify, merge, publish, distribute, sublicense, and/or sell
copies of the Software, and to permit persons to whom the Software is
furnished to do so, subject to the following conditions:

The above copyright notice and this permission notice shall be included in
all copies or substantial portions of the Software.

THE SOFTWARE IS PROVIDED "AS IS", WITHOUT WARRANTY OF ANY KIND, EXPRESS OR
IMPLIED, INCLUDING BUT NOT LIMITED TO THE WARRANTIES OF MERCHANTABILITY,
FITNESS FOR A PARTICULAR PURPOSE AND NONINFRINGEMENT. IN NO EVENT SHALL THE
AUTHORS OR COPYRIGHT HOLDERS BE LIABLE FOR ANY CLAIM, DAMAGES OR OTHER
LIABILITY, WHETHER IN AN ACTION OF CONTRACT, TORT OR OTHERWISE, ARISING FROM,
OUT OF OR IN CONNECTION WITH THE SOFTWARE OR THE USE OR OTHER DEALINGS IN
THE SOFTWARE.
"""
import logging
import numpy as np
from functools import partial

import grudge.op as op
# from grudge.op import nodal_min, elementwise_min
from arraycontext import map_array_container, flatten
from meshmode.dof_array import DOFArray
from mirgecom.viscous import get_viscous_timestep

from typing import List, Dict
from grudge.discretization import DiscretizationCollection, PartID
from grudge.dof_desc import DD_VOLUME_ALL
from mirgecom.utils import normalize_boundaries

logger = logging.getLogger(__name__)


def check_step(step, interval):
    """
    Check step number against a user-specified interval.

    Utility is used typically for visualization.

    - Negative numbers mean 'never visualize'.
    - Zero means 'always visualize'.

    Useful for checking whether the current step is an output step,
    or anyting else that occurs on fixed intervals.
    """
    if interval == 0:
        return True
    elif interval < 0:
        return False
    elif step % interval == 0:
        return True
    return False


def get_sim_timestep(
        dcoll, state, t, dt, cfl, t_final=0.0, constant_cfl=False,
        local_dt=False, fluid_dd=DD_VOLUME_ALL):
    r"""Return the maximum stable timestep for a typical fluid simulation.

    This routine returns a constraint-limited timestep size for a fluid
    simulation.  The returned timestep will be constrained by the specified
    Courant-Friedrichs-Lewy number, *cfl*, and the simulation max simulated time
    limit, *t_final*, and subject to the user's optional settings.

    The local fluid timestep, $\delta{t}_l$, is computed by
    :func:`~mirgecom.viscous.get_viscous_timestep`.  Users are referred to that
    routine for the details of the local timestep.

    With the remaining simulation time $\Delta{t}_r =
    \left(\mathit{t\_final}-\mathit{t}\right)$, three modes are supported
    for the returned timestep, $\delta{t}$:

    - "Constant DT" mode (default): $\delta{t} = \mathbf{\text{min}}
      \left(\textit{dt},~\Delta{t}_r\right)$
    - "Constant CFL" mode (constant_cfl=True): $\delta{t} =
      \mathbf{\text{min}}\left(\mathbf{\text{global\_min}}\left(\delta{t}\_l\right)
      ,~\Delta{t}_r\right)$
    - "Local DT" mode (local_dt=True): $\delta{t} = \mathbf{\text{cell\_local\_min}}
      \left(\delta{t}_l\right)$

    Note that for "Local DT" mode, *t_final* is ignored, and a
    :class:`~meshmode.dof_array.DOFArray` containing the local *cfl*-limited
    timestep, where $\mathbf{\text{cell\_local\_min}}\left(\delta{t}\_l\right)$ is
    defined as the minimum over the cell collocation points. This mode is useful for
    stepping to convergence of steady-state solutions.

    .. important::
        For "Constant CFL" mode, this routine calls the collective
        :func:`~grudge.op.nodal_min` on the inside which involves MPI collective
        functions.  Thus all MPI ranks on the
        :class:`~grudge.discretization.DiscretizationCollection` must call this
        routine collectively when using "Constant CFL" mode.

    Parameters
    ----------
    dcoll: :class:`~grudge.discretization.DiscretizationCollection`
        The DG discretization collection to use
    state: :class:`~mirgecom.gas_model.FluidState`
        The full fluid conserved and thermal state
    t: float
        Current time
    t_final: float
        Final time
    dt: float
        The current timestep
    cfl: float
        The current CFL number
    constant_cfl: bool
        True if running constant CFL mode
    local_dt: bool
        True if running local DT mode. False by default.
    fluid_dd: grudge.dof_desc.DOFDesc
        the DOF descriptor of the discretization on which *state* lives. Must be a
        volume on the base discretization.

    Returns
    -------
    float or :class:`~meshmode.dof_array.DOFArray`
        The global maximum stable DT based on a viscous fluid.
    """
    if local_dt:
        actx = state.array_context
        data_shape = (state.cv.mass[0]).shape
        if actx.supports_nonscalar_broadcasting:
            return cfl * actx.np.broadcast_to(
                op.elementwise_min(
                    dcoll, fluid_dd,
                    get_viscous_timestep(dcoll, state, dd=fluid_dd)),
                data_shape)
        else:
            return cfl * op.elementwise_min(
                dcoll, fluid_dd, get_viscous_timestep(dcoll, state, dd=fluid_dd))

    my_dt = dt
    t_remaining = max(0, t_final - t)
    if constant_cfl:
        my_dt = state.array_context.to_numpy(
            cfl * op.nodal_min(
                dcoll, fluid_dd,
                get_viscous_timestep(dcoll=dcoll, state=state, dd=fluid_dd)))[()]

    return min(t_remaining, my_dt)


def write_visfile(dcoll, io_fields, visualizer, vizname,
                  step=0, t=0, overwrite=False, vis_timer=None,
                  comm=None):
    """Write parallel VTK output for the fields specified in *io_fields*.

    This routine writes a parallel-compatible unstructured VTK visualization
    file set in (vtu/pvtu) format. One file per MPI rank is written with the
    following naming convention: *vizname*_*step*_<mpi-rank>.vtu, and a single
    file manifest with naming convention: *vizname*_*step*.pvtu.  Users are
    advised to visualize the data using _Paraview_, _VisIt_, or other
    VTU-compatible visualization software by opening the PVTU files.

    .. note::
        This is a collective routine and must be called by all MPI ranks.

    Parameters
    ----------
    visualizer:
        A :class:`meshmode.discretization.visualization.Visualizer`
        VTK output object.
    io_fields:
        List of tuples indicating the (name, data) for each field to write.
    vizname: str
        Root part of the visualization file name to write
    step: int
        The step number to use in the file names
    t: float
        The simulation time to write into the visualization files
    overwrite: bool
        Option whether to overwrite existing files (True) or fail if files
        exist (False=default).
    comm:
        An MPI Communicator is required for parallel writes. If no
        mpi_communicator is provided, then the write is assumed to be serial.
        (deprecated behavior: pull an MPI communicator from the discretization
        collection.  This will stop working in Fall 2022.)
    """
    from contextlib import nullcontext
    from mirgecom.io import make_rank_fname, make_par_fname

    if comm is None:  # None is OK for serial writes!
        comm = dcoll.mpi_communicator
        if comm is not None:  # It's *not* OK to get comm from dcoll
            from warnings import warn
            warn("Using `write_visfile` in parallel without an MPI communicator is "
                 "deprecated and will stop working in Fall 2022. For parallel "
                 "writes, specify an MPI communicator with the `mpi_communicator` "
                 "argument.")
    rank = 0

    if comm is not None:
        rank = comm.Get_rank()

    rank_fn = make_rank_fname(basename=vizname, rank=rank, step=step, t=t)

    if rank == 0:
        import os
        viz_dir = os.path.dirname(rank_fn)
        if viz_dir and not os.path.exists(viz_dir):
            os.makedirs(viz_dir)

    if comm is not None:
        comm.barrier()

    if vis_timer:
        ctm = vis_timer.start_sub_timer()
    else:
        ctm = nullcontext()

    with ctm:
        visualizer.write_parallel_vtk_file(
            comm, rank_fn, io_fields,
            overwrite=overwrite,
            par_manifest_filename=make_par_fname(
                basename=vizname, step=step, t=t
            )
        )


def global_reduce(local_values, op, *, comm=None):
    """Perform a global reduction (allreduce if MPI comm is provided).

    This routine is a convenience wrapper for the MPI AllReduce operation
    that also works outside of an MPI context.

    .. note::
        This is a collective routine and must be called by all MPI ranks.

    Parameters
    ----------
    local_values:
        The (:mod:`mpi4py`-compatible) value or array of values on which the
        reduction operation is to be performed.

    op: str
        Reduction operation to be performed. Must be one of "min", "max", "sum",
        "prod", "lor", or "land".

    comm:
        Optional parameter specifying the MPI communicator on which the
        reduction operation (if any) is to be performed

    Returns
    -------
    Any ( like *local_values* )
        Returns the result of the reduction operation on *local_values*
    """
    if comm is not None:
        from mpi4py import MPI
        op_to_mpi_op = {
            "min": MPI.MIN,
            "max": MPI.MAX,
            "sum": MPI.SUM,
            "prod": MPI.PROD,
            "lor": MPI.LOR,
            "land": MPI.LAND,
        }
        return comm.allreduce(local_values, op=op_to_mpi_op[op])
    else:
        if np.ndim(local_values) == 0:
            return local_values
        else:
            op_to_numpy_func = {
                "min": np.minimum,
                "max": np.maximum,
                "sum": np.add,
                "prod": np.multiply,
                "lor": np.logical_or,
                "land": np.logical_and,
            }
            from functools import reduce
            return reduce(op_to_numpy_func[op], local_values)


def allsync(local_values, comm=None, op=None):
    """
    Perform allreduce if MPI comm is provided.

    Deprecated. Do not use in new code.
    """
    from warnings import warn
    warn("allsync is deprecated and will disappear in Q1 2022. "
         "Use global_reduce instead.", DeprecationWarning, stacklevel=2)

    if comm is None:
        return local_values

    from mpi4py import MPI

    if op is None:
        op = MPI.MAX

    if op == MPI.MIN:
        op_string = "min"
    elif op == MPI.MAX:
        op_string = "max"
    elif op == MPI.SUM:
        op_string = "sum"
    elif op == MPI.PROD:
        op_string = "prod"
    elif op == MPI.LOR:
        op_string = "lor"
    elif op == MPI.LAND:
        op_string = "land"
    else:
        raise ValueError(f"Unrecognized MPI reduce op {op}.")

    return global_reduce(local_values, op_string, comm=comm)


def check_range_local(dcoll: DiscretizationCollection, dd: str, field: DOFArray,
                      min_value: float, max_value: float) -> List[float]:
    """Return the values that are outside the range [min_value, max_value]."""
    actx = field.array_context
    local_min = actx.to_numpy(op.nodal_min_loc(dcoll, dd, field)).item()
    local_max = actx.to_numpy(op.nodal_max_loc(dcoll, dd, field)).item()

    failing_values = []

    if local_min < min_value:
        failing_values.append(local_min)
    if local_max > max_value:
        failing_values.append(local_max)

    return failing_values


def check_naninf_local(dcoll: DiscretizationCollection, dd: str,
                       field: DOFArray) -> bool:
    """Return True if there are any NaNs or Infs in the field."""
    actx = field.array_context
    s = actx.to_numpy(op.nodal_sum_loc(dcoll, dd, field))
    return not np.isfinite(s)


def compare_fluid_solutions(dcoll, red_state, blue_state, *, dd=DD_VOLUME_ALL):
    """Return inf norm of (*red_state* - *blue_state*) for each component.

    .. note::
        This is a collective routine and must be called by all MPI ranks.
    """
    actx = red_state.array_context
    resid = red_state - blue_state
    resid_errs = actx.to_numpy(
        flatten(componentwise_norms(dcoll, resid, order=np.inf, dd=dd), actx))

    return resid_errs.tolist()


def componentwise_norms(dcoll, fields, order=np.inf, *, dd=DD_VOLUME_ALL):
    """Return the *order*-norm for each component of *fields*.

    .. note::
        This is a collective routine and must be called by all MPI ranks.
    """
    if not isinstance(fields, DOFArray):
        return map_array_container(
            partial(componentwise_norms, dcoll, order=order, dd=dd), fields)
    if len(fields) > 0:
        return op.norm(dcoll, fields, order, dd=dd)
    else:
        # FIXME: This work-around for #575 can go away after #569
        return 0


def max_component_norm(dcoll, fields, order=np.inf, *, dd=DD_VOLUME_ALL):
    """Return the max *order*-norm over the components of *fields*.

    .. note::
        This is a collective routine and must be called by all MPI ranks.
    """
    actx = fields.array_context
    return max(actx.to_numpy(flatten(
        componentwise_norms(dcoll, fields, order, dd=dd), actx)))


def generate_and_distribute_mesh(comm, generate_mesh, **kwargs):
    """Generate a mesh and distribute it among all ranks in *comm*.

    Generate the mesh with the user-supplied mesh generation function
    *generate_mesh*, partition the mesh, and distribute it to every
    rank in the provided MPI communicator *comm*.

    .. note::
        This is a collective routine and must be called by all MPI ranks.

    Parameters
    ----------
    comm:
        MPI communicator over which to partition the mesh
    generate_mesh:
        Callable of zero arguments returning a :class:`meshmode.mesh.Mesh`.
        Will only be called on one (undetermined) rank.

    Returns
    -------
    local_mesh : :class:`meshmode.mesh.Mesh`
        The local partition of the the mesh returned by *generate_mesh*.
    global_nelements : :class:`int`
        The number of elements in the serial mesh
    """
    from warnings import warn
    warn(
        "generate_and_distribute_mesh is deprecated and will go away Q4 2022. "
        "Use distribute_mesh instead.", DeprecationWarning, stacklevel=2)
    return distribute_mesh(comm, generate_mesh, **kwargs)


def geometric_mesh_partitioner(mesh, num_ranks=1, *, tag_to_elements=None,
                               nranks_per_axis=None, auto_balance=False,
                               imbalance_tolerance=.01, debug=False):
    """Partition a mesh uniformly along the major coordinate axes."""
    mesh_dimension = mesh.dim
    if nranks_per_axis is None:
        nranks_per_axis = np.ones(mesh_dimension)
        nranks_per_axis[0] = num_ranks
    if len(nranks_per_axis) != mesh_dimension:
        raise ValueError("nranks_per_axis must match mesh dimension.")
    nranks_test = 1
    for i in range(mesh_dimension):
        nranks_test = nranks_test * nranks_per_axis[i]
    if nranks_test != num_ranks:
        raise ValueError("nranks_per_axis must match num_ranks.")

    mesh_groups, = mesh.groups
    mesh_verts = mesh.vertices
    mesh_x = mesh_verts[0]

    x_min = np.min(mesh_x)
    x_max = np.max(mesh_x)
    x_interval = x_max - x_min
    part_loc = np.linspace(x_min, x_max, num_ranks+1)

    part_interval = x_interval / nranks_per_axis[0]
    elem_x = mesh_verts[0, mesh_groups.vertex_indices]
    elem_centroids = np.sum(elem_x, axis=1)/elem_x.shape[1]
    global_nelements = len(elem_centroids)
    aver_part_nelem = global_nelements / num_ranks

    if debug:
        print(f"Partitioning {global_nelements} elements in"
              f" [{x_min},{x_max}]/{num_ranks}")
        print(f"Average nelem/part: {aver_part_nelem}")
        print(f"Initial part locs: {part_loc=}")

    # Create geometrically even partitions
    elem_to_rank = ((elem_centroids-x_min) / part_interval).astype(int)

    # map partition id to list of elements in that partition
    part_to_elements = {r: set((np.where(elem_to_rank == r))[0].flat)
                        for r in range(num_ranks)}
    # make an array of the geometrically even partition sizes
    # avoids calling "len" over and over on the element sets
    nelem_part = [len(part_to_elements[r]) for r in range(num_ranks)]

    if debug:
        print(f"Initial: {nelem_part=}")

    # Automatic load-balancing
    if auto_balance:

        for r in range(num_ranks-1):

            # find the element reservoir (next part with elements in it)
            adv_part = r + 1
            while nelem_part[adv_part] == 0:
                adv_part = adv_part + 1

            num_elem_needed = aver_part_nelem - nelem_part[r]
            part_imbalance = np.abs(num_elem_needed) / float(aver_part_nelem)

            if debug:
                print(f"Processing part({r=})")
                print(f"{part_loc[r]=}, {adv_part=}")
                print(f"{num_elem_needed=}, {part_imbalance=}")
                print(f"{nelem_part=}")

            niter = 0
            total_change = 0
            moved_elements = set()

            while ((part_imbalance > imbalance_tolerance)
                   and (adv_part < num_ranks)):
                # This partition needs to keep changing in size until it meets the
                # specified imbalance tolerance, or gives up trying

                # seek out the element reservoir
                while nelem_part[adv_part] == 0:
                    adv_part = adv_part + 1
                    if adv_part >= num_ranks:
                        raise ValueError("Ran out of elements to partition.")

                if debug:
                    print(f"-{nelem_part[r]=}, adv_part({adv_part}),"
                          f" {nelem_part[adv_part]=}")
                    print(f"-{part_loc[r+1]=},{part_loc[adv_part+1]=}")
                    print(f"-{num_elem_needed=},{part_imbalance=}")

                if niter > 100:
                    raise ValueError("Detected too many iterations in partitioning.")

                # The purpose of the next block is to populate the "moved_elements"
                # data structure. Then those elements will be moved between the
                # current partition being processed and the "reservoir,"
                # *and* to adjust the position of the "right" side of the current
                # partition boundary.
                moved_elements = set()
                num_elements_added = 0

                if num_elem_needed > 0:

                    # Partition is SMALLER than it should be, grab elements from
                    # the reservoir
                    if debug:
                        print(f"-Grabbing elements from reservoir({adv_part})"
                              f", {nelem_part[adv_part]=}")

                    portion_needed = (float(abs(num_elem_needed))
                                      / float(nelem_part[adv_part]))
                    portion_needed = min(portion_needed, 1.0)

                    if debug:
                        print(f"--Chomping {portion_needed*100}% of"
                              f" reservoir({adv_part}) [by nelem].")

                    if portion_needed == 1.0:  # Chomp
                        new_loc = part_loc[adv_part+1]
                        moved_elements.update(part_to_elements[adv_part])

                    else:  # Bite
                        # This is the spatial size of the reservoir
                        reserv_interval = part_loc[adv_part+1] - part_loc[r+1]

                        # Find what portion of the reservoir to grab spatially
                        # This part is needed because the elements are not
                        # distributed uniformly in space.
                        fine_tuned = False
                        trial_portion_needed = portion_needed
                        while not fine_tuned:
                            pos_update = trial_portion_needed*reserv_interval
                            new_loc = part_loc[r+1] + pos_update

                            moved_elements = set()
                            num_elem_mv = 0
                            for e in part_to_elements[adv_part]:
                                if elem_centroids[e] <= new_loc:
                                    moved_elements.add(e)
                                    num_elem_mv = num_elem_mv + 1
                            if num_elem_mv < num_elem_needed:
                                fine_tuned = True
                            else:
                                ovrsht = (num_elem_mv - num_elem_needed)
                                rel_ovrsht = ovrsht/float(num_elem_needed)
                                if rel_ovrsht > 0.8:
                                    # bisect the space grabbed and try again
                                    trial_portion_needed = trial_portion_needed/2.0
                                else:
                                    fine_tuned = True

                        portion_needed = trial_portion_needed
                        new_loc = part_loc[r+1] + pos_update
                        if debug:
                            print(f"--Tuned: {portion_needed=} [by spatial volume]")
                            print(f"--Advancing part({r}) by +{pos_update}")

                    num_elements_added = len(moved_elements)
                    if debug:
                        print(f"--Adding {num_elements_added} to part({r}).")

                else:

                    # Partition is LARGER than it should be
                    # Grab the spatial size of the current partition
                    # to estimate the portion we need to shave off
                    # assuming uniform element density
                    part_interval = part_loc[r+1] - part_loc[r]
                    num_to_move = -num_elem_needed
                    portion_needed = num_to_move/float(nelem_part[r])

                    if debug:
                        print(f"--Shaving off {portion_needed*100}% of"
                              f" partition({r}) [by nelem].")

                    # Tune the shaved portion to account for
                    # non-uniform element density
                    fine_tuned = False
                    while not fine_tuned:
                        pos_update = portion_needed*part_interval
                        new_pos = part_loc[r+1] - pos_update
                        moved_elements = set()
                        num_elem_mv = 0
                        for e in part_to_elements[r]:
                            if elem_centroids[e] > new_pos:
                                moved_elements.add(e)
                                num_elem_mv = num_elem_mv + 1
                        if num_elem_mv < num_to_move:
                            fine_tuned = True
                        else:
                            ovrsht = (num_elem_mv - num_to_move)
                            rel_ovrsht = ovrsht/float(num_to_move)
                            if rel_ovrsht > 0.8:
                                # bisect and try again
                                portion_needed = portion_needed/2.0
                            else:
                                fine_tuned = True

                    # new "right" wall location of shranken part
                    # and negative num_elements_added for removal
                    new_loc = new_pos
                    num_elements_added = -len(moved_elements)
                    if debug:
                        print(f"--Reducing partition size by {portion_needed*100}%"
                              " [by nelem].")
                        print(f"--Removing {-num_elements_added} from part({r}).")

                # Now "moved_elements", "num_elements_added", and "new_loc"
                # are computed.  Update the partition, and reservoir.
                if debug:
                    print(f"--Number of elements to ADD: {num_elements_added}.")

                if num_elements_added > 0:
                    part_to_elements[r].update(moved_elements)
                    part_to_elements[adv_part].difference_update(
                        moved_elements)
                    for e in moved_elements:
                        elem_to_rank[e] = r
                else:
                    part_to_elements[r].difference_update(moved_elements)
                    part_to_elements[adv_part].update(moved_elements)
                    for e in moved_elements:
                        elem_to_rank[e] = adv_part

                total_change = total_change + num_elements_added
                part_loc[r+1] = new_loc
                if debug:
                    print(f"--Before: {nelem_part=}")
                nelem_part[r] = nelem_part[r] + num_elements_added
                nelem_part[adv_part] = nelem_part[adv_part] - num_elements_added
                if debug:
                    print(f"--After: {nelem_part=}")

                # Compute new nelem_needed and part_imbalance
                num_elem_needed = num_elem_needed - num_elements_added
                part_imbalance = \
                    np.abs(num_elem_needed) / float(aver_part_nelem)
                niter = niter + 1

            # Summarize the total change and state of the partition
            # and reservoir
            if debug:
                print(f"-Part({r}): {total_change=}")
                print(f"-Part({r=}): {nelem_part[r]=}, {part_imbalance=}")
                print(f"-Part({adv_part}): {nelem_part[adv_part]=}")

    # Validate the partitioning before returning
    total_partitioned_elements = sum([len(part_to_elements[r])
                                      for r in range(num_ranks)])
    total_nelem_part = sum([nelem_part[r] for r in range(num_ranks)])
    
    if debug:
        print("Validating mesh parts.")

    if total_partitioned_elements != total_nelem_part:
        raise ValueError("Validator: parted element counts dont match")
    if total_partitioned_elements != global_nelements:
        raise ValueError("Validator: global element counts dont match.")
    if len(elem_to_rank) != global_nelements:
        raise ValueError("Validator: elem-to-rank wrong size.")
    if np.any(nelem_part) <= 0:
        raise ValueError("Validator: empty partitions.")

    for e in range(global_nelements):
        part = elem_to_rank[e]
        if e not in part_to_elements[part]:
            raise ValueError("Validator: part/element/part map mismatch.")

    part_counts = np.zeros(global_nelements)
    for part_elements in part_to_elements.values():
        for element in part_elements:
            part_counts[element] = part_counts[element] + 1

    if np.any(part_counts > 1):
        raise ValueError("Validator: degenerate elements")
    if np.any(part_counts < 1):
        raise ValueError("Validator: orphaned elements")

    return elem_to_rank


def geometric_mesh_partitioner(mesh, num_ranks=1, *, tag_to_elements=None,
                               nranks_per_axis=None, auto_balance=False):
    """Partition a mesh uniformly along the major coordinate axes."""
    mesh_dimension = mesh.dim
    if nranks_per_axis is None:
        nranks_per_axis = np.ones(mesh_dimension)
        nranks_per_axis[0] = num_ranks
    if len(nranks_per_axis) != mesh_dimension:
        raise ValueError("nranks_per_axis must match mesh dimension.")
    nranks_test = 1
    for i in range(mesh_dimension):
        nranks_test = nranks_test * nranks_per_axis[i]
    if nranks_test != num_ranks:
        raise ValueError("nranks_per_axis must match num_ranks.")

    mesh_groups, = mesh.groups
    mesh_verts = mesh.vertices
    mesh_x = mesh_verts[0]

    x_min = np.min(mesh_x)
    x_max = np.max(mesh_x)
    x_interval = x_max - x_min
    part_loc = np.linspace(x_min, x_max, num_ranks+1)

    part_interval = x_interval / nranks_per_axis[0]
    elem_x = mesh_verts[0, mesh_groups.vertex_indices]
    elem_centroids = np.sum(elem_x, axis=1)/elem_x.shape[1]
    global_nelements = len(elem_centroids)
    aver_part_nelem = global_nelements / num_ranks

    print(f"Partitioning {global_nelements} elements in"
          f" [{x_min},{x_max}]/{num_ranks}")
    print(f"Average nelem/part: {aver_part_nelem}")
    print(f"Initial part locs: {part_loc=}")

    elem_to_rank = ((elem_centroids-x_min) / part_interval).astype(int)

    if auto_balance:

        part_to_elements = {r: set((np.where(elem_to_rank == r))[0].flat)
                            for r in range(num_ranks)}
        nelem_part = [len(part_to_elements[r]) for r in range(num_ranks)]
        adv_part = 1

        for r in range(num_ranks-1):

            adv_part = max(int((part_loc[r+1]-x_min) / part_interval), 1)
            niter = 0
            num_elem_needed = aver_part_nelem - nelem_part[r]
            part_imbalance = np.abs(num_elem_needed) / float(aver_part_nelem)

            print(f"Processing part({r=})")
            print(f"{part_loc[r]=}")
            print(f"{adv_part=}")

            while ((part_imbalance > .01) and (adv_part < num_ranks)):

                print(f"-{nelem_part[r]=}")
                print(f"-{part_loc[r+1]=},{part_loc[adv_part+1]=}")
                print(f"-{num_elem_needed=},{part_imbalance=}")
                print(f"-{nelem_part[adv_part]=}")

                if niter > 100:
                    raise ValueError("Detected too many iterations in partitioning.")

                if num_elem_needed > 0:

                    # Partition is SMALLER than it should be
                    nelem_bag = nelem_part[adv_part]
                    print(f"-{nelem_bag=}")

                    portion_needed = (float(abs(num_elem_needed))
                                      / float(nelem_part[adv_part]))

                    print(f"--Chomping {portion_needed*100}% of next"
                          f" partition({adv_part}).")

                    if portion_needed == 1.0:  # Chomp
                        part_loc[r+1] = part_loc[r+2]
                        # add all elements of next part to this part
                        num_elems_added = nelem_part[adv_part]
                        part_to_elements[r].update(part_to_elements[adv_part])
                        # update elem_to_partition for moved elements
                        for e in part_to_elements[adv_part]:
                            elem_to_rank[e] = r
                        nelem_part[r] = nelem_part[r] + num_elems_added
                        part_to_elements[adv_part].difference_update(
                            part_to_elements[adv_part])
                        # next_pos = sliding_pos + part_interval
                        nelem_part[adv_part] = 0
                        adv_part = adv_part + 1
                        print(f"--{adv_part=}")
                        # next_rank = next_rank + 1

                    else:  # Bite
                        sliding_interval = part_loc[adv_part+1] - part_loc[r+1]
                        fine_tuned = False
                        while not fine_tuned:
                            pos_update = portion_needed*sliding_interval
                            new_loc = part_loc[r+1] + pos_update
                            moved_elements = set()
                            num_elem_mv = 0
                            for e in part_to_elements[adv_part]:
                                if elem_centroids[e] <= new_loc:
                                    moved_elements.add(e)
                                    num_elem_mv = num_elem_mv + 1
                            if num_elem_mv < num_elem_needed:
                                fine_tuned = True
                            else:
                                ovrsht = (num_elem_mv - num_elem_needed)
                                rel_ovrsht = ovrsht/float(num_elem_needed)
                                if rel_ovrsht > 1.0:
                                    portion_needed = portion_needed/2.0
                                else:
                                    fine_tuned = True
                        print(f"--Tuned: {portion_needed=}")
                        print(f"--Advancing part({r}) by +{pos_update}")
                        part_loc[r+1] = part_loc[r+1] + pos_update
                        # loop over next part's elements and move those
                        # that fall into the new part's bounding box
                        # moved_elements = set()
                        # for e in part_to_elements[adv_part]:
                        #     if elem_centroids[e] <= part_loc[r+1]:
                        #        moved_elements.add(e)
                        part_to_elements[r].update(moved_elements)
                        part_to_elements[adv_part].difference_update(moved_elements)
                        # update elem_to_partition for moved elements
                        for e in moved_elements:
                            elem_to_rank[e] = r
                        num_elements_added = len(moved_elements)

                    print(f"--Number of elements added: {num_elements_added}")

                else:

                    # Partition is LARGER than it should be
                    sliding_interval = part_loc[r+1] - part_loc[r]
                    num_to_move = -num_elem_needed
                    portion_needed = num_to_move/float(nelem_part[r])

                    fine_tuned = False
                    while not fine_tuned:
                        # if portion_needed > .05:
                        #    portion_needed = .9*portion_needed
                        pos_update = portion_needed*sliding_interval
                        new_pos = part_loc[r+1] - pos_update
                        moved_elements = set()
                        num_elem_mv = 0
                        for e in part_to_elements[r]:
                            if elem_centroids[e] > new_pos:
                                moved_elements.add(e)
                                num_elem_mv = num_elem_mv + 1
                        if num_elem_mv < num_to_move:
                            fine_tuned = True
                        else:
                            ovrsht = (num_elem_mv - num_to_move)
                            rel_ovrsht = ovrsht/float(num_to_move)
                            if rel_ovrsht > 1.0:
                                portion_needed = portion_needed/2.0
                            else:
                                fine_tuned = True

                    print(f"--Reducing partition size by {portion_needed*100}%.")
                    # Move the partition location
                    part_loc[r+1] = new_pos
                    # Move *this* part's elements if they fell out
                    for e in moved_elements:
                        elem_to_rank[e] = r+1

                    part_to_elements[r].difference_update(moved_elements)
                    part_to_elements[adv_part].update(moved_elements)
                    num_elements_added = -len(moved_elements)

                nelem_part[r] = nelem_part[r] + num_elements_added
                nelem_part[adv_part] = nelem_part[adv_part] - num_elements_added
                num_elem_needed = num_elem_needed - num_elements_added
                part_imbalance = \
                    np.abs(num_elem_needed) / float(aver_part_nelem)
                niter = niter + 1

            print(f"-Part({r=}): {nelem_part[r]=}, {part_imbalance=}")
        return elem_to_rank


def distribute_mesh(comm, get_mesh_data, partition_generator_func=None):
    r"""Distribute a mesh among all ranks in *comm*.

    Retrieve the global mesh data with the user-supplied function *get_mesh_data*,
    partition the mesh, and distribute it to every rank in the provided MPI
    communicator *comm*.

    .. note::
        This is a collective routine and must be called by all MPI ranks.

    Parameters
    ----------
    comm:
        MPI communicator over which to partition the mesh
    get_mesh_data:
        Callable of zero arguments returning *mesh* or
        *(mesh, tag_to_elements, volume_to_tags)*, where *mesh* is a
        :class:`meshmode.mesh.Mesh`, *tag_to_elements* is a
        :class:`dict` mapping mesh volume tags to :class:`numpy.ndarray`\ s of
        element numbers, and *volume_to_tags* is a :class:`dict` that maps volumes
        in the resulting distributed mesh to volume tags in *tag_to_elements*.
    partition_generator_func:
        Optional callable that takes *mesh*, *tag_to_elements*, and *comm*'s size,
        and returns a :class:`numpy.ndarray` indicating to which rank each element
        belongs.

    Returns
    -------
    local_mesh_data: :class:`meshmode.mesh.Mesh` or :class:`dict`
        If the result of calling *get_mesh_data* specifies a single volume,
        *local_mesh_data* is the local mesh.  If it specifies multiple volumes,
        *local_mesh_data* will be a :class:`dict` mapping volume tags to
        corresponding local meshes.
    global_nelements: :class:`int`
        The number of elements in the global mesh
    """
    import time
    from meshmode.distributed import mpi_distribute

    num_ranks = comm.Get_size()
    rank = comm.Get_rank()

    if partition_generator_func is None:
        def partition_generator_func(mesh, tag_to_elements, num_ranks):
            from meshmode.distributed import get_partition_by_pymetis
            return get_partition_by_pymetis(mesh, num_ranks)

    if rank == 0:
        print(f"distribute_mesh:generate begin: {time.ctime(time.time())}")
        global_data = get_mesh_data()

        from meshmode.mesh import Mesh
        if isinstance(global_data, Mesh):
            mesh = global_data
            tag_to_elements = None
            volume_to_tags = None
        elif isinstance(global_data, tuple) and len(global_data) == 3:
            mesh, tag_to_elements, volume_to_tags = global_data
        else:
            raise TypeError("Unexpected result from get_mesh_data")

        print(f"distribute_mesh partitioning begin: {time.ctime(time.time())}")
<<<<<<< HEAD
=======

>>>>>>> fc2f84f7
        from meshmode.mesh.processing import partition_mesh
        rank_per_element = \
            partition_generator_func(mesh, tag_to_elements=tag_to_elements,
                                     num_ranks=num_ranks)
<<<<<<< HEAD
=======

>>>>>>> fc2f84f7
        print(f"distribute_mesh partitioning done: {time.ctime(time.time())}")
        print(f"distribute_mesh: mesh data struct start: {time.ctime(time.time())}")

        from pyinstrument import Profiler

        profiler = Profiler()
        profiler.start()

        if tag_to_elements is None:
            rank_to_elements = {
                rank: np.where(rank_per_element == rank)[0]
                for rank in range(num_ranks)}

            rank_to_mesh_data = partition_mesh(mesh, rank_to_elements)

        else:
            tag_to_volume = {
                tag: vol
                for vol, tags in volume_to_tags.items()
                for tag in tags}

            volumes = list(volume_to_tags.keys())

            volume_index_per_element = np.full(mesh.nelements, -1, dtype=int)
            for tag, elements in tag_to_elements.items():
                volume_index_per_element[elements] = volumes.index(
                    tag_to_volume[tag])

            if np.any(volume_index_per_element < 0):
                raise ValueError("Missing volume specification for some elements.")

            part_id_to_elements = {
                PartID(volumes[vol_idx], rank):
                    np.where(
                        (volume_index_per_element == vol_idx)
                        & (rank_per_element == rank))[0]
                for vol_idx in range(len(volumes))
                for rank in range(num_ranks)}

            # FIXME: Find a better way to do this
            part_id_to_part_index = {
                part_id: part_index
                for part_index, part_id in enumerate(part_id_to_elements.keys())}

            from meshmode.mesh.processing import _compute_global_elem_to_part_elem
            global_elem_to_part_elem = _compute_global_elem_to_part_elem(
                mesh.nelements, part_id_to_elements, part_id_to_part_index,
                mesh.element_id_dtype)

            tag_to_global_to_part = {
                tag: global_elem_to_part_elem[elements, :]
                for tag, elements in tag_to_elements.items()}

            part_id_to_tag_to_elements = {}
            for part_id in part_id_to_elements.keys():
                part_idx = part_id_to_part_index[part_id]
                part_tag_to_elements = {}
                for tag, global_to_part in tag_to_global_to_part.items():
                    part_tag_to_elements[tag] = global_to_part[
                        global_to_part[:, 0] == part_idx, 1]
                part_id_to_tag_to_elements[part_id] = part_tag_to_elements

            part_id_to_mesh = partition_mesh(mesh, part_id_to_elements)

            rank_to_mesh_data = {
                rank: {
                    vol: (
                        part_id_to_mesh[PartID(vol, rank)],
                        part_id_to_tag_to_elements[PartID(vol, rank)])
                    for vol in volumes}
                for rank in range(num_ranks)}

        profiler.stop()
        profiler.print()

        print(f"distribute_mesh: mesh data struct done: {time.ctime(time.time())}")

        local_mesh_data = mpi_distribute(
            comm, source_rank=0, source_data=rank_to_mesh_data)

        global_nelements = comm.bcast(mesh.nelements, root=0)

    else:
        local_mesh_data = mpi_distribute(comm, source_rank=0)

        global_nelements = comm.bcast(None, root=0)

    comm.Barrier()
    if rank == 0:
        print(f"distrubute_mesh distribution done: {time.ctime(time.time())}")
    return local_mesh_data, global_nelements


def boundary_report(dcoll, boundaries, outfile_name, *, dd=DD_VOLUME_ALL,
                    mesh=None):
    """Generate a report of the grid boundaries."""
    boundaries = normalize_boundaries(boundaries)

    comm = dcoll.mpi_communicator
    nproc = 1
    rank = 0
    if comm is not None:
        nproc = comm.Get_size()
        rank = comm.Get_rank()

    if mesh is not None:
        nelem = 0
        for grp in mesh.groups:
            nelem = nelem + grp.nelements
<<<<<<< HEAD
        local_header = f"nproc: {nproc}\nrank: {rank}\nnelem: {nelem}"
    else:
        local_header = f"nproc: {nproc}\nrank: {rank}"
=======
        local_header = f"nproc: {nproc}\nrank: {rank}\nnelem: {nelem}\n"
    else:
        local_header = f"nproc: {nproc}\nrank: {rank}\n"
>>>>>>> fc2f84f7

    from io import StringIO
    local_report = StringIO(local_header)
    local_report.seek(0, 2)

    for bdtag in boundaries:
        boundary_discr = dcoll.discr_from_dd(bdtag)
        nnodes = sum([grp.ndofs for grp in boundary_discr.groups])
        local_report.write(f"{bdtag}: {nnodes}\n")

    from meshmode.mesh import BTAG_PARTITION
    from meshmode.distributed import get_connected_parts
    connected_part_ids = get_connected_parts(dcoll.discr_from_dd(dd).mesh)
    local_report.write(f"num_nbr_parts: {len(connected_part_ids)}\n")
    local_report.write(f"connected_part_ids: {connected_part_ids}\n")
    part_nodes = []
    for connected_part_id in connected_part_ids:
        boundary_discr = dcoll.discr_from_dd(
            dd.trace(BTAG_PARTITION(connected_part_id)))
        nnodes = sum([grp.ndofs for grp in boundary_discr.groups])
        part_nodes.append(nnodes)
    if part_nodes:
        local_report.write(f"nnodes_pb: {part_nodes}\n")

    local_report.write("-----\n")
    local_report.seek(0)

    for irank in range(nproc):
        if irank == rank:
            f = open(outfile_name, "a+")
            f.write(local_report.read())
            f.close()
        if comm is not None:
            comm.barrier()


def limit_species_mass_fractions(cv):
    """Keep the species mass fractions from going negative."""
    from mirgecom.fluid import make_conserved
    if cv.nspecies > 0:
        y = cv.species_mass_fractions
        actx = cv.array_context
        new_y = 1.*y
        zero = 0 * y[0]
        one = zero + 1.

        for i in range(cv.nspecies):
            new_y[i] = actx.np.where(actx.np.less(new_y[i], 1e-14),
                                     zero, new_y[i])
            new_y[i] = actx.np.where(actx.np.greater(new_y[i], 1.),
                                     one, new_y[i])
        new_rho_y = cv.mass*new_y

        for i in range(cv.nspecies):
            new_rho_y[i] = actx.np.where(actx.np.less(new_rho_y[i], 1e-16),
                                         zero, new_rho_y[i])
            new_rho_y[i] = actx.np.where(actx.np.greater(new_rho_y[i], 1.),
                                         one, new_rho_y[i])

        return make_conserved(dim=cv.dim, mass=cv.mass,
                              momentum=cv.momentum, energy=cv.energy,
                              species_mass=new_rho_y)
    return cv


def species_fraction_anomaly_relaxation(cv, alpha=1.):
    """Pull negative species fractions back towards 0 with a RHS contribution."""
    from mirgecom.fluid import make_conserved
    if cv.nspecies > 0:
        y = cv.species_mass_fractions
        actx = cv.array_context
        new_y = 1.*y
        zero = 0. * y[0]
        for i in range(cv.nspecies):
            new_y[i] = actx.np.where(actx.np.less(new_y[i], 0.),
                                     -new_y[i], zero)
            # y_spec = actx.np.where(y_spec > 1., y_spec-1., zero)
        return make_conserved(dim=cv.dim, mass=0.*cv.mass,
                              momentum=0.*cv.momentum, energy=0.*cv.energy,
                              species_mass=alpha*cv.mass*new_y)
    return 0.*cv


def extract_volumes(mesh, tag_to_elements, selected_tags, boundary_tag):
    r"""
    Create a mesh containing a subset of another mesh's volumes.

    Parameters
    ----------
    mesh: :class:`meshmode.mesh.Mesh`
        The original mesh.
    tag_to_elements:
        A :class:`dict` mapping mesh volume tags to :class:`numpy.ndarray`\ s
        of element numbers in *mesh*.
    selected_tags:
        A sequence of tags in *tag_to_elements* representing the subset of volumes
        to be included.
    boundary_tag:
        Tag to assign to the boundary that was previously the interface between
        included/excluded volumes.

    Returns
    -------
    in_mesh: :class:`meshmode.mesh.Mesh`
        The resulting mesh.
    tag_to_in_elements:
        A :class:`dict` mapping the tags from *selected_tags* to
        :class:`numpy.ndarray`\ s of element numbers in *in_mesh*.
    """
    is_in_element = np.full(mesh.nelements, False)
    for tag, elements in tag_to_elements.items():
        if tag in selected_tags:
            is_in_element[elements] = True

    from meshmode.mesh.processing import partition_mesh
    in_mesh = partition_mesh(mesh, {
        "_in": np.where(is_in_element)[0],
        "_out": np.where(~is_in_element)[0]})["_in"]

    # partition_mesh creates a partition boundary for "_out"; replace with a
    # normal boundary
    new_facial_adjacency_groups = []
    from meshmode.mesh import InterPartAdjacencyGroup, BoundaryAdjacencyGroup
    for grp_list in in_mesh.facial_adjacency_groups:
        new_grp_list = []
        for fagrp in grp_list:
            if (
                    isinstance(fagrp, InterPartAdjacencyGroup)
                    and fagrp.part_id == "_out"):
                new_fagrp = BoundaryAdjacencyGroup(
                    igroup=fagrp.igroup,
                    boundary_tag=boundary_tag,
                    elements=fagrp.elements,
                    element_faces=fagrp.element_faces)
            else:
                new_fagrp = fagrp
            new_grp_list.append(new_fagrp)
        new_facial_adjacency_groups.append(new_grp_list)
    in_mesh = in_mesh.copy(facial_adjacency_groups=new_facial_adjacency_groups)

    element_to_in_element = np.where(
        is_in_element,
        np.cumsum(is_in_element) - 1,
        np.full(mesh.nelements, -1))

    tag_to_in_elements = {
        tag: element_to_in_element[tag_to_elements[tag]]
        for tag in selected_tags}

    return in_mesh, tag_to_in_elements


def force_evaluation(actx, expn):
    """Wrap freeze/thaw forcing evaluation of expressions."""
    return actx.thaw(actx.freeze(expn))


def get_reasonable_memory_pool(ctx, queue):
    """Return an SVM or buffer memory pool based on what the device supports."""
    from pyopencl.characterize import has_coarse_grain_buffer_svm
    import pyopencl.tools as cl_tools

    if has_coarse_grain_buffer_svm(queue.device) and hasattr(cl_tools, "SVMPool"):
        logger.info(f"Using SVM-based memory pool on {queue.device}.")
        return cl_tools.SVMPool(cl_tools.SVMAllocator(  # pylint: disable=no-member
            ctx, alignment=0, queue=queue))
    else:
        from warnings import warn
        if not has_coarse_grain_buffer_svm(queue.device):
            warn(f"No SVM support on {queue.device}, returning a CL buffer-based "
                  "memory pool. If you are running with PoCL-cuda, please update "
                  "your PoCL installation.")
        else:
            warn("No SVM memory pool support with your version of PyOpenCL, "
                 f"returning a CL buffer-based memory pool on {queue.device}. "
                 "Please update your PyOpenCL version.")
        return cl_tools.MemoryPool(cl_tools.ImmediateAllocator(queue))


def configurate(config_key, config_object=None, default_value=None):
    """Return a configured item from a configuration object."""
    if config_object is not None:
        d = config_object if isinstance(config_object, dict) else\
            config_object.__dict__
        if config_key in d:
            return d[config_key]
    return default_value


def compare_files_vtu(
        first_file: str,
        second_file: str,
        file_type: str,
        tolerance: float = 1e-12,
        field_tolerance: Dict[str, float] = None
        ):
    """Compare files of vtu type.

    Parameters
    ----------
    first_file:
        First file to compare
    second_file:
        Second file to compare
    file_type:
        Vtu files
    tolerance:
        Max acceptable absolute difference
    field_tolerance:
        Dictionary of individual field tolerances

    Returns
    -------
    True:
        If it passes the files contain data within the given tolerance.
    False:
        If it fails the files contain data outside the given tolerance.
    """
    import vtk
    import xml.etree.ElementTree as Et

    # read files:
    if file_type == "vtu":
        reader1 = vtk.vtkXMLUnstructuredGridReader()  # pylint: disable=no-member
        reader2 = vtk.vtkXMLUnstructuredGridReader()  # pylint: disable=no-member
    else:
        reader1 = vtk.vtkXMLPUnstructuredGridReader()  # pylint: disable=no-member
        reader2 = vtk.vtkXMLPUnstructuredGridReader()  # pylint: disable=no-member

    reader1.SetFileName(first_file)
    reader1.Update()
    output1 = reader1.GetOutput()

    # Check rank number
    def numranks(filename: str) -> int:
        tree = Et.parse(filename)
        root = tree.getroot()
        return len(root.findall(".//Piece"))

    if file_type == "pvtu":
        rank1 = numranks(first_file)
        rank2 = numranks(second_file)
        if rank1 != rank2:
            raise ValueError(f"File '{first_file}' has {rank1} ranks, "
                f"but file '{second_file}' has {rank2} ranks.")

    reader2.SetFileName(second_file)
    reader2.Update()
    output2 = reader2.GetOutput()

    # check fidelity
    point_data1 = output1.GetPointData()
    point_data2 = output2.GetPointData()

    # verify same number of PointData arrays in both files
    if point_data1.GetNumberOfArrays() != point_data2.GetNumberOfArrays():
        print("File 1:", point_data1.GetNumberOfArrays(), "\n",
              "File 2:", point_data2.GetNumberOfArrays())
        raise ValueError("Fidelity test failed: Mismatched data array count")

    nfields = point_data1.GetNumberOfArrays()
    max_field_errors = [0 for _ in range(nfields)]

    if field_tolerance is None:
        field_tolerance = {}
    field_specific_tols = [configurate(point_data1.GetArrayName(i),
        field_tolerance, tolerance) for i in range(nfields)]

    for i in range(nfields):
        arr1 = point_data1.GetArray(i)
        arr2 = point_data2.GetArray(i)

        # verify both files contain same arrays
        if point_data1.GetArrayName(i) != point_data2.GetArrayName(i):
            print("File 1:", point_data1.GetArrayName(i), "\n",
                  "File 2:", point_data2.GetArrayName(i))
            raise ValueError("Fidelity test failed: Mismatched data array names")

        # verify arrays are same sizes in both files
        if arr1.GetSize() != arr2.GetSize():
            print("File 1, DataArray", i, ":", arr1.GetSize(), "\n",
                  "File 2, DataArray", i, ":", arr2.GetSize())
            raise ValueError("Fidelity test failed: Mismatched data array sizes")

        # verify individual values w/in given tolerance
        fieldname = point_data1.GetArrayName(i)
        print(f"Field: {fieldname}", end=" ")
        for j in range(arr1.GetSize()):
            test_err = abs(arr1.GetValue(j) - arr2.GetValue(j))
            if test_err > max_field_errors[i]:
                max_field_errors[i] = test_err
        print(f"Max Error: {max_field_errors[i]}", end=" ")
        print(f"Tolerance: {field_specific_tols[i]}")

    violated_tols = []
    for i in range(nfields):
        if max_field_errors[i] > field_specific_tols[i]:
            violated_tols.append(field_specific_tols[i])

    if violated_tols:
        raise ValueError("Fidelity test failed: Mismatched data array "
                                 f"values {violated_tols=}.")

    print("VTU Fidelity test completed successfully")


class _Hdf5Reader:
    def __init__(self, filename):
        import h5py

        self.file_obj = h5py.File(filename, "r")

    def read_specific_data(self, datapath):
        return self.file_obj[datapath]


class _XdmfReader:
    # CURRENTLY DOES NOT SUPPORT MULTIPLE Grids

    def __init__(self, filename):
        from xml.etree import ElementTree

        tree = ElementTree.parse(filename)
        root = tree.getroot()

        domains = tuple(root)
        self.domain = domains[0]
        self.grids = tuple(self.domain)
        self.uniform_grid = self.grids[0]

    def get_topology(self):
        connectivity = None

        for a in self.uniform_grid:
            if a.tag == "Topology":
                connectivity = a

        if connectivity is None:
            raise ValueError("File is missing grid connectivity data")

        return connectivity

    def get_geometry(self):
        geometry = None

        for a in self.uniform_grid:
            if a.tag == "Geometry":
                geometry = a

        if geometry is None:
            raise ValueError("File is missing grid node location data")

        return geometry

    def read_data_item(self, data_item):
        # CURRENTLY DOES NOT SUPPORT 'DataItem' THAT STORES VALUES DIRECTLY

        # check that data stored as separate hdf5 file
        if data_item.get("Format") != "HDF":
            raise TypeError("Data stored in unrecognized format")

        # get corresponding hdf5 file
        source_info = data_item.text
        split_source_info = source_info.partition(":")

        h5_filename = split_source_info[0]
        # TODO: change file name to match actual mirgecom output directory later
        h5_filename = "examples/" + h5_filename
        h5_datapath = split_source_info[2]

        # read data from corresponding hdf5 file
        h5_reader = _Hdf5Reader(h5_filename)
        return h5_reader.read_specific_data(h5_datapath)


def compare_files_xdmf(first_file: str, second_file: str, tolerance: float = 1e-12):
    """Compare files of xdmf type.

    Parameters
    ----------
    first_file:
        First file to compare
    second_file:
        Second file to compare
    file_type:
        Xdmf files
    tolerance:
        Max acceptable absolute difference

    Returns
    -------
    True:
        If it passes the file type test or contains same data.
    False:
        If it fails the file type test or contains different data.
    """
    # read files
    file_reader1 = _XdmfReader(first_file)
    file_reader2 = _XdmfReader(second_file)

    # check same number of grids
    if len(file_reader1.grids) != len(file_reader2.grids):
        print("File 1:", len(file_reader1.grids), "\n",
              "File 2:", len(file_reader2.grids))
        raise ValueError("Fidelity test failed: Mismatched grid count")

    # check same number of cells in gridTrue:
    if len(file_reader1.uniform_grid) != len(file_reader2.uniform_grid):
        print("File 1:", len(file_reader1.uniform_grid), "\n",
              "File 2:", len(file_reader2.uniform_grid))
        raise ValueError("Fidelity test failed: Mismatched cell count in "
                         "uniform grid")

    # compare Topology:
    top1 = file_reader1.get_topology()
    top2 = file_reader2.get_topology()

    # check TopologyType
    if top1.get("TopologyType") != top2.get("TopologyType"):
        print("File 1:", top1.get("TopologyType"), "\n",
              "File 2:", top2.get("TopologyType"))
        raise ValueError("Fidelity test failed: Mismatched topology type")

    # check number of connectivity values
    connectivities1 = file_reader1.read_data_item(tuple(top1)[0])
    connectivities2 = file_reader2.read_data_item(tuple(top2)[0])

    connectivities1 = np.array(connectivities1)
    connectivities2 = np.array(connectivities2)

    if connectivities1.shape != connectivities2.shape:
        print("File 1:", connectivities1.shape, "\n",
              "File 2:", connectivities2.shape)
        raise ValueError("Fidelity test failed: Mismatched connectivities count")

    if not np.allclose(connectivities1, connectivities2, atol=tolerance):
        print("Tolerance:", tolerance)
        raise ValueError("Fidelity test failed: Mismatched connectivity values "
                         "with given tolerance")

    # compare Geometry:
    geo1 = file_reader1.get_geometry()
    geo2 = file_reader2.get_geometry()

    # check GeometryType
    if geo1.get("GeometryType") != geo2.get("GeometryType"):
        print("File 1:", geo1.get("GeometryType"), "\n",
              "File 2:", geo2.get("GeometryType"))
        raise ValueError("Fidelity test failed: Mismatched geometry type")

    # check number of node values
    nodes1 = file_reader1.read_data_item(tuple(geo1)[0])
    nodes2 = file_reader2.read_data_item(tuple(geo2)[0])

    nodes1 = np.array(nodes1)
    nodes2 = np.array(nodes2)

    if nodes1.shape != nodes2.shape:
        print("File 1:", nodes1.shape, "\n", "File 2:", nodes2.shape)
        raise ValueError("Fidelity test failed: Mismatched nodes count")

    if not np.allclose(nodes1, nodes2, atol=tolerance):
        print("Tolerance:", tolerance)
        raise ValueError("Fidelity test failed: Mismatched node values with "
                         "given tolerance")

    # compare other Attributes:
    maxerrorvalue = 0
    for i in range(len(file_reader1.uniform_grid)):
        curr_cell1 = file_reader1.uniform_grid[i]
        curr_cell2 = file_reader2.uniform_grid[i]

        # skip already checked cells
        if curr_cell1.tag == "Geometry" or curr_cell1.tag == "Topology":
            continue

        # check AttributeType
        if curr_cell1.get("AttributeType") != curr_cell2.get("AttributeType"):
            print("File 1:", curr_cell1.get("AttributeType"), "\n",
                  "File 2:", curr_cell2.get("AttributeType"))
            raise ValueError("Fidelity test failed: Mismatched cell type")

        # check Attribtue name
        if curr_cell1.get("Name") != curr_cell2.get("Name"):
            print("File 1:", curr_cell1.get("Name"), "\n",
                  "File 2:", curr_cell2.get("Name"))
            raise ValueError("Fidelity test failed: Mismatched cell name")

        # check number of Attribute values
        values1 = file_reader1.read_data_item(tuple(curr_cell1)[0])
        values2 = file_reader2.read_data_item(tuple(curr_cell2)[0])

        if len(values1) != len(values2):
            print("File 1,", curr_cell1.get("Name"), ":", len(values1), "\n",
                  "File 2,", curr_cell2.get("Name"), ":", len(values2))
            raise ValueError("Fidelity test failed: Mismatched data values count")

        # check values w/in tolerance
        for i in range(len(values1)):
            if abs(values1[i] - values2[i]) > tolerance:
                print("Tolerance:", tolerance, "\n", "Cell:", curr_cell1.get("Name"))
                if maxerrorvalue < abs(values1[i] - values2[i]):
                    maxerrorvalue = abs(values1[i] - values2[i])

    if not maxerrorvalue == 0:
        raise ValueError("Fidelity test failed: Mismatched data array "
                                 "values with given tolerance. "
                                 "Max Error Value:", maxerrorvalue)

    print("XDMF Fidelity test completed successfully with tolerance", tolerance)


def compare_files_hdf5(first_file: str, second_file: str, tolerance: float = 1e-12):
    """Compare files of hdf5 type.

    Parameters
    ----------
    first_file:
        First file to compare
    second_file:
        Second file to compare
    file_type:
        Hdf5 files
    tolerance:
        Max acceptable absolute difference

    Returns
    -------
    True:
        If it passes the file type test or contains same data.
    False:
        If it fails the file type test or contains different data.
    """
    file_reader1 = _Hdf5Reader(first_file)
    file_reader2 = _Hdf5Reader(second_file)
    f1 = file_reader1.file_obj
    f2 = file_reader2.file_obj

    objects1 = list(f1.keys())
    objects2 = list(f2.keys())

    # check number of Grids
    if len(objects1) != len(objects2):
        print("File 1:", len(objects1), "\n", "File 2:", len(objects2))
        raise ValueError("Fidelity test failed: Mismatched grid count")

    # loop through Grids
    maxvalueerror = 0
    for i in range(len(objects1)):
        obj_name1 = objects1[i]
        obj_name2 = objects2[i]

        if obj_name1 != obj_name2:
            print("File 1:", obj_name1, "\n", "File 2:", obj_name2)
            raise ValueError("Fidelity test failed: Mismatched grid names")

        curr_o1 = list(f1[obj_name1])
        curr_o2 = list(f2[obj_name2])

        if len(curr_o1) != len(curr_o2):
            print("File 1,", obj_name1, ":", len(curr_o1), "\n",
                  "File 2,", obj_name2, ":", len(curr_o2))
            raise ValueError("Fidelity test failed: Mismatched group count")

        # loop through Groups
        for j in range(len(curr_o1)):
            subobj_name1 = curr_o1[j]
            subobj_name2 = curr_o2[j]

            if subobj_name1 != subobj_name2:
                print("File 1:", subobj_name1, "\n", "File 2:", subobj_name2)
                raise ValueError("Fidelity test failed: Mismatched group names")

            subpath1 = obj_name1 + "/" + subobj_name1
            subpath2 = obj_name2 + "/" + subobj_name2

            data_arrays_list1 = list(f1[subpath1])
            data_arrays_list2 = list(f2[subpath2])

            if len(data_arrays_list1) != len(data_arrays_list2):
                print("File 1,", subobj_name1, ":", len(data_arrays_list1), "\n",
                      "File 2,", subobj_name2, ":", len(data_arrays_list2))
                raise ValueError("Fidelity test failed: Mismatched data list count")

            # loop through data arrays
            for k in range(len(data_arrays_list1)):
                curr_listname1 = data_arrays_list1[k]
                curr_listname2 = data_arrays_list2[k]

                if curr_listname1 != curr_listname2:
                    print("File 1:", curr_listname1, "\n", "File 2:", curr_listname2)
                    raise ValueError("Fidelity test failed: Mismatched data "
                                     "list names")

                curr_listname1 = subpath1 + "/" + curr_listname1
                curr_listname2 = subpath2 + "/" + curr_listname2

                curr_datalist1 = np.array(list(f1[curr_listname1]))
                curr_datalist2 = np.array(list(f2[curr_listname2]))

                if curr_datalist1.shape != curr_datalist2.shape:
                    print("File 1,", curr_listname1, ":", curr_datalist1.shape, "\n",
                          "File 2,", curr_listname2, ":", curr_datalist2.shape)
                    raise ValueError("Fidelity test failed: Mismatched data "
                                     "list size")

                if not np.allclose(curr_datalist1, curr_datalist2, atol=tolerance):
                    print("Tolerance:", tolerance, "\n",
                          "Data List:", curr_listname1)
                    if maxvalueerror < abs(curr_datalist1 - curr_datalist2):
                        maxvalueerror = abs(curr_datalist1 - curr_datalist2)

    if not maxvalueerror == 0:
        raise ValueError("Fidelity test failed: Mismatched data "
                             "values with given tolerance. "
                             "Max Value Error: ", maxvalueerror)

    print("HDF5 Fidelity test completed successfully with tolerance", tolerance)<|MERGE_RESOLUTION|>--- conflicted
+++ resolved
@@ -745,190 +745,6 @@
     return elem_to_rank
 
 
-def geometric_mesh_partitioner(mesh, num_ranks=1, *, tag_to_elements=None,
-                               nranks_per_axis=None, auto_balance=False):
-    """Partition a mesh uniformly along the major coordinate axes."""
-    mesh_dimension = mesh.dim
-    if nranks_per_axis is None:
-        nranks_per_axis = np.ones(mesh_dimension)
-        nranks_per_axis[0] = num_ranks
-    if len(nranks_per_axis) != mesh_dimension:
-        raise ValueError("nranks_per_axis must match mesh dimension.")
-    nranks_test = 1
-    for i in range(mesh_dimension):
-        nranks_test = nranks_test * nranks_per_axis[i]
-    if nranks_test != num_ranks:
-        raise ValueError("nranks_per_axis must match num_ranks.")
-
-    mesh_groups, = mesh.groups
-    mesh_verts = mesh.vertices
-    mesh_x = mesh_verts[0]
-
-    x_min = np.min(mesh_x)
-    x_max = np.max(mesh_x)
-    x_interval = x_max - x_min
-    part_loc = np.linspace(x_min, x_max, num_ranks+1)
-
-    part_interval = x_interval / nranks_per_axis[0]
-    elem_x = mesh_verts[0, mesh_groups.vertex_indices]
-    elem_centroids = np.sum(elem_x, axis=1)/elem_x.shape[1]
-    global_nelements = len(elem_centroids)
-    aver_part_nelem = global_nelements / num_ranks
-
-    print(f"Partitioning {global_nelements} elements in"
-          f" [{x_min},{x_max}]/{num_ranks}")
-    print(f"Average nelem/part: {aver_part_nelem}")
-    print(f"Initial part locs: {part_loc=}")
-
-    elem_to_rank = ((elem_centroids-x_min) / part_interval).astype(int)
-
-    if auto_balance:
-
-        part_to_elements = {r: set((np.where(elem_to_rank == r))[0].flat)
-                            for r in range(num_ranks)}
-        nelem_part = [len(part_to_elements[r]) for r in range(num_ranks)]
-        adv_part = 1
-
-        for r in range(num_ranks-1):
-
-            adv_part = max(int((part_loc[r+1]-x_min) / part_interval), 1)
-            niter = 0
-            num_elem_needed = aver_part_nelem - nelem_part[r]
-            part_imbalance = np.abs(num_elem_needed) / float(aver_part_nelem)
-
-            print(f"Processing part({r=})")
-            print(f"{part_loc[r]=}")
-            print(f"{adv_part=}")
-
-            while ((part_imbalance > .01) and (adv_part < num_ranks)):
-
-                print(f"-{nelem_part[r]=}")
-                print(f"-{part_loc[r+1]=},{part_loc[adv_part+1]=}")
-                print(f"-{num_elem_needed=},{part_imbalance=}")
-                print(f"-{nelem_part[adv_part]=}")
-
-                if niter > 100:
-                    raise ValueError("Detected too many iterations in partitioning.")
-
-                if num_elem_needed > 0:
-
-                    # Partition is SMALLER than it should be
-                    nelem_bag = nelem_part[adv_part]
-                    print(f"-{nelem_bag=}")
-
-                    portion_needed = (float(abs(num_elem_needed))
-                                      / float(nelem_part[adv_part]))
-
-                    print(f"--Chomping {portion_needed*100}% of next"
-                          f" partition({adv_part}).")
-
-                    if portion_needed == 1.0:  # Chomp
-                        part_loc[r+1] = part_loc[r+2]
-                        # add all elements of next part to this part
-                        num_elems_added = nelem_part[adv_part]
-                        part_to_elements[r].update(part_to_elements[adv_part])
-                        # update elem_to_partition for moved elements
-                        for e in part_to_elements[adv_part]:
-                            elem_to_rank[e] = r
-                        nelem_part[r] = nelem_part[r] + num_elems_added
-                        part_to_elements[adv_part].difference_update(
-                            part_to_elements[adv_part])
-                        # next_pos = sliding_pos + part_interval
-                        nelem_part[adv_part] = 0
-                        adv_part = adv_part + 1
-                        print(f"--{adv_part=}")
-                        # next_rank = next_rank + 1
-
-                    else:  # Bite
-                        sliding_interval = part_loc[adv_part+1] - part_loc[r+1]
-                        fine_tuned = False
-                        while not fine_tuned:
-                            pos_update = portion_needed*sliding_interval
-                            new_loc = part_loc[r+1] + pos_update
-                            moved_elements = set()
-                            num_elem_mv = 0
-                            for e in part_to_elements[adv_part]:
-                                if elem_centroids[e] <= new_loc:
-                                    moved_elements.add(e)
-                                    num_elem_mv = num_elem_mv + 1
-                            if num_elem_mv < num_elem_needed:
-                                fine_tuned = True
-                            else:
-                                ovrsht = (num_elem_mv - num_elem_needed)
-                                rel_ovrsht = ovrsht/float(num_elem_needed)
-                                if rel_ovrsht > 1.0:
-                                    portion_needed = portion_needed/2.0
-                                else:
-                                    fine_tuned = True
-                        print(f"--Tuned: {portion_needed=}")
-                        print(f"--Advancing part({r}) by +{pos_update}")
-                        part_loc[r+1] = part_loc[r+1] + pos_update
-                        # loop over next part's elements and move those
-                        # that fall into the new part's bounding box
-                        # moved_elements = set()
-                        # for e in part_to_elements[adv_part]:
-                        #     if elem_centroids[e] <= part_loc[r+1]:
-                        #        moved_elements.add(e)
-                        part_to_elements[r].update(moved_elements)
-                        part_to_elements[adv_part].difference_update(moved_elements)
-                        # update elem_to_partition for moved elements
-                        for e in moved_elements:
-                            elem_to_rank[e] = r
-                        num_elements_added = len(moved_elements)
-
-                    print(f"--Number of elements added: {num_elements_added}")
-
-                else:
-
-                    # Partition is LARGER than it should be
-                    sliding_interval = part_loc[r+1] - part_loc[r]
-                    num_to_move = -num_elem_needed
-                    portion_needed = num_to_move/float(nelem_part[r])
-
-                    fine_tuned = False
-                    while not fine_tuned:
-                        # if portion_needed > .05:
-                        #    portion_needed = .9*portion_needed
-                        pos_update = portion_needed*sliding_interval
-                        new_pos = part_loc[r+1] - pos_update
-                        moved_elements = set()
-                        num_elem_mv = 0
-                        for e in part_to_elements[r]:
-                            if elem_centroids[e] > new_pos:
-                                moved_elements.add(e)
-                                num_elem_mv = num_elem_mv + 1
-                        if num_elem_mv < num_to_move:
-                            fine_tuned = True
-                        else:
-                            ovrsht = (num_elem_mv - num_to_move)
-                            rel_ovrsht = ovrsht/float(num_to_move)
-                            if rel_ovrsht > 1.0:
-                                portion_needed = portion_needed/2.0
-                            else:
-                                fine_tuned = True
-
-                    print(f"--Reducing partition size by {portion_needed*100}%.")
-                    # Move the partition location
-                    part_loc[r+1] = new_pos
-                    # Move *this* part's elements if they fell out
-                    for e in moved_elements:
-                        elem_to_rank[e] = r+1
-
-                    part_to_elements[r].difference_update(moved_elements)
-                    part_to_elements[adv_part].update(moved_elements)
-                    num_elements_added = -len(moved_elements)
-
-                nelem_part[r] = nelem_part[r] + num_elements_added
-                nelem_part[adv_part] = nelem_part[adv_part] - num_elements_added
-                num_elem_needed = num_elem_needed - num_elements_added
-                part_imbalance = \
-                    np.abs(num_elem_needed) / float(aver_part_nelem)
-                niter = niter + 1
-
-            print(f"-Part({r=}): {nelem_part[r]=}, {part_imbalance=}")
-        return elem_to_rank
-
-
 def distribute_mesh(comm, get_mesh_data, partition_generator_func=None):
     r"""Distribute a mesh among all ranks in *comm*.
 
@@ -991,18 +807,12 @@
             raise TypeError("Unexpected result from get_mesh_data")
 
         print(f"distribute_mesh partitioning begin: {time.ctime(time.time())}")
-<<<<<<< HEAD
-=======
-
->>>>>>> fc2f84f7
+
         from meshmode.mesh.processing import partition_mesh
         rank_per_element = \
             partition_generator_func(mesh, tag_to_elements=tag_to_elements,
                                      num_ranks=num_ranks)
-<<<<<<< HEAD
-=======
-
->>>>>>> fc2f84f7
+
         print(f"distribute_mesh partitioning done: {time.ctime(time.time())}")
         print(f"distribute_mesh: mesh data struct start: {time.ctime(time.time())}")
 
@@ -1112,15 +922,9 @@
         nelem = 0
         for grp in mesh.groups:
             nelem = nelem + grp.nelements
-<<<<<<< HEAD
-        local_header = f"nproc: {nproc}\nrank: {rank}\nnelem: {nelem}"
-    else:
-        local_header = f"nproc: {nproc}\nrank: {rank}"
-=======
         local_header = f"nproc: {nproc}\nrank: {rank}\nnelem: {nelem}\n"
     else:
         local_header = f"nproc: {nproc}\nrank: {rank}\n"
->>>>>>> fc2f84f7
 
     from io import StringIO
     local_report = StringIO(local_header)
