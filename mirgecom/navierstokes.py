r""":mod:`mirgecom.navierstokes` methods and utils for compressible Navier-Stokes.

Compressible Navier-Stokes equations:

.. math::

    \partial_t \mathbf{Q} + \nabla\cdot\mathbf{F}_{I} = \nabla\cdot\mathbf{F}_{V}

where:

-  fluid state $\mathbf{Q} = [\rho, \rho{E}, \rho\mathbf{v}, \rho{Y}_\alpha]$
-  with fluid density $\rho$, flow energy $E$, velocity $\mathbf{v}$, and vector
   of species mass fractions ${Y}_\alpha$, where $1\le\alpha\le\mathtt{nspecies}$.
-  inviscid flux $\mathbf{F}_{I} = [\rho\mathbf{v},(\rho{E} + p)\mathbf{v}
   ,(\rho(\mathbf{v}\otimes\mathbf{v})+p\mathbf{I}), \rho{Y}_\alpha\mathbf{v}]$
-  viscous flux $\mathbf{F}_V = [0,((\tau\cdot\mathbf{v})-\mathbf{q}),\tau_{:i}
   ,J_{\alpha}]$
-  viscous stress tensor $\mathbf{\tau} = \mu(\nabla\mathbf{v}+(\nabla\mathbf{v})^T)
   + (\mu_B - \frac{2}{3}\mu)(\nabla\cdot\mathbf{v})$
-  diffusive flux for each species $J_\alpha = -\rho{D}_{\alpha}\nabla{Y}_{\alpha}$
-  total heat flux $\mathbf{q}=\mathbf{q}_c+\mathbf{q}_d$, is the sum of:
    -  conductive heat flux $\mathbf{q}_c = -\kappa\nabla{T}$
    -  diffusive heat flux $\mathbf{q}_d = \sum{h_{\alpha} J_{\alpha}}$
-  fluid pressure $p$, temperature $T$, and species specific enthalpies $h_\alpha$
-  fluid viscosity $\mu$, bulk viscosity $\mu_{B}$, fluid heat conductivity $\kappa$,
   and species diffusivities $D_{\alpha}$.

RHS Evaluation
^^^^^^^^^^^^^^

.. autofunction:: grad_cv_operator
.. autofunction:: grad_t_operator
.. autofunction:: ns_operator
"""

__copyright__ = """
Copyright (C) 2021 University of Illinois Board of Trustees
"""

__license__ = """
Permission is hereby granted, free of charge, to any person obtaining a copy
of this software and associated documentation files (the "Software"), to deal
in the Software without restriction, including without limitation the rights
to use, copy, modify, merge, publish, distribute, sublicense, and/or sell
copies of the Software, and to permit persons to whom the Software is
furnished to do so, subject to the following conditions:

The above copyright notice and this permission notice shall be included in
all copies or substantial portions of the Software.

THE SOFTWARE IS PROVIDED "AS IS", WITHOUT WARRANTY OF ANY KIND, EXPRESS OR
IMPLIED, INCLUDING BUT NOT LIMITED TO THE WARRANTIES OF MERCHANTABILITY,
FITNESS FOR A PARTICULAR PURPOSE AND NONINFRINGEMENT. IN NO EVENT SHALL THE
AUTHORS OR COPYRIGHT HOLDERS BE LIABLE FOR ANY CLAIM, DAMAGES OR OTHER
LIABILITY, WHETHER IN AN ACTION OF CONTRACT, TORT OR OTHERWISE, ARISING FROM,
OUT OF OR IN CONNECTION WITH THE SOFTWARE OR THE USE OR OTHER DEALINGS IN
THE SOFTWARE.
"""

from functools import partial

from meshmode.discretization.connection import FACE_RESTR_ALL

from grudge.trace_pair import (
    TracePair,
    interior_trace_pairs,
    tracepair_with_discr_tag
)
from grudge.dof_desc import (
    DD_VOLUME_ALL,
    DISCR_TAG_BASE,
    as_dofdesc,
)

import grudge.op as op

from mirgecom.inviscid import (
    inviscid_flux,
    inviscid_facial_flux_rusanov,
    inviscid_flux_on_element_boundary
)
from mirgecom.viscous import (
    viscous_flux,
    viscous_facial_flux_central,
    viscous_flux_on_element_boundary
)
from mirgecom.flux import num_flux_central

from mirgecom.operators import (
    div_operator, grad_operator
)
from mirgecom.gas_model import make_operator_fluid_states


class _NSGradCVTag:
    pass


class _NSGradTemperatureTag:
    pass


def _gradient_flux_interior(dcoll, numerical_flux_func, tpair):
    """Compute interior face flux for gradient operator."""
    from arraycontext import outer
    actx = tpair.int.array_context
    dd_trace = tpair.dd
    dd_allfaces = dd_trace.with_boundary_tag(FACE_RESTR_ALL)
    normal = actx.thaw(dcoll.normal(dd_trace))
    flux = outer(numerical_flux_func(tpair.int, tpair.ext), normal)
    return op.project(dcoll, dd_trace, dd_allfaces, flux)


def grad_cv_operator(
        dcoll, gas_model, boundaries, state, *, time=0.0,
        numerical_flux_func=num_flux_central,
<<<<<<< HEAD
        quadrature_tag=DISCR_TAG_BASE, volume_dd=DD_VOLUME_ALL,
=======
        quadrature_tag=DISCR_TAG_BASE, comm_tag=None,
>>>>>>> d9fceff3
        # Added to avoid repeated computation
        # FIXME: See if there's a better way to do this
        operator_states_quad=None):
    r"""Compute the gradient of the fluid conserved variables.

    Parameters
    ----------
    state: :class:`~mirgecom.gas_model.FluidState`

        Fluid state object with the conserved state, and dependent
        quantities.

    boundaries
        Dictionary of boundary functions, one for each valid
        :class:`~grudge.dof_desc.BoundaryDomainTag`

    time
        Time

    gas_model: :class:`~mirgecom.gas_model.GasModel`

        Physical gas model including equation of state, transport,
        and kinetic properties as required by fluid state

    numerical_flux_func:

       Optional callable function to return the numerical flux to be used when
       computing gradients. Defaults to :class:`~mirgecom.flux.num_flux_central`.

    quadrature_tag
        An identifier denoting a particular quadrature discretization to use during
        operator evaluations.

<<<<<<< HEAD
    volume_dd: grudge.dof_desc.DOFDesc
        The DOF descriptor of the volume on which to apply the operator.
=======
    comm_tag: Hashable
        Tag for distributed communication
>>>>>>> d9fceff3

    Returns
    -------
    :class:`~mirgecom.fluid.ConservedVars`

        CV object with vector components representing the gradient of the fluid
        conserved variables.
    """
    boundaries = {
        as_dofdesc(bdtag).domain_tag: bdry
        for bdtag, bdry in boundaries.items()}

    dd_vol_base = volume_dd
    dd_vol_quad = dd_vol_base.with_discr_tag(quadrature_tag)
    dd_allfaces_quad = dd_vol_quad.trace(FACE_RESTR_ALL)

    if operator_states_quad is None:
        operator_states_quad = make_operator_fluid_states(
            dcoll, state, gas_model, boundaries, quadrature_tag,
<<<<<<< HEAD
            volume_dd=dd_vol_base)
=======
            comm_tag)
>>>>>>> d9fceff3

    vol_state_quad, inter_elem_bnd_states_quad, domain_bnd_states_quad = \
        operator_states_quad

    get_interior_flux = partial(
        _gradient_flux_interior, dcoll, numerical_flux_func)

    cv_interior_pairs = [TracePair(state_pair.dd,
                                   interior=state_pair.int.cv,
                                   exterior=state_pair.ext.cv)
                         for state_pair in inter_elem_bnd_states_quad]

    cv_flux_bnd = (

        # Domain boundaries
        sum(op.project(
            dcoll, dd_vol_quad.with_domain_tag(bdtag),
            dd_allfaces_quad,
            bdry.cv_gradient_flux(
                dcoll,
                dd_vol_quad.with_domain_tag(bdtag),
                gas_model=gas_model,
                state_minus=domain_bnd_states_quad[bdtag],
                time=time,
                numerical_flux_func=numerical_flux_func))
            for bdtag, bdry in boundaries.items())

        # Interior boundaries
        + sum(get_interior_flux(tpair) for tpair in cv_interior_pairs)
    )

    # [Bassi_1997]_ eqn 15 (s = grad_q)
    return grad_operator(
        dcoll, dd_vol_quad, dd_allfaces_quad, vol_state_quad.cv, cv_flux_bnd)


def grad_t_operator(
        dcoll, gas_model, boundaries, state, *, time=0.0,
        numerical_flux_func=num_flux_central,
<<<<<<< HEAD
        quadrature_tag=DISCR_TAG_BASE, volume_dd=DD_VOLUME_ALL,
=======
        quadrature_tag=DISCR_TAG_BASE, comm_tag=None,
>>>>>>> d9fceff3
        # Added to avoid repeated computation
        # FIXME: See if there's a better way to do this
        operator_states_quad=None):
    r"""Compute the gradient of the fluid temperature.

    Parameters
    ----------
    state: :class:`~mirgecom.gas_model.FluidState`

        Fluid state object with the conserved state, and dependent
        quantities.

    boundaries
        Dictionary of boundary functions keyed by btags

    time
        Time

    gas_model: :class:`~mirgecom.gas_model.GasModel`

        Physical gas model including equation of state, transport,
        and kinetic properties as required by fluid state

    numerical_flux_func:

       Optional callable function to return the numerical flux to be used when
       computing gradients. Defaults to :class:`~mirgecom.flux.num_flux_central`.

    quadrature_tag
        An identifier denoting a particular quadrature discretization to use during
        operator evaluations.

<<<<<<< HEAD
    volume_dd: grudge.dof_desc.DOFDesc
        The DOF descriptor of the volume on which to apply the operator.
=======
    comm_tag: Hashable
        Tag for distributed communication
>>>>>>> d9fceff3

    Returns
    -------
    :class:`numpy.ndarray`

        Array of :class:`~meshmode.dof_array.DOFArray` representing the gradient of
        the fluid temperature.
    """
    boundaries = {
        as_dofdesc(bdtag).domain_tag: bdry
        for bdtag, bdry in boundaries.items()}

    dd_vol_base = volume_dd
    dd_vol_quad = dd_vol_base.with_discr_tag(quadrature_tag)
    dd_allfaces_quad = dd_vol_quad.trace(FACE_RESTR_ALL)

    if operator_states_quad is None:
        operator_states_quad = make_operator_fluid_states(
<<<<<<< HEAD
            dcoll, state, gas_model, boundaries, quadrature_tag,
            volume_dd=dd_vol_base)
=======
            dcoll, state, gas_model, boundaries, quadrature_tag, comm_tag)
>>>>>>> d9fceff3

    vol_state_quad, inter_elem_bnd_states_quad, domain_bnd_states_quad = \
        operator_states_quad

    get_interior_flux = partial(
        _gradient_flux_interior, dcoll, numerical_flux_func)

    # Temperature gradient for conductive heat flux: [Ihme_2014]_ eqn (4c)
    # Capture the temperature for the interior faces for grad(T) calc
    # Note this is *all interior faces*, including partition boundaries
    # due to the use of *interior_state_pairs*.
    t_interior_pairs = [TracePair(state_pair.dd,
                                  interior=state_pair.int.temperature,
                                  exterior=state_pair.ext.temperature)
                        for state_pair in inter_elem_bnd_states_quad]

    t_flux_bnd = (

        # Domain boundaries
        sum(op.project(
            dcoll, dd_vol_quad.with_domain_tag(bdtag),
            dd_allfaces_quad,
            bdry.temperature_gradient_flux(
                dcoll,
                dd_vol_quad.with_domain_tag(bdtag),
                gas_model=gas_model,
                state_minus=domain_bnd_states_quad[bdtag],
                time=time,
                numerical_flux_func=numerical_flux_func))
            for bdtag, bdry in boundaries.items())

        # Interior boundaries
        + sum(get_interior_flux(tpair) for tpair in t_interior_pairs)
    )

    # Fluxes in-hand, compute the gradient of temperature
    return grad_operator(
        dcoll, dd_vol_quad, dd_allfaces_quad, vol_state_quad.temperature, t_flux_bnd)


def ns_operator(dcoll, gas_model, state, boundaries, *, time=0.0,
                inviscid_numerical_flux_func=inviscid_facial_flux_rusanov,
                gradient_numerical_flux_func=num_flux_central,
                viscous_numerical_flux_func=viscous_facial_flux_central,
<<<<<<< HEAD
                return_gradients=False, quadrature_tag=DISCR_TAG_BASE,
                volume_dd=DD_VOLUME_ALL,
=======
                quadrature_tag=DISCR_TAG_BASE, return_gradients=False,
                comm_tag=None,
>>>>>>> d9fceff3
                # Added to avoid repeated computation
                # FIXME: See if there's a better way to do this
                operator_states_quad=None,
                grad_cv=None, grad_t=None):
    r"""Compute RHS of the Navier-Stokes equations.

    Parameters
    ----------
    state: :class:`~mirgecom.gas_model.FluidState`

        Fluid state object with the conserved state, and dependent
        quantities.

    boundaries
        Dictionary of boundary functions keyed by btags

    time
        Time

    gas_model: :class:`~mirgecom.gas_model.GasModel`

        Physical gas model including equation of state, transport,
        and kinetic properties as required by fluid state

    inviscid_numerical_flux_func:
        Optional callable function providing the face-normal flux to be used
        for the divergence of the inviscid transport flux.  This defaults to
        :func:`~mirgecom.inviscid.inviscid_facial_flux_rusanov`.

    viscous_numerical_flux_func:
        Optional callable function providing the face-normal flux to be used
        for the divergence of the viscous transport flux.  This defaults to
        :func:`~mirgecom.viscous.viscous_facial_flux_central`.

    gradient_numerical_flux_func:
       Optional callable function to return the numerical flux to be used when
       computing gradients in the Navier-Stokes operator.

    return_gradients
        Optional boolean (defaults to false) indicating whether to return
        $\nabla(\text{CV})$ and $\nabla(T)$ along with the RHS for the Navier-Stokes
        equations.  Useful for debugging and visualization.

    quadrature_tag
        An identifier denoting a particular quadrature discretization to use during
        operator evaluations.

    volume_dd: grudge.dof_desc.DOFDesc
        The DOF descriptor of the volume on which to apply the operator.

    operator_states_quad
        Optional iterable container providing the full fluid states
        (:class:`~mirgecom.gas_model.FluidState`) on the quadrature
        domain (if any) on each of the volume, internal faces tracepairs
        (including partition boundaries), and minus side of domain boundary faces.
        If this data structure is not provided, it will be calculated with
        :func:`~mirgecom.gas_model.make_operator_fluid_states`.

    grad_cv: :class:`~mirgecom.fluid.ConservedVars`
        Optional CV object containing the gradient of the fluid conserved quantities.
        If not provided, the operator will calculate it with
        :func:`~mirgecom.navierstokes.grad_cv_operator`

    grad_t: numpy.ndarray
        Optional array containing the gradient of the fluid temperature. If not
        provided, the operator will calculate it with
        :func:`~mirgecom.navierstokes.grad_t_operator`.

<<<<<<< HEAD
=======
    return_gradients
        Optional boolean (defaults to false) indicating whether to return
        $\nabla(\text{CV})$ and $\nabla(T)$ along with the RHS for the Navier-Stokes
        equations.  Useful for debugging and visualization.

    comm_tag: Hashable
        Tag for distributed communication

>>>>>>> d9fceff3
    Returns
    -------
    :class:`mirgecom.fluid.ConservedVars`

        The right-hand-side of the Navier-Stokes equations:

        .. math::

            \partial_t \mathbf{Q} = \nabla\cdot(\mathbf{F}_V - \mathbf{F}_I)
    """
    if not state.is_viscous:
        raise ValueError("Navier-Stokes operator expects viscous gas model.")

    boundaries = {
        as_dofdesc(bdtag).domain_tag: bdry
        for bdtag, bdry in boundaries.items()}

    dd_vol_base = volume_dd
    dd_vol_quad = dd_vol_base.with_discr_tag(quadrature_tag)
    dd_allfaces_quad = dd_vol_quad.trace(FACE_RESTR_ALL)

    # Make model-consistent fluid state data (i.e. CV *and* DV) for:
    # - Volume: vol_state_quad
    # - Element-element boundary face trace pairs: inter_elem_bnd_states_quad
    # - Interior states (Q_minus) on the domain boundary: domain_bnd_states_quad
    #
    # Note: these states will live on the quadrature domain if one is given,
    # otherwise they stay on the interpolatory/base domain.
    if operator_states_quad is None:
        operator_states_quad = make_operator_fluid_states(
<<<<<<< HEAD
            dcoll, state, gas_model, boundaries, quadrature_tag,
            volume_dd=dd_vol_base)
=======
            dcoll, state, gas_model, boundaries, quadrature_tag, comm_tag)
>>>>>>> d9fceff3

    vol_state_quad, inter_elem_bnd_states_quad, domain_bnd_states_quad = \
        operator_states_quad

    # {{{ Local utilities

    # transfer trace pairs to quad grid, update pair dd
    interp_to_surf_quad = partial(tracepair_with_discr_tag, dcoll, quadrature_tag)

    # }}}

    # {{{ === Compute grad(CV) ===

    if grad_cv is None:
        grad_cv = grad_cv_operator(
            dcoll, gas_model, boundaries, state, time=time,
            numerical_flux_func=gradient_numerical_flux_func,
            quadrature_tag=quadrature_tag, volume_dd=dd_vol_base,
            operator_states_quad=operator_states_quad)

    # Communicate grad(CV) and put it on the quadrature domain
    grad_cv_interior_pairs = [
        # Get the interior trace pairs onto the surface quadrature
        # discretization (if any)
        interp_to_surf_quad(tpair=tpair)
        for tpair in interior_trace_pairs(
<<<<<<< HEAD
            dcoll, grad_cv, volume_dd=dd_vol_base, tag=_NSGradCVTag)
=======
            dcoll, grad_cv, comm_tag=(_NSGradCVTag, comm_tag))
>>>>>>> d9fceff3
    ]

    # }}} Compute grad(CV)

    # {{{ === Compute grad(temperature) ===

    if grad_t is None:
        grad_t = grad_t_operator(
            dcoll, gas_model, boundaries, state, time=time,
            numerical_flux_func=gradient_numerical_flux_func,
            quadrature_tag=quadrature_tag, volume_dd=dd_vol_base,
            operator_states_quad=operator_states_quad)

    # Create the interior face trace pairs, perform MPI exchange, interp to quad
    grad_t_interior_pairs = [
        # Get the interior trace pairs onto the surface quadrature
        # discretization (if any)
        interp_to_surf_quad(tpair=tpair)
        for tpair in interior_trace_pairs(
<<<<<<< HEAD
            dcoll, grad_t, volume_dd=dd_vol_base, tag=_NSGradTemperatureTag)
=======
            dcoll, grad_t, comm_tag=(_NSGradTemperatureTag, comm_tag))
>>>>>>> d9fceff3
    ]

    # }}} compute grad(temperature)

    # {{{ === Navier-Stokes RHS ===

    # Compute the volume term for the divergence operator
    vol_term = (

        # Compute the volume contribution of the viscous flux terms
        # using field values on the quadrature grid
        viscous_flux(state=vol_state_quad,
                     # Interpolate gradients to the quadrature grid
                     grad_cv=op.project(dcoll, dd_vol_base, dd_vol_quad, grad_cv),
                     grad_t=op.project(dcoll, dd_vol_base, dd_vol_quad, grad_t))

        # Compute the volume contribution of the inviscid flux terms
        # using field values on the quadrature grid
        - inviscid_flux(state=vol_state_quad)
    )

    # Compute the boundary terms for the divergence operator
    bnd_term = (

        # All surface contributions from the viscous fluxes
        viscous_flux_on_element_boundary(
            dcoll, gas_model, boundaries, inter_elem_bnd_states_quad,
            domain_bnd_states_quad, grad_cv, grad_cv_interior_pairs,
            grad_t, grad_t_interior_pairs, quadrature_tag=quadrature_tag,
            numerical_flux_func=viscous_numerical_flux_func, time=time,
            volume_dd=dd_vol_base)

        # All surface contributions from the inviscid fluxes
        - inviscid_flux_on_element_boundary(
            dcoll, gas_model, boundaries, inter_elem_bnd_states_quad,
            domain_bnd_states_quad, quadrature_tag=quadrature_tag,
            numerical_flux_func=inviscid_numerical_flux_func, time=time,
            volume_dd=dd_vol_base)

    )
    ns_rhs = div_operator(dcoll, dd_vol_quad, dd_allfaces_quad, vol_term, bnd_term)
    if return_gradients:
        return ns_rhs, grad_cv, grad_t
    return ns_rhs

    # }}} NS RHS<|MERGE_RESOLUTION|>--- conflicted
+++ resolved
@@ -114,11 +114,7 @@
 def grad_cv_operator(
         dcoll, gas_model, boundaries, state, *, time=0.0,
         numerical_flux_func=num_flux_central,
-<<<<<<< HEAD
-        quadrature_tag=DISCR_TAG_BASE, volume_dd=DD_VOLUME_ALL,
-=======
-        quadrature_tag=DISCR_TAG_BASE, comm_tag=None,
->>>>>>> d9fceff3
+        quadrature_tag=DISCR_TAG_BASE, volume_dd=DD_VOLUME_ALL, comm_tag=None,
         # Added to avoid repeated computation
         # FIXME: See if there's a better way to do this
         operator_states_quad=None):
@@ -152,13 +148,11 @@
         An identifier denoting a particular quadrature discretization to use during
         operator evaluations.
 
-<<<<<<< HEAD
     volume_dd: grudge.dof_desc.DOFDesc
         The DOF descriptor of the volume on which to apply the operator.
-=======
+
     comm_tag: Hashable
         Tag for distributed communication
->>>>>>> d9fceff3
 
     Returns
     -------
@@ -178,11 +172,7 @@
     if operator_states_quad is None:
         operator_states_quad = make_operator_fluid_states(
             dcoll, state, gas_model, boundaries, quadrature_tag,
-<<<<<<< HEAD
-            volume_dd=dd_vol_base)
-=======
-            comm_tag)
->>>>>>> d9fceff3
+            volume_dd=dd_vol_base, comm_tag=comm_tag)
 
     vol_state_quad, inter_elem_bnd_states_quad, domain_bnd_states_quad = \
         operator_states_quad
@@ -222,11 +212,7 @@
 def grad_t_operator(
         dcoll, gas_model, boundaries, state, *, time=0.0,
         numerical_flux_func=num_flux_central,
-<<<<<<< HEAD
-        quadrature_tag=DISCR_TAG_BASE, volume_dd=DD_VOLUME_ALL,
-=======
-        quadrature_tag=DISCR_TAG_BASE, comm_tag=None,
->>>>>>> d9fceff3
+        quadrature_tag=DISCR_TAG_BASE, volume_dd=DD_VOLUME_ALL, comm_tag=None,
         # Added to avoid repeated computation
         # FIXME: See if there's a better way to do this
         operator_states_quad=None):
@@ -259,13 +245,11 @@
         An identifier denoting a particular quadrature discretization to use during
         operator evaluations.
 
-<<<<<<< HEAD
     volume_dd: grudge.dof_desc.DOFDesc
         The DOF descriptor of the volume on which to apply the operator.
-=======
+
     comm_tag: Hashable
         Tag for distributed communication
->>>>>>> d9fceff3
 
     Returns
     -------
@@ -284,12 +268,8 @@
 
     if operator_states_quad is None:
         operator_states_quad = make_operator_fluid_states(
-<<<<<<< HEAD
             dcoll, state, gas_model, boundaries, quadrature_tag,
-            volume_dd=dd_vol_base)
-=======
-            dcoll, state, gas_model, boundaries, quadrature_tag, comm_tag)
->>>>>>> d9fceff3
+            volume_dd=dd_vol_base, comm_tag=comm_tag)
 
     vol_state_quad, inter_elem_bnd_states_quad, domain_bnd_states_quad = \
         operator_states_quad
@@ -334,13 +314,8 @@
                 inviscid_numerical_flux_func=inviscid_facial_flux_rusanov,
                 gradient_numerical_flux_func=num_flux_central,
                 viscous_numerical_flux_func=viscous_facial_flux_central,
-<<<<<<< HEAD
                 return_gradients=False, quadrature_tag=DISCR_TAG_BASE,
-                volume_dd=DD_VOLUME_ALL,
-=======
-                quadrature_tag=DISCR_TAG_BASE, return_gradients=False,
-                comm_tag=None,
->>>>>>> d9fceff3
+                volume_dd=DD_VOLUME_ALL, comm_tag=None,
                 # Added to avoid repeated computation
                 # FIXME: See if there's a better way to do this
                 operator_states_quad=None,
@@ -390,6 +365,9 @@
 
     volume_dd: grudge.dof_desc.DOFDesc
         The DOF descriptor of the volume on which to apply the operator.
+
+    comm_tag: Hashable
+        Tag for distributed communication
 
     operator_states_quad
         Optional iterable container providing the full fluid states
@@ -409,17 +387,6 @@
         provided, the operator will calculate it with
         :func:`~mirgecom.navierstokes.grad_t_operator`.
 
-<<<<<<< HEAD
-=======
-    return_gradients
-        Optional boolean (defaults to false) indicating whether to return
-        $\nabla(\text{CV})$ and $\nabla(T)$ along with the RHS for the Navier-Stokes
-        equations.  Useful for debugging and visualization.
-
-    comm_tag: Hashable
-        Tag for distributed communication
-
->>>>>>> d9fceff3
     Returns
     -------
     :class:`mirgecom.fluid.ConservedVars`
@@ -450,12 +417,8 @@
     # otherwise they stay on the interpolatory/base domain.
     if operator_states_quad is None:
         operator_states_quad = make_operator_fluid_states(
-<<<<<<< HEAD
             dcoll, state, gas_model, boundaries, quadrature_tag,
-            volume_dd=dd_vol_base)
-=======
-            dcoll, state, gas_model, boundaries, quadrature_tag, comm_tag)
->>>>>>> d9fceff3
+            volume_dd=dd_vol_base, comm_tag=comm_tag)
 
     vol_state_quad, inter_elem_bnd_states_quad, domain_bnd_states_quad = \
         operator_states_quad
@@ -482,11 +445,7 @@
         # discretization (if any)
         interp_to_surf_quad(tpair=tpair)
         for tpair in interior_trace_pairs(
-<<<<<<< HEAD
-            dcoll, grad_cv, volume_dd=dd_vol_base, tag=_NSGradCVTag)
-=======
-            dcoll, grad_cv, comm_tag=(_NSGradCVTag, comm_tag))
->>>>>>> d9fceff3
+            dcoll, grad_cv, volume_dd=dd_vol_base, comm_tag=(_NSGradCVTag, comm_tag))
     ]
 
     # }}} Compute grad(CV)
@@ -506,11 +465,8 @@
         # discretization (if any)
         interp_to_surf_quad(tpair=tpair)
         for tpair in interior_trace_pairs(
-<<<<<<< HEAD
-            dcoll, grad_t, volume_dd=dd_vol_base, tag=_NSGradTemperatureTag)
-=======
-            dcoll, grad_t, comm_tag=(_NSGradTemperatureTag, comm_tag))
->>>>>>> d9fceff3
+            dcoll, grad_t, volume_dd=dd_vol_base,
+            comm_tag=(_NSGradTemperatureTag, comm_tag))
     ]
 
     # }}} compute grad(temperature)
