--- conflicted
+++ resolved
@@ -450,12 +450,7 @@
             dcoll, gas_model, boundaries, state, time=time,
             numerical_flux_func=gradient_numerical_flux_func,
             quadrature_tag=quadrature_tag, dd=dd_vol,
-<<<<<<< HEAD
-            operator_states_quad=operator_states_quad,
-            comm_tag=comm_tag)
-=======
             operator_states_quad=operator_states_quad, comm_tag=comm_tag)
->>>>>>> 1cd70f1a
 
     # Communicate grad(CV) and put it on the quadrature domain
     grad_cv_interior_pairs = [
@@ -475,12 +470,7 @@
             dcoll, gas_model, boundaries, state, time=time,
             numerical_flux_func=gradient_numerical_flux_func,
             quadrature_tag=quadrature_tag, dd=dd_vol,
-<<<<<<< HEAD
-            operator_states_quad=operator_states_quad,
-            comm_tag=comm_tag)
-=======
             operator_states_quad=operator_states_quad, comm_tag=comm_tag)
->>>>>>> 1cd70f1a
 
     # Create the interior face trace pairs, perform MPI exchange, interp to quad
     grad_t_interior_pairs = [
