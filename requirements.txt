islpy
mpi4py
numpy
pytest
pyvisfile
pymetis
importlib-resources
psutil
<<<<<<< HEAD
gmsh
=======
pyyaml
>>>>>>> 83e156d2

# The following packages will be git cloned by emirge:
--editable git+https://github.com/inducer/pymbolic.git#egg=pymbolic
#--editable git+https://github.com/inducer/pyopencl.git#egg=pyopencl
--editable git+https://github.com/inducer/loopy.git#egg=loopy
--editable git+https://github.com/inducer/dagrt.git#egg=dagrt
--editable git+https://github.com/inducer/leap.git#egg=leap
--editable git+https://github.com/inducer/modepy.git#egg=modepy
--editable git+https://github.com/inducer/arraycontext.git#egg=arraycontext
--editable git+https://github.com/inducer/meshmode.git#egg=meshmode
--editable git+https://github.com/inducer/grudge.git#egg=grudge
--editable git+https://github.com/inducer/pytato.git#egg=pytato
--editable git+https://github.com/ecisneros8/pyrometheus.git#egg=pyrometheus
--editable git+https://github.com/illinois-ceesd/logpyle.git#egg=logpyle<|MERGE_RESOLUTION|>--- conflicted
+++ resolved
@@ -6,11 +6,7 @@
 pymetis
 importlib-resources
 psutil
-<<<<<<< HEAD
-gmsh
-=======
 pyyaml
->>>>>>> 83e156d2
 
 # The following packages will be git cloned by emirge:
 --editable git+https://github.com/inducer/pymbolic.git#egg=pymbolic
