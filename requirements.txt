--- conflicted
+++ resolved
@@ -6,11 +6,7 @@
 pymetis
 importlib-resources
 psutil
-<<<<<<< HEAD
-gmsh
 PyYAML
-=======
->>>>>>> 798d6623
 
 # The following packages will be git cloned by emirge:
 --editable git+https://github.com/inducer/pymbolic.git#egg=pymbolic
