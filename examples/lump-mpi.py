--- conflicted
+++ resolved
@@ -44,7 +44,7 @@
 from mirgecom.integrators import rk4_step
 from mirgecom.steppers import advance_state
 from mirgecom.boundary import PrescribedFluidBoundary
-from mirgecom.initializers import Lump, Uniform
+from mirgecom.initializers import Lump, Uniform  # noqa
 from mirgecom.eos import IdealSingleGas
 
 from logpyle import IntervalTimer, set_dt
@@ -180,14 +180,9 @@
     vel = np.zeros(shape=(dim,))
     orig = np.zeros(shape=(dim,))
     vel[:dim] = 1.0
-<<<<<<< HEAD
-    if False:
-        initializer = Lump(dim=dim, center=orig, velocity=vel)
-    initializer = Uniform(dim=dim, velocity=vel)
-=======
     initializer = Lump(dim=dim, center=orig, velocity=vel)
     # initializer = Uniform(dim=dim, velocity=vel)
->>>>>>> 7ba6d20e
+
     from mirgecom.gas_model import GasModel, make_fluid_state
     gas_model = GasModel(eos=eos)
 
