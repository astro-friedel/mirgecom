--- conflicted
+++ resolved
@@ -1302,14 +1302,8 @@
 
     print(f"Calling main: {time.ctime(time.time())}")
 
-<<<<<<< HEAD
     main(use_logmgr=args.log, use_leap=args.leap, input_file=input_file,
          use_overintegration=args.overintegration or args.esdg,
-         use_profiling=args.profiling, lazy=lazy,
-=======
-    main(use_logmgr=args.log, input_file=input_file,
-         use_overintegration=args.overintegration,
->>>>>>> 36bb8989
          casename=casename, rst_filename=rst_filename, actx_class=actx_class,
          log_dependent=log_dependent, force_eval=force_eval, use_esdg=args.esdg)
 
