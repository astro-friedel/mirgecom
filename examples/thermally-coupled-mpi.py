--- conflicted
+++ resolved
@@ -41,15 +41,7 @@
     DISCR_TAG_QUAD,
     DOFDesc,
 )
-<<<<<<< HEAD
-from mirgecom.diffusion import (
-    NeumannDiffusionBoundary,
-    grad_operator as wall_grad_t_operator,
-    diffusion_operator,
-)
-=======
 from mirgecom.diffusion import NeumannDiffusionBoundary
->>>>>>> 3bdc86ec
 from mirgecom.discretization import create_discretization_collection
 from mirgecom.simutil import (
     get_sim_timestep,
@@ -67,17 +59,9 @@
 from mirgecom.gas_model import (
     GasModel,
     make_fluid_state,
-<<<<<<< HEAD
-    make_operator_fluid_states,
-=======
->>>>>>> 3bdc86ec
 )
 from logpyle import IntervalTimer, set_dt
 from mirgecom.euler import extract_vars_for_logging
-from mirgecom.navierstokes import (
-    grad_t_operator as fluid_grad_t_operator,
-    ns_operator,
-)
 from mirgecom.logging_quantities import (
     initialize_logmgr,
     logmgr_add_many_discretization_quantities,
@@ -85,14 +69,6 @@
     logmgr_add_device_memory_usage,
     set_sim_state
 )
-<<<<<<< HEAD
-from mirgecom.navierstokes import ns_operator
-from mirgecom.multiphysics.thermally_coupled_fluid_wall import (
-    add_interface_boundaries_no_grad,
-    add_interface_boundaries,
-)
-=======
->>>>>>> 3bdc86ec
 
 logger = logging.getLogger(__name__)
 
@@ -112,45 +88,30 @@
         *,
         time=0.,
         return_gradients=False,
-<<<<<<< HEAD
-        quadrature_tag=DISCR_TAG_BASE):
-
-    # Insert the interface boundaries for computing the gradient
-=======
         quadrature_tag=DISCR_TAG_BASE,
         use_esdg=False):
 
     # Insert the interface boundaries for computing the gradient
     from mirgecom.multiphysics.thermally_coupled_fluid_wall import \
         add_interface_boundaries_no_grad
->>>>>>> 3bdc86ec
     fluid_all_boundaries_no_grad, wall_all_boundaries_no_grad = \
         add_interface_boundaries_no_grad(
             dcoll,
             gas_model,
             fluid_dd, wall_dd,
             fluid_state, wall_kappa, wall_temperature,
-<<<<<<< HEAD
-            fluid_boundaries, wall_boundaries)
-
-    # Get the operator fluid states
-=======
             fluid_boundaries, wall_boundaries,
             quadrature_tag=quadrature_tag)
 
     # Get the operator fluid states
     from mirgecom.gas_model import make_operator_fluid_states
->>>>>>> 3bdc86ec
     fluid_operator_states_quad = make_operator_fluid_states(
         dcoll, fluid_state, gas_model, fluid_all_boundaries_no_grad,
         quadrature_tag, dd=fluid_dd)
 
     # Compute the temperature gradient for both subdomains
-<<<<<<< HEAD
-=======
     from mirgecom.navierstokes import grad_t_operator as fluid_grad_t_operator
     from mirgecom.diffusion import grad_operator as wall_grad_t_operator
->>>>>>> 3bdc86ec
     fluid_grad_temperature = fluid_grad_t_operator(
         dcoll, gas_model, fluid_all_boundaries_no_grad, fluid_state,
         time=time, quadrature_tag=quadrature_tag,
@@ -161,11 +122,8 @@
 
     # Insert boundaries for the fluid-wall interface, now with the temperature
     # gradient
-<<<<<<< HEAD
-=======
     from mirgecom.multiphysics.thermally_coupled_fluid_wall import \
         add_interface_boundaries
->>>>>>> 3bdc86ec
     fluid_all_boundaries, wall_all_boundaries = \
         add_interface_boundaries(
             dcoll,
@@ -173,11 +131,6 @@
             fluid_dd, wall_dd,
             fluid_state, wall_kappa, wall_temperature,
             fluid_grad_temperature, wall_grad_temperature,
-<<<<<<< HEAD
-            fluid_boundaries, wall_boundaries)
-
-    # Compute the subdomain NS/diffusion operators using the augmented boundaries
-=======
             fluid_boundaries, wall_boundaries,
             quadrature_tag=quadrature_tag)
 
@@ -191,18 +144,14 @@
     ns_operator = partial(_ns_operator, use_esdg=use_esdg,
                     inviscid_numerical_flux_func=inviscid_numerical_flux_func,
                     viscous_numerical_flux_func=viscous_numerical_flux_func)
->>>>>>> 3bdc86ec
     ns_result = ns_operator(
         dcoll, gas_model, fluid_state, fluid_all_boundaries,
         time=time, quadrature_tag=quadrature_tag, dd=fluid_dd,
         return_gradients=return_gradients,
         operator_states_quad=fluid_operator_states_quad,
         grad_t=fluid_grad_temperature)
-<<<<<<< HEAD
-=======
 
     from mirgecom.diffusion import diffusion_operator
->>>>>>> 3bdc86ec
     diffusion_result = diffusion_operator(
         dcoll, wall_kappa, wall_all_boundaries, wall_temperature,
         quadrature_tag=quadrature_tag, return_grad_u=return_gradients, dd=wall_dd,
