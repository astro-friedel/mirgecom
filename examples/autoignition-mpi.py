"""Demonstrate combustive mixture with Pyrometheus."""

__copyright__ = """
Copyright (C) 2020 University of Illinois Board of Trustees
"""

__license__ = """
Permission is hereby granted, free of charge, to any person obtaining a copy
of this software and associated documentation files (the "Software"), to deal
in the Software without restriction, including without limitation the rights
to use, copy, modify, merge, publish, distribute, sublicense, and/or sell
copies of the Software, and to permit persons to whom the Software is
furnished to do so, subject to the following conditions:

The above copyright notice and this permission notice shall be included in
all copies or substantial portions of the Software.

THE SOFTWARE IS PROVIDED "AS IS", WITHOUT WARRANTY OF ANY KIND, EXPRESS OR
IMPLIED, INCLUDING BUT NOT LIMITED TO THE WARRANTIES OF MERCHANTABILITY,
FITNESS FOR A PARTICULAR PURPOSE AND NONINFRINGEMENT. IN NO EVENT SHALL THE
AUTHORS OR COPYRIGHT HOLDERS BE LIABLE FOR ANY CLAIM, DAMAGES OR OTHER
LIABILITY, WHETHER IN AN ACTION OF CONTRACT, TORT OR OTHERWISE, ARISING FROM,
OUT OF OR IN CONNECTION WITH THE SOFTWARE OR THE USE OR OTHER DEALINGS IN
THE SOFTWARE.
"""
import logging
import numpy as np
from functools import partial

from meshmode.mesh import BTAG_ALL
from mirgecom.discretization import create_discretization_collection
from grudge.dof_desc import DISCR_TAG_QUAD
from grudge.shortcuts import make_visualizer

from logpyle import IntervalTimer, set_dt
from mirgecom.euler import extract_vars_for_logging, units_for_logging
from mirgecom.euler import euler_operator
from mirgecom.simutil import (
    get_sim_timestep,
    generate_and_distribute_mesh,
    write_visfile
)
from mirgecom.io import make_init_message
from mirgecom.mpi import mpi_entry_point
from mirgecom.integrators import rk4_step
from mirgecom.steppers import advance_state
from mirgecom.boundary import AdiabaticSlipBoundary
from mirgecom.initializers import MixtureInitializer
from mirgecom.eos import PyrometheusMixture
from mirgecom.gas_model import (
    GasModel, make_fluid_state
)
from mirgecom.utils import force_evaluation
from mirgecom.limiter import bound_preserving_limiter
from mirgecom.fluid import make_conserved

from mirgecom.logging_quantities import (
    initialize_logmgr,
    logmgr_add_many_discretization_quantities,
    logmgr_add_cl_device_info,
    logmgr_add_device_memory_usage,
    set_sim_state
)

import cantera

logger = logging.getLogger(__name__)


class MyRuntimeError(RuntimeError):
    """Simple exception for fatal driver errors."""

    pass


@mpi_entry_point
def main(actx_class, use_leap=False, use_overintegration=False,
         casename=None, rst_filename=None, log_dependent=True,
         viscous_terms_on=False, use_esdg=False):
    """Drive example."""
    if casename is None:
        casename = "mirgecom"

    from mpi4py import MPI
    comm = MPI.COMM_WORLD
    rank = comm.Get_rank()
    nproc = comm.Get_size()

    from mirgecom.simutil import global_reduce as _global_reduce
    global_reduce = partial(_global_reduce, comm=comm)

    logmgr = initialize_logmgr(True,
        filename=f"{casename}.sqlite", mode="wu", mpi_comm=comm)

    from mirgecom.array_context import initialize_actx, actx_class_is_profiling
    actx = initialize_actx(actx_class, comm)
    queue = getattr(actx, "queue", None)
    use_profiling = actx_class_is_profiling(actx_class)

    # Some discretization parameters
    dim = 2
    nel_1d = 8
    order = 1

    # {{{ Time stepping control

    # This example runs only 3 steps by default (to keep CI ~short)
    # With the mixture defined below, equilibrium is achieved at ~40ms
    # To run to equilibrium, set t_final >= 40ms.

    # Time stepper selection
    if use_leap:
        from leap.rk import RK4MethodBuilder
        timestepper = RK4MethodBuilder("state")
    else:
        timestepper = rk4_step

    # Time loop control parameters
    current_step = 0
    t_final = 1e-8
    current_cfl = 1.0
    current_dt = 1e-9
    current_t = 0
    constant_cfl = False

    # i.o frequencies
    nstatus = 1
    nviz = 5
    nhealth = 1
    nrestart = 5

    # }}}  Time stepping control

    debug = False

    rst_path = "restart_data/"
    rst_pattern = (
        rst_path + "{cname}-{step:04d}-{rank:04d}.pkl"
    )
    if rst_filename:  # read the grid from restart data
        rst_filename = f"{rst_filename}-{rank:04d}.pkl"

        from mirgecom.restart import read_restart_data
        restart_data = read_restart_data(actx, rst_filename)
        local_mesh = restart_data["local_mesh"]
        local_nelements = local_mesh.nelements
        global_nelements = restart_data["global_nelements"]
        assert restart_data["num_parts"] == nproc
        rst_time = restart_data["t"]
        rst_step = restart_data["step"]
        rst_order = restart_data["order"]
    else:  # generate the grid from scratch
        from meshmode.mesh.generation import generate_regular_rect_mesh
        box_ll = -0.005
        box_ur = 0.005
        generate_mesh = partial(generate_regular_rect_mesh, a=(box_ll,)*dim,
                                b=(box_ur,) * dim, nelements_per_axis=(nel_1d,)*dim)
        local_mesh, global_nelements = generate_and_distribute_mesh(comm,
                                                                    generate_mesh)
        local_nelements = local_mesh.nelements

    dcoll = create_discretization_collection(actx, local_mesh, order=order)
    nodes = actx.thaw(dcoll.nodes())
    ones = dcoll.zeros(actx) + 1.0

    if use_overintegration:
        quadrature_tag = DISCR_TAG_QUAD
    else:
        quadrature_tag = None

    ones = dcoll.zeros(actx) + 1.0

    vis_timer = None

    if logmgr:
        logmgr_add_cl_device_info(logmgr, queue)
        logmgr_add_device_memory_usage(logmgr, queue)

        vis_timer = IntervalTimer("t_vis", "Time spent visualizing")
        logmgr.add_quantity(vis_timer)

        logmgr.add_watches([
            ("step.max", "step = {value}, "),
            ("t_sim.max", "sim time: {value:1.6e} s\n"),
            ("t_step.max", "------- step walltime: {value:6g} s, "),
            ("t_log.max", "log walltime: {value:6g} s")
        ])

        if log_dependent:
            logmgr_add_many_discretization_quantities(logmgr, dcoll, dim,
                                                      extract_vars_for_logging,
                                                      units_for_logging)
            logmgr.add_watches([
                ("min_pressure", "\n------- P (min, max) (Pa) = ({value:1.9e}, "),
                ("max_pressure",    "{value:1.9e})\n"),
                ("min_temperature", "------- T (min, max) (K)  = ({value:7g}, "),
                ("max_temperature",    "{value:7g})\n")])

    # {{{  Set up initial state using Cantera

    # Use Cantera for initialization
    # -- Pick up the input data for the thermochemistry mechanism
    # --- Note: Users may add their own mechanism input file by dropping it into
    # ---       mirgecom/mechanisms alongside the other mech input files.
    from mirgecom.mechanisms import get_mechanism_input
    mech_input = get_mechanism_input("uiuc_7sp")

    cantera_soln = cantera.Solution(name="gas", yaml=mech_input)
    nspecies = cantera_soln.n_species

    # Initial temperature, pressure, and mixutre mole fractions are needed to
    # set up the initial state in Cantera.
    temperature_seed = 1500.0  # Initial temperature hot enough to burn

    # Parameters for calculating the amounts of fuel, oxidizer, and inert species
    # which directly sets the species fractions inside cantera
    cantera_soln.set_equivalence_ratio(phi=1.0, fuel="C2H4:1,H2:1",
                                       oxidizer={"O2": 1.0, "N2": 3.76})
    x = cantera_soln.X

    # Uncomment next line to make pylint fail when it can't find cantera.one_atm
    one_atm = cantera.one_atm  # pylint: disable=no-member
    # one_atm = 101325.0

    # Let the user know about how Cantera is being initilized
    print(f"Input state (T,P,X) = ({temperature_seed}, {one_atm}, {x}")
    # Set Cantera internal gas temperature, pressure, and mole fractios
    cantera_soln.TP = temperature_seed, one_atm
    # Pull temperature, total density, mass fractions, and pressure from Cantera
    # We need total density, and mass fractions to initialize the fluid/gas state.
    can_t, can_rho, can_y = cantera_soln.TDY
    can_p = cantera_soln.P
    # *can_t*, *can_p* should not differ (significantly) from user's initial data,
    # but we want to ensure that we use exactly the same starting point as Cantera,
    # so we use Cantera's version of these data.

    # }}}

    # {{{ Create Pyrometheus thermochemistry object & EOS

    # Create a Pyrometheus EOS with the Cantera soln. Pyrometheus uses Cantera and
    # generates a set of methods to calculate chemothermomechanical properties and
    # states for this particular mechanism.
    from mirgecom.thermochemistry import get_pyrometheus_wrapper_class_from_cantera
    pyro_mechanism = \
        get_pyrometheus_wrapper_class_from_cantera(cantera_soln)(actx.np)
    eos = PyrometheusMixture(pyro_mechanism, temperature_guess=temperature_seed)

    # {{{ Initialize simple transport model
    from mirgecom.transport import MixtureAveragedTransport
    transport_model = None
    if viscous_terms_on:
        transport_model = MixtureAveragedTransport(pyro_mechanism)
    # }}}

    gas_model = GasModel(eos=eos, transport=transport_model)
    from pytools.obj_array import make_obj_array

    # }}}

    # {{{ MIRGE-Com state initialization

    # Initialize the fluid/gas state with Cantera-consistent data:
    # (density, pressure, temperature, mass_fractions)
    print(f"Cantera state (rho,T,P,Y) = ({can_rho}, {can_t}, {can_p}, {can_y}")
    velocity = np.zeros(shape=(dim,))
    initializer = MixtureInitializer(dim=dim, nspecies=nspecies,
                                     pressure=can_p, temperature=can_t,
                                     massfractions=can_y, velocity=velocity)

    my_boundary = AdiabaticSlipBoundary()
    boundaries = {BTAG_ALL: my_boundary}

    from mirgecom.viscous import get_viscous_timestep

    def get_dt(state):
        return get_viscous_timestep(dcoll, state=state)

    compute_dt = actx.compile(get_dt)

    from mirgecom.viscous import get_viscous_cfl

    def get_cfl(state, dt):
        return get_viscous_cfl(dcoll, dt=dt, state=state)

    compute_cfl = actx.compile(get_cfl)

    # Evaluate species production rate
    def get_production_rates(cv, temperature):
        return eos.get_production_rates(cv, temperature)

    compute_production_rates = actx.compile(get_production_rates)

    # Evaluate energy release rate due to chemistry
    def get_heat_release_rate(state):
        return pyro_mechanism.get_heat_release_rate(state)

    compute_heat_release_rate = actx.compile(get_heat_release_rate)

    def my_get_timestep(t, dt, state):
        #  richer interface to calculate {dt,cfl} returns node-local estimates
        t_remaining = max(0, t_final - t)

        if constant_cfl:
            ts_field = current_cfl * compute_dt(state)
            from grudge.op import nodal_min_loc
            dt = global_reduce(actx.to_numpy(nodal_min_loc(dcoll, "vol", ts_field)),
                               op="min")
            cfl = current_cfl
        else:
            ts_field = compute_cfl(state, current_dt)
            from grudge.op import nodal_max_loc
            cfl = global_reduce(actx.to_numpy(nodal_max_loc(dcoll, "vol", ts_field)),
                                op="max")
        return ts_field, cfl, min(t_remaining, dt)

    def _limit_fluid_cv(cv, pressure, temperature, dd=None):

        # limit species
        spec_lim = make_obj_array([
            bound_preserving_limiter(dcoll, cv.species_mass_fractions[i], mmin=0.0,
                                     dd=dd)
            for i in range(nspecies)
        ])

        # normalize to ensure sum_Yi = 1.0
        aux = cv.mass*0.0
        for i in range(0, nspecies):
            aux = aux + spec_lim[i]
        spec_lim = spec_lim/aux

        # recompute density
        mass_lim = eos.get_density(pressure=pressure,
            temperature=temperature, species_mass_fractions=spec_lim)

        # recompute energy
        energy_lim = mass_lim*(gas_model.eos.get_internal_energy(
            temperature, species_mass_fractions=spec_lim)
            + 0.5*np.dot(cv.velocity, cv.velocity)
        )

        # make a new CV with the limited variables
        return make_conserved(dim=dim, mass=mass_lim, energy=energy_lim,
                              momentum=mass_lim*cv.velocity,
                              species_mass=mass_lim*spec_lim)

    # limit_fluid_cv = actx.compile(_limit_fluid_cv)

    def get_temperature_update(cv, temperature):
        y = cv.species_mass_fractions
        e = gas_model.eos.internal_energy(cv) / cv.mass
        return pyro_mechanism.get_temperature_update_energy(e, temperature, y)

    def get_fluid_state(cv, tseed):
        return make_fluid_state(cv=cv, gas_model=gas_model,
                                temperature_seed=tseed,
                                limiter_func=_limit_fluid_cv)

    compute_temperature_update = actx.compile(get_temperature_update)
    construct_fluid_state = actx.compile(get_fluid_state)

    if rst_filename:
        current_step = rst_step
        current_t = rst_time
        if logmgr:
            from mirgecom.logging_quantities import logmgr_set_time
            logmgr_set_time(logmgr, current_step, current_t)
        if order == rst_order:
            current_cv = restart_data["cv"]
            temperature_seed = restart_data["temperature_seed"]
        else:
            rst_cv = restart_data["cv"]
            old_dcoll = \
                create_discretization_collection(actx, local_mesh, order=rst_order)
            from meshmode.discretization.connection import make_same_mesh_connection
            connection = make_same_mesh_connection(actx, dcoll.discr_from_dd("vol"),
                                                   old_dcoll.discr_from_dd("vol"))
            current_cv = connection(rst_cv)
            temperature_seed = connection(restart_data["temperature_seed"])
    else:
        # Set the current state from time 0
        current_cv = initializer(eos=gas_model.eos, x_vec=nodes)
        temperature_seed = temperature_seed * ones

    current_cv = force_evaluation(actx, current_cv)

    # The temperature_seed going into this function is:
    # - At time 0: the initial temperature input data (maybe from Cantera)
    # - On restart: the restarted temperature seed from restart file (saving
    #               the *seed* allows restarts to be deterministic
    current_fluid_state = construct_fluid_state(current_cv, temperature_seed)
    current_dv = current_fluid_state.dv
    temperature_seed = current_dv.temperature

    # Inspection at physics debugging time
    if debug:
        print("Initial MIRGE-Com state:")
        print(f"Initial DV pressure: {current_fluid_state.pressure}")
        print(f"Initial DV temperature: {current_fluid_state.temperature}")

    # }}}

    visualizer = make_visualizer(dcoll)
    initname = initializer.__class__.__name__
    eosname = gas_model.eos.__class__.__name__
    init_message = make_init_message(dim=dim, order=order,
                                     nelements=local_nelements,
                                     global_nelements=global_nelements,
                                     dt=current_dt, t_final=t_final, nstatus=nstatus,
                                     nviz=nviz, cfl=current_cfl,
                                     constant_cfl=constant_cfl, initname=initname,
                                     eosname=eosname, casename=casename)

    # Cantera equilibrate calculates the expected end state @ chemical equilibrium
    # i.e. the expected state after all reactions
    cantera_soln.equilibrate("UV")
    eq_temperature, eq_density, eq_mass_fractions = cantera_soln.TDY
    eq_pressure = cantera_soln.P

    # Report the expected final state to the user
    if rank == 0:
        logger.info(init_message)
        logger.info(f"Expected equilibrium state:"
                    f" {eq_pressure=}, {eq_temperature=},"
                    f" {eq_density=}, {eq_mass_fractions=}")

    def my_write_status(dt, cfl, dv=None):
        status_msg = f"------ {dt=}" if constant_cfl else f"----- {cfl=}"
        if ((dv is not None) and (not log_dependent)):

            temp = dv.temperature
            press = dv.pressure

            from grudge.op import nodal_min_loc, nodal_max_loc
            tmin = global_reduce(actx.to_numpy(nodal_min_loc(dcoll, "vol", temp)),
                                 op="min")
            tmax = global_reduce(actx.to_numpy(nodal_max_loc(dcoll, "vol", temp)),
                                 op="max")
            pmin = global_reduce(actx.to_numpy(nodal_min_loc(dcoll, "vol", press)),
                                 op="min")
            pmax = global_reduce(actx.to_numpy(nodal_max_loc(dcoll, "vol", press)),
                                 op="max")
            dv_status_msg = f"\nP({pmin}, {pmax}), T({tmin}, {tmax})"
            status_msg = status_msg + dv_status_msg

        if rank == 0:
            logger.info(status_msg)

    def my_write_viz(step, t, dt, state, ts_field, dv, production_rates,
                     heat_release_rate, cfl):
        viz_fields = [("cv", state), ("dv", dv),
                      ("production_rates", production_rates),
                      ("heat_release_rate", heat_release_rate),
                      ("dt" if constant_cfl else "cfl", ts_field)]
        write_visfile(dcoll, viz_fields, visualizer, vizname=casename,
                      step=step, t=t, overwrite=True, vis_timer=vis_timer,
                      comm=comm)

    def my_write_restart(step, t, state, temperature_seed):
        rst_fname = rst_pattern.format(cname=casename, step=step, rank=rank)
        if rst_fname == rst_filename:
            if rank == 0:
                logger.info("Skipping overwrite of restart file.")
        else:
            rst_data = {
                "local_mesh": local_mesh,
                "cv": state.cv,
                "temperature_seed": temperature_seed,
                "t": t,
                "step": step,
                "order": order,
                "global_nelements": global_nelements,
                "num_parts": nproc
            }
            from mirgecom.restart import write_restart_file
            write_restart_file(actx, rst_data, rst_fname, comm)

    def my_health_check(cv, dv):
        import grudge.op as op
        health_error = False

        pressure = dv.pressure
        temperature = dv.temperature

        from mirgecom.simutil import check_naninf_local, check_range_local
        if check_naninf_local(dcoll, "vol", pressure):
            health_error = True
            logger.info(f"{rank=}: Invalid pressure data found.")

        if check_range_local(dcoll, "vol", pressure, 1e5, 2.6e5):
            health_error = True
            logger.info(f"{rank=}: Pressure range violation.")

        if check_naninf_local(dcoll, "vol", temperature):
            health_error = True
            logger.info(f"{rank=}: Invalid temperature data found.")
        if check_range_local(dcoll, "vol", temperature, 1.498e3, 1.6e3):
            health_error = True
            logger.info(f"{rank=}: Temperature range violation.")

        # This check is the temperature convergence check
        # The current *temperature* is what Pyrometheus gets
        # after a fixed number of Newton iterations, *n_iter*.
        # Calling `compute_temperature` here with *temperature*
        # input as the guess returns the calculated gas temperature after
        # yet another *n_iter*.
        # The difference between those two temperatures is the
        # temperature residual, which can be used as an indicator of
        # convergence in Pyrometheus `get_temperature`.
        # Note: The local max jig below works around a very long compile
        # in lazy mode.
        temp_resid = compute_temperature_update(cv, temperature) / temperature
        temp_err = (actx.to_numpy(op.nodal_max_loc(dcoll, "vol", temp_resid)))
        if temp_err > 1e-8:
            health_error = True
            logger.info(f"{rank=}: Temperature is not converged {temp_resid=}.")

        return health_error

    def my_pre_step(step, t, dt, state):
        cv, tseed = state

        # update temperature value
        fluid_state = construct_fluid_state(cv, tseed)
        cv = fluid_state.cv
        dv = fluid_state.dv

        try:

            if logmgr:
                logmgr.tick_before()

            from mirgecom.simutil import check_step
            do_viz = check_step(step=step, interval=nviz)
            do_restart = check_step(step=step, interval=nrestart)
            do_health = check_step(step=step, interval=nhealth)
            do_status = check_step(step=step, interval=nstatus)

            if do_health:
                health_errors = global_reduce(my_health_check(cv, dv), op="lor")
                if health_errors:
                    if rank == 0:
                        logger.info("Fluid solution failed health check.")
                    raise MyRuntimeError("Failed simulation health check.")

            ts_field, cfl, dt = my_get_timestep(t=t, dt=dt, state=fluid_state)

            if do_status:
                my_write_status(dt=dt, cfl=cfl, dv=dv)

            if do_restart:
                my_write_restart(step=step, t=t, state=fluid_state,
                                 temperature_seed=tseed)

            if do_viz:
                production_rates = compute_production_rates(fluid_state.cv,
                                                            fluid_state.temperature)
                heat_release_rate = compute_heat_release_rate(fluid_state)
                my_write_viz(step=step, t=t, dt=dt, state=cv, dv=dv,
                             production_rates=production_rates,
                             heat_release_rate=heat_release_rate,
                             ts_field=ts_field, cfl=cfl)

        except MyRuntimeError:
            if rank == 0:
                logger.info("Errors detected; attempting graceful exit.")
            # my_write_viz(step=step, t=t, dt=dt, state=cv)
            # my_write_restart(step=step, t=t, state=fluid_state)
            raise

        return state, dt

    def my_post_step(step, t, dt, state):
        cv, tseed = state
        fluid_state = construct_fluid_state(cv, tseed)

        # Logmgr needs to know about EOS, dt, dim?
        # imo this is a design/scope flaw
        if logmgr:
            set_dt(logmgr, dt)
            set_sim_state(logmgr, dim, cv, gas_model.eos)
            logmgr.tick_after()

        return make_obj_array([cv, fluid_state.temperature]), dt

    from mirgecom.inviscid import (
        inviscid_facial_flux_rusanov,
        entropy_stable_inviscid_facial_flux_rusanov
    )
    from mirgecom.gas_model import make_operator_fluid_states
    from mirgecom.navierstokes import ns_operator

    inv_num_flux_func = entropy_stable_inviscid_facial_flux_rusanov if use_esdg \
        else inviscid_facial_flux_rusanov

    fluid_operator = euler_operator
    if viscous_terms_on:
        fluid_operator = ns_operator

    def my_rhs(t, state):
        cv, tseed = state

        fluid_state = make_fluid_state(cv=cv, gas_model=gas_model,
                                       temperature_seed=tseed,
                                       limiter_func=_limit_fluid_cv)

        fluid_operator_states = make_operator_fluid_states(
            dcoll, fluid_state, gas_model, boundaries=boundaries,
            quadrature_tag=quadrature_tag, limiter_func=_limit_fluid_cv)

        fluid_rhs = fluid_operator(
            dcoll, state=fluid_state, gas_model=gas_model, time=t,
            boundaries=boundaries, operator_states_quad=fluid_operator_states,
            quadrature_tag=quadrature_tag, use_esdg=use_esdg,
            inviscid_numerical_flux_func=inv_num_flux_func)

        chem_rhs = eos.get_species_source_terms(cv, fluid_state.temperature)
        tseed_rhs = fluid_state.temperature - tseed
        cv_rhs = fluid_rhs + chem_rhs
        return make_obj_array([cv_rhs, tseed_rhs])

    current_dt = get_sim_timestep(dcoll, current_fluid_state, current_t, current_dt,
                                  current_cfl, t_final, constant_cfl)

    current_step, current_t, current_state = \
        advance_state(rhs=my_rhs, timestepper=timestepper,
                      pre_step_callback=my_pre_step,
                      post_step_callback=my_post_step, dt=current_dt,
                      state=make_obj_array([current_cv, temperature_seed]),
                      t=current_t, t_final=t_final)

    # Dump the final data
    if rank == 0:
        logger.info("Checkpointing final state ...")

    final_cv, tseed = current_state
    final_fluid_state = construct_fluid_state(final_cv, tseed)
    final_dv = final_fluid_state.dv
    final_dm = compute_production_rates(final_cv, final_dv.temperature)
    final_heat_rls = compute_heat_release_rate(final_fluid_state)
    ts_field, cfl, dt = my_get_timestep(t=current_t, dt=current_dt,
                                        state=final_fluid_state)
    my_write_viz(step=current_step, t=current_t, dt=dt, state=final_cv,
                 dv=final_dv, production_rates=final_dm,
                 heat_release_rate=final_heat_rls, ts_field=ts_field, cfl=cfl)
    my_write_status(dt=dt, cfl=cfl, dv=final_dv)
    my_write_restart(step=current_step, t=current_t, state=final_fluid_state,
                     temperature_seed=tseed)

    if logmgr:
        logmgr.close()
    elif use_profiling:
        print(actx.tabulate_profiling_data())

    finish_tol = 1e-16
    assert np.abs(current_t - t_final) < finish_tol


if __name__ == "__main__":
    import argparse
    casename = "autoignition"
    parser = argparse.ArgumentParser(description=f"MIRGE-Com Example: {casename}")
    parser.add_argument("--overintegration", action="store_true",
        help="use overintegration in the RHS computations")
    parser.add_argument("--lazy", action="store_true",
        help="switch to a lazy computation mode")
    parser.add_argument("--navierstokes", action="store_true",
                        help="turns on compressible Navier-Stokes RHS")
    parser.add_argument("--profiling", action="store_true",
        help="turn on detailed performance profiling")
    parser.add_argument("--esdg", action="store_true",
        help="use flux-differencing/entropy stable DG for inviscid computations.")
    parser.add_argument("--leap", action="store_true",
        help="use leap timestepper")
    parser.add_argument("--numpy", action="store_true",
        help="use numpy-based eager actx.")
    parser.add_argument("--restart_file", help="root name of restart file")
    parser.add_argument("--casename", help="casename to use for i/o")
    args = parser.parse_args()
    from warnings import warn
    warn("Automatically turning off DV logging. MIRGE-Com Issue(578)")
    if args.esdg:
        if not args.lazy:
            warn("ESDG requires lazy-evaluation, enabling --lazy.")
        if not args.overintegration:
            warn("ESDG requires overintegration, enabling --overintegration.")
    log_dependent = False
<<<<<<< HEAD
    lazy = args.lazy or args.esdg
=======
>>>>>>> 8efd1894
    viscous_terms_on = args.navierstokes

    from mirgecom.array_context import get_reasonable_array_context_class
    actx_class = get_reasonable_array_context_class(
        lazy=args.lazy, distributed=True, profiling=args.profiling, numpy=args.numpy)

    logging.basicConfig(format="%(message)s", level=logging.INFO)
    if args.casename:
        casename = args.casename
    rst_filename = None
    if args.restart_file:
        rst_filename = args.restart_file

    main(actx_class, use_leap=args.leap,
         use_overintegration=args.overintegration or args.esdg,
         casename=casename, rst_filename=rst_filename, use_esdg=args.esdg,
         log_dependent=log_dependent, viscous_terms_on=args.navierstokes)

# vim: foldmethod=marker<|MERGE_RESOLUTION|>--- conflicted
+++ resolved
@@ -38,7 +38,8 @@
 from mirgecom.simutil import (
     get_sim_timestep,
     generate_and_distribute_mesh,
-    write_visfile
+    write_visfile,
+    ApplicationOptionsError
 )
 from mirgecom.io import make_init_message
 from mirgecom.mpi import mpi_entry_point
@@ -679,16 +680,14 @@
     args = parser.parse_args()
     from warnings import warn
     warn("Automatically turning off DV logging. MIRGE-Com Issue(578)")
+
     if args.esdg:
-        if not args.lazy:
-            warn("ESDG requires lazy-evaluation, enabling --lazy.")
+        if not args.lazy and not args.numpy:
+            raise ApplicationOptionsError("ESDG requires lazy or numpy context.")
         if not args.overintegration:
             warn("ESDG requires overintegration, enabling --overintegration.")
+
     log_dependent = False
-<<<<<<< HEAD
-    lazy = args.lazy or args.esdg
-=======
->>>>>>> 8efd1894
     viscous_terms_on = args.navierstokes
 
     from mirgecom.array_context import get_reasonable_array_context_class
