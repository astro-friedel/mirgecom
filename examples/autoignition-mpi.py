--- conflicted
+++ resolved
@@ -74,17 +74,10 @@
 
 
 @mpi_entry_point
-<<<<<<< HEAD
-def main(actx_class, ctx_factory=cl.create_some_context, use_logmgr=True,
-         use_leap=False, use_overintegration=False, use_profiling=False,
-         casename=None, lazy=False, rst_filename=None, log_dependent=True,
-         viscous_terms_on=False, use_esdg=False):
-=======
 def main(actx_class, use_logmgr=True,
          use_leap=False, use_overintegration=False,
          casename=None, rst_filename=None, log_dependent=True,
-         viscous_terms_on=False):
->>>>>>> 36bb8989
+         viscous_terms_on=False, use_esdg=False):
     """Drive example."""
     if casename is None:
         casename = "mirgecom"
@@ -705,14 +698,8 @@
         rst_filename = args.restart_file
 
     main(actx_class, use_logmgr=args.log, use_leap=args.leap,
-<<<<<<< HEAD
          use_overintegration=args.overintegration or args.esdg,
-         use_profiling=args.profiling, use_esdg=args.esdg,
-         lazy=lazy, casename=casename, rst_filename=rst_filename,
-=======
-         use_overintegration=args.overintegration,
-         casename=casename, rst_filename=rst_filename,
->>>>>>> 36bb8989
+         casename=casename, rst_filename=rst_filename, use_esdg=args.esdg,
          log_dependent=log_dependent, viscous_terms_on=args.navierstokes)
 
 # vim: foldmethod=marker