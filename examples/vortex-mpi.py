--- conflicted
+++ resolved
@@ -333,28 +333,6 @@
         return euler_operator(discr, cv=state, t=t,
                               boundaries=boundaries, eos=eos)
 
-<<<<<<< HEAD
-    def my_checkpoint(step, t, dt, state):
-        return sim_checkpoint(discr, visualizer, eos, cv=state,
-                              exact_soln=initializer, vizname=casename, step=step,
-                              t=t, dt=dt, nstatus=nstatus, nviz=nviz,
-                              exittol=exittol, constant_cfl=constant_cfl, comm=comm,
-                              vis_timer=vis_timer, overwrite=True)
-
-    try:
-        (current_step, current_t, current_state) = \
-            advance_state(rhs=my_rhs, timestepper=timestepper,
-                checkpoint=my_checkpoint,
-                get_timestep=get_timestep, state=current_state,
-                t=current_t, t_final=t_final, logmgr=logmgr,
-                eos=eos, dim=dim)
-    except ExactSolutionMismatch as ex:
-        current_step = ex.step
-        current_t = ex.t
-        current_state = ex.state
-
-    #    if current_t != checkpoint_t:
-=======
     current_step, current_t, current_state = \
         advance_state(rhs=my_rhs, timestepper=timestepper,
                       pre_step_callback=my_pre_step,
@@ -362,7 +340,6 @@
                       state=current_state, t=current_t, t_final=t_final)
 
     # Dump the final data
->>>>>>> 3a923398
     if rank == 0:
         logger.info("Checkpointing final state ...")
 
