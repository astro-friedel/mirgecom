--- conflicted
+++ resolved
@@ -60,19 +60,13 @@
 from mirgecom.euler import extract_vars_for_logging, units_for_logging
 
 from mirgecom.logging_quantities import (
-<<<<<<< HEAD
-    LogUserQuantity, initialize_logmgr,
-    logmgr_add_many_discretization_quantities,
-    logmgr_add_device_name, logmgr_add_device_memory_usage, )
-
-=======
+    LogUserQuantity,
     initialize_logmgr,
     logmgr_add_many_discretization_quantities,
     logmgr_add_device_name,
     logmgr_add_device_memory_usage,
     set_sim_state
 )
->>>>>>> 798d6623
 
 logger = logging.getLogger(__name__)
 
@@ -170,12 +164,8 @@
         logmgr_add_device_memory_usage(logmgr, queue)
         logmgr_add_many_discretization_quantities(logmgr, discr, dim,
                              extract_vars_for_logging, units_for_logging)
-<<<<<<< HEAD
+
         logmgr.add_quantity(LogUserQuantity(name="cfl", value=current_cfl))
-        logmgr.add_watches(["step.max", "t_step.max", "t_log.max",
-                            "min_temperature", "L2_norm_momentum1", "cfl.max"])
-=======
-
         vis_timer = IntervalTimer("t_vis", "Time spent visualizing")
         logmgr.add_quantity(vis_timer)
 
@@ -185,9 +175,9 @@
             ("min_pressure", "------- P (min, max) (Pa) = ({value:1.9e}, "),
             ("max_pressure",    "{value:1.9e})\n"),
             ("t_step.max", "------- step walltime: {value:6g} s, "),
-            ("t_log.max", "log walltime: {value:6g} s")
+            ("t_log.max", "log walltime: {value:6g} s"),
+            ("cfl.max", "max CFL number: {value:6g}")
         ])
->>>>>>> 798d6623
 
         try:
             logmgr.add_watches(["memory_usage_python.max", "memory_usage_gpu.max"])
@@ -366,33 +356,6 @@
         return euler_operator(discr, cv=state, t=t,
                               boundaries=boundaries, eos=eos)
 
-<<<<<<< HEAD
-    def my_checkpoint(step, t, dt, state):
-        current_cfl = get_inviscid_cfl(discr, eos=eos, dt=current_dt, cv=state)
-        viz_flds = [("cfl", current_cfl)]
-        from grudge.op import nodal_max
-        max_cfl = nodal_max(discr, "vol", current_cfl)
-        logmgr.set_quantity_value("cfl", max_cfl)
-        return sim_checkpoint(discr, visualizer, eos, cv=state, viz_fields=viz_flds,
-                              exact_soln=initializer, vizname=casename, step=step,
-                              t=t, dt=dt, nstatus=nstatus, nviz=nviz,
-                              exittol=exittol, constant_cfl=constant_cfl, comm=comm,
-                              vis_timer=vis_timer)
-
-    try:
-        (current_step, current_t, current_state) = \
-            advance_state(rhs=my_rhs, timestepper=timestepper,
-                checkpoint=my_checkpoint,
-                get_timestep=get_timestep, state=current_state,
-                t=current_t, t_final=t_final, logmgr=logmgr,
-                eos=eos, dim=dim)
-    except ExactSolutionMismatch as ex:
-        current_step = ex.step
-        current_t = ex.t
-        current_state = ex.state
-
-    #    if current_t != checkpoint_t:
-=======
     current_dt = get_sim_timestep(discr, current_state, current_t, current_dt,
                                   current_cfl, eos, t_final, constant_cfl)
 
@@ -403,7 +366,6 @@
                       state=current_state, t=current_t, t_final=t_final)
 
     # Dump the final data
->>>>>>> 798d6623
     if rank == 0:
         logger.info("Checkpointing final state ...")
 
