--- conflicted
+++ resolved
@@ -71,15 +71,9 @@
 
 
 @mpi_entry_point
-<<<<<<< HEAD
-def main(actx_class, ctx_factory=cl.create_some_context, use_logmgr=True,
-         use_leap=False, use_profiling=False, casename=None, rst_filename=None,
-         log_dependent=False, lazy=False, use_esdg=False, use_overintegration=False):
-=======
-def main(actx_class, use_logmgr=True,
+def main(actx_class, use_logmgr=True, use_esdg=False,
          use_leap=False, casename=None, rst_filename=None,
-         log_dependent=False):
->>>>>>> 36bb8989
+         log_dependent=False, use_overintegration=False):
     """Drive example."""
     if casename is None:
         casename = "mirgecom"
@@ -480,15 +474,9 @@
     if args.restart_file:
         rst_filename = args.restart_file
 
-<<<<<<< HEAD
-    main(actx_class, use_logmgr=args.log, use_leap=args.leap, lazy=lazy,
-         use_profiling=args.profiling, casename=casename, rst_filename=rst_filename,
-         log_dependent=log_dependent, use_esdg=args.esdg,
-         use_overintegration=args.overintegration or args.esdg)
-=======
     main(actx_class, use_logmgr=args.log, use_leap=args.leap,
          casename=casename, rst_filename=rst_filename,
-         log_dependent=log_dependent)
->>>>>>> 36bb8989
+         use_overintegration=args.overintegration or args.esdg,
+         use_esdg=args.esdg, log_dependent=log_dependent)
 
 # vim: foldmethod=marker