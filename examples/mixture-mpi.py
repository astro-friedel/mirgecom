"""Demonstrate simple gas mixture with Pyrometheus."""

__copyright__ = """
Copyright (C) 2020 University of Illinois Board of Trustees
"""

__license__ = """
Permission is hereby granted, free of charge, to any person obtaining a copy
of this software and associated documentation files (the "Software"), to deal
in the Software without restriction, including without limitation the rights
to use, copy, modify, merge, publish, distribute, sublicense, and/or sell
copies of the Software, and to permit persons to whom the Software is
furnished to do so, subject to the following conditions:

The above copyright notice and this permission notice shall be included in
all copies or substantial portions of the Software.

THE SOFTWARE IS PROVIDED "AS IS", WITHOUT WARRANTY OF ANY KIND, EXPRESS OR
IMPLIED, INCLUDING BUT NOT LIMITED TO THE WARRANTIES OF MERCHANTABILITY,
FITNESS FOR A PARTICULAR PURPOSE AND NONINFRINGEMENT. IN NO EVENT SHALL THE
AUTHORS OR COPYRIGHT HOLDERS BE LIABLE FOR ANY CLAIM, DAMAGES OR OTHER
LIABILITY, WHETHER IN AN ACTION OF CONTRACT, TORT OR OTHERWISE, ARISING FROM,
OUT OF OR IN CONNECTION WITH THE SOFTWARE OR THE USE OR OTHER DEALINGS IN
THE SOFTWARE.
"""
import logging
import numpy as np
from functools import partial

from meshmode.mesh import BTAG_ALL, BTAG_NONE  # noqa
from grudge.shortcuts import make_visualizer
from grudge.dof_desc import DISCR_TAG_QUAD

from mirgecom.discretization import create_discretization_collection
from mirgecom.euler import euler_operator
from mirgecom.simutil import (
    get_sim_timestep,
    generate_and_distribute_mesh
)
from mirgecom.io import make_init_message
from mirgecom.mpi import mpi_entry_point

from mirgecom.integrators import rk4_step
from mirgecom.steppers import advance_state
from mirgecom.boundary import (
    PrescribedFluidBoundary,
    AdiabaticSlipBoundary
)
from mirgecom.initializers import MixtureInitializer
from mirgecom.eos import PyrometheusMixture

import cantera

from logpyle import IntervalTimer, set_dt
from mirgecom.euler import extract_vars_for_logging, units_for_logging
from mirgecom.logging_quantities import (
    initialize_logmgr,
    logmgr_add_many_discretization_quantities,
    logmgr_add_cl_device_info,
    logmgr_add_device_memory_usage,
    set_sim_state
)

logger = logging.getLogger(__name__)


class MyRuntimeError(RuntimeError):
    """Simple exception to kill the simulation."""

    pass


@mpi_entry_point
def main(actx_class, use_esdg=False,
         use_leap=False, casename=None, rst_filename=None,
         log_dependent=False, use_overintegration=False):
    """Drive example."""
    if casename is None:
        casename = "mirgecom"

    from mpi4py import MPI
    comm = MPI.COMM_WORLD
    rank = comm.Get_rank()
    nparts = comm.Get_size()

    from mirgecom.simutil import global_reduce as _global_reduce
    global_reduce = partial(_global_reduce, comm=comm)

    logmgr = initialize_logmgr(True,
        filename=f"{casename}.sqlite", mode="wu", mpi_comm=comm)

    from mirgecom.array_context import initialize_actx, actx_class_is_profiling
    actx = initialize_actx(actx_class, comm)
    queue = getattr(actx, "queue", None)
    use_profiling = actx_class_is_profiling(actx_class)

    # timestepping control
    if use_leap:
        from leap.rk import RK4MethodBuilder
        timestepper = RK4MethodBuilder("state")
    else:
        timestepper = rk4_step

    t_final = 1e-8
    current_cfl = 1.0
    current_dt = 1e-9
    current_t = 0
    current_step = 0
    constant_cfl = False

    # some i/o frequencies
    nstatus = 1
    nhealth = 1
    nrestart = 5
    nviz = 1

    dim = 2
    rst_path = "restart_data/"
    rst_pattern = (
        rst_path + "{cname}-{step:04d}-{rank:04d}.pkl"
    )
    if rst_filename:  # read the grid from restart data
        rst_filename = f"{rst_filename}-{rank:04d}.pkl"
        from mirgecom.restart import read_restart_data
        restart_data = read_restart_data(actx, rst_filename)
        local_mesh = restart_data["local_mesh"]
        local_nelements = local_mesh.nelements
        global_nelements = restart_data["global_nelements"]
        assert restart_data["num_parts"] == nparts
    else:  # generate the grid from scratch
        nel_1d = 16
        box_ll = -5.0
        box_ur = 5.0
        from meshmode.mesh.generation import generate_regular_rect_mesh
        generate_mesh = partial(generate_regular_rect_mesh, a=(box_ll,)*dim,
                                b=(box_ur,) * dim, nelements_per_axis=(nel_1d,)*dim)
        local_mesh, global_nelements = generate_and_distribute_mesh(comm,
                                                                    generate_mesh)
        local_nelements = local_mesh.nelements

    order = 3
    dcoll = create_discretization_collection(actx, local_mesh, order=order)
    nodes = actx.thaw(dcoll.nodes())

    if use_overintegration:
        quadrature_tag = DISCR_TAG_QUAD
    else:
        quadrature_tag = None

    vis_timer = None

    if logmgr:
        logmgr_add_cl_device_info(logmgr, queue)
        logmgr_add_device_memory_usage(logmgr, queue)

        vis_timer = IntervalTimer("t_vis", "Time spent visualizing")
        logmgr.add_quantity(vis_timer)

        logmgr.add_watches([
            ("step.max", "step = {value}, "),
            ("t_sim.max", "sim time: {value:1.6e} s\n"),
            ("t_step.max", "------- step walltime: {value:6g} s, "),
            ("t_log.max", "log walltime: {value:6g} s")
        ])

        if log_dependent:
            logmgr_add_many_discretization_quantities(logmgr, dcoll, dim,
                                                      extract_vars_for_logging,
                                                      units_for_logging)
            logmgr.add_watches([
                ("min_pressure", "\n------- P (min, max) (Pa) = ({value:1.9e}, "),
                ("max_pressure",    "{value:1.9e})\n"),
                ("min_temperature", "------- T (min, max) (K)  = ({value:7g}, "),
                ("max_temperature",    "{value:7g})\n")])

    # Pyrometheus initialization
    from mirgecom.mechanisms import get_mechanism_input
    mech_input = get_mechanism_input("uiuc_7sp")
    sol = cantera.Solution(name="gas", yaml=mech_input)
    from mirgecom.thermochemistry import get_pyrometheus_wrapper_class_from_cantera
    pyrometheus_mechanism = \
        get_pyrometheus_wrapper_class_from_cantera(sol)(actx.np)

    nspecies = pyrometheus_mechanism.num_species
    eos = PyrometheusMixture(pyrometheus_mechanism, temperature_guess=300)
    from mirgecom.gas_model import GasModel, make_fluid_state
    gas_model = GasModel(eos=eos)
    from pytools.obj_array import make_obj_array

    y0s = np.zeros(shape=(nspecies,))
    for i in range(nspecies-1):
        y0s[i] = 1.0 / (10.0 ** (i + 1))
    spec_sum = sum([y0s[i] for i in range(nspecies-1)])
    y0s[nspecies-1] = 1.0 - spec_sum

    # Mixture defaults to STP (p, T) = (1atm, 300K)
    velocity = np.zeros(shape=(dim,)) + 1.0
    initializer = MixtureInitializer(dim=dim, nspecies=nspecies,
                                     massfractions=y0s, velocity=velocity)

    def boundary_solution(dcoll, dd_bdry, gas_model, state_minus, **kwargs):
        actx = state_minus.array_context
        bnd_discr = dcoll.discr_from_dd(dd_bdry)
        nodes = actx.thaw(bnd_discr.nodes())
        return make_fluid_state(initializer(x_vec=nodes, eos=gas_model.eos,
                                            **kwargs), gas_model,
                                temperature_seed=state_minus.temperature)

    if False:
        my_boundary = AdiabaticSlipBoundary()
        boundaries = {BTAG_ALL: my_boundary}
    else:
        boundaries = {
            BTAG_ALL: PrescribedFluidBoundary(boundary_state_func=boundary_solution)
        }

    if rst_filename:
        current_t = restart_data["t"]
        current_step = restart_data["step"]
        current_cv = restart_data["cv"]
        tseed = restart_data["temperature_seed"]
        if logmgr:
            from mirgecom.logging_quantities import logmgr_set_time
            logmgr_set_time(logmgr, current_step, current_t)
    else:
        # Set the current state from time 0
        current_cv = initializer(x_vec=nodes, eos=eos)
        tseed = 300.0

    def get_fluid_state(cv, tseed):
        return make_fluid_state(cv=cv, gas_model=gas_model,
                                temperature_seed=tseed)

    construct_fluid_state = actx.compile(get_fluid_state)
    current_state = construct_fluid_state(current_cv, tseed)

    visualizer = make_visualizer(dcoll)
    initname = initializer.__class__.__name__
    eosname = eos.__class__.__name__
    init_message = make_init_message(dim=dim, order=order,
                                     nelements=local_nelements,
                                     global_nelements=global_nelements,
                                     dt=current_dt, t_final=t_final, nstatus=nstatus,
                                     nviz=nviz, cfl=current_cfl,
                                     constant_cfl=constant_cfl, initname=initname,
                                     eosname=eosname, casename=casename)
    if rank == 0:
        logger.info(init_message)

    def my_write_status(component_errors, dv=None):
        status_msg = (
            "------- errors="
            + ", ".join("%.3g" % en for en in component_errors))
        if ((dv is not None) and (not log_dependent)):
            temp = dv.temperature
            press = dv.pressure

            from grudge.op import nodal_min_loc, nodal_max_loc
            tmin = global_reduce(actx.to_numpy(nodal_min_loc(dcoll, "vol", temp)),
                                 op="min")
            tmax = global_reduce(actx.to_numpy(nodal_max_loc(dcoll, "vol", temp)),
                                 op="max")
            pmin = global_reduce(actx.to_numpy(nodal_min_loc(dcoll, "vol", press)),
                                 op="min")
            pmax = global_reduce(actx.to_numpy(nodal_max_loc(dcoll, "vol", press)),
                                 op="max")
            dv_status_msg = f"\nP({pmin}, {pmax}), T({tmin}, {tmax})"
            status_msg = status_msg + dv_status_msg

        if rank == 0:
            logger.info(status_msg)
        if rank == 0:
            logger.info(status_msg)

    def my_write_viz(step, t, state, dv, exact=None, resid=None):
        if exact is None:
            exact = initializer(x_vec=nodes, eos=eos, time=t)
        if resid is None:
            resid = state - exact
        viz_fields = [("cv", state), ("dv", dv)]
        from mirgecom.simutil import write_visfile
        write_visfile(dcoll, viz_fields, visualizer, vizname=casename,
                      step=step, t=t, overwrite=True, vis_timer=vis_timer,
                      comm=comm)

    def my_write_restart(step, t, state, tseed):
        rst_fname = rst_pattern.format(cname=casename, step=step, rank=rank)
        if rst_fname != rst_filename:
            rst_data = {
                "local_mesh": local_mesh,
                "cv": state,
                "temperature_seed": tseed,
                "t": t,
                "step": step,
                "order": order,
                "global_nelements": global_nelements,
                "num_parts": nparts
            }
            from mirgecom.restart import write_restart_file
            write_restart_file(actx, rst_data, rst_fname, comm)

    def my_health_check(dv, component_errors):
        health_error = False
        from mirgecom.simutil import check_naninf_local, check_range_local
        if check_naninf_local(dcoll, "vol", dv.pressure) \
           or check_range_local(dcoll, "vol", dv.pressure, 1e5, 1.1e5):
            health_error = True
            logger.info(f"{rank=}: Invalid pressure data found.")

        exittol = .09
        if max(component_errors) > exittol:
            health_error = True
            if rank == 0:
                logger.info("Solution diverged from exact soln.")

        return health_error

    def my_pre_step(step, t, dt, state):
        cv, tseed = state
        fluid_state = construct_fluid_state(cv, tseed)
        dv = fluid_state.dv

        try:
            exact = None
            component_errors = None

            if logmgr:
                logmgr.tick_before()

            from mirgecom.simutil import check_step
            do_viz = check_step(step=step, interval=nviz)
            do_restart = check_step(step=step, interval=nrestart)
            do_health = check_step(step=step, interval=nhealth)
            do_status = check_step(step=step, interval=nstatus)

            if do_health:
                exact = initializer(x_vec=nodes, eos=eos, time=t)
                from mirgecom.simutil import compare_fluid_solutions
                component_errors = compare_fluid_solutions(dcoll, cv, exact)
                health_errors = global_reduce(
                    my_health_check(dv, component_errors), op="lor")
                if health_errors:
                    if rank == 0:
                        logger.info("Fluid solution failed health check.")
                    raise MyRuntimeError("Failed simulation health check.")

            if do_restart:
                my_write_restart(step=step, t=t, state=cv, tseed=tseed)

            if do_viz:
                if exact is None:
                    exact = initializer(x_vec=nodes, eos=eos, time=t)
                resid = state - exact
                my_write_viz(step=step, t=t, state=cv, dv=dv, exact=exact,
                             resid=resid)

            if do_status:
                if component_errors is None:
                    if exact is None:
                        exact = initializer(x_vec=nodes, eos=eos, time=t)
                    from mirgecom.simutil import compare_fluid_solutions
                    component_errors = compare_fluid_solutions(dcoll, cv, exact)
                my_write_status(component_errors, dv=dv)

        except MyRuntimeError:
            if rank == 0:
                logger.info("Errors detected; attempting graceful exit.")
            my_write_viz(step=step, t=t, state=cv, dv=dv)
            my_write_restart(step=step, t=t, state=cv, tseed=tseed)
            raise

        dt = get_sim_timestep(dcoll, fluid_state, t, dt, current_cfl, t_final,
                              constant_cfl)
        return state, dt

    def my_post_step(step, t, dt, state):
        cv, tseed = state
        fluid_state = construct_fluid_state(cv, tseed)
        tseed = fluid_state.temperature
        # Logmgr needs to know about EOS, dt, dim?
        # imo this is a design/scope flaw
        if logmgr:
            set_dt(logmgr, dt)
            set_sim_state(logmgr, dim, cv, eos)
            logmgr.tick_after()
        return make_obj_array([fluid_state.cv, tseed]), dt

    def my_rhs(t, state):
        cv, tseed = state
        fluid_state = make_fluid_state(cv, gas_model, temperature_seed=tseed)
        return make_obj_array(
            [euler_operator(dcoll, state=fluid_state, time=t,
                            boundaries=boundaries, gas_model=gas_model,
                            quadrature_tag=quadrature_tag, use_esdg=use_esdg),
             0*tseed])

    current_dt = get_sim_timestep(dcoll, current_state, current_t, current_dt,
                                  current_cfl, t_final, constant_cfl)

    current_step, current_t, advanced_state = \
        advance_state(rhs=my_rhs, timestepper=timestepper,
                      pre_step_callback=my_pre_step,
                      post_step_callback=my_post_step, dt=current_dt,
                      state=make_obj_array([current_state.cv,
                                            current_state.temperature]),
                      t=current_t, t_final=t_final)

    # Dump the final data
    if rank == 0:
        logger.info("Checkpointing final state ...")

    current_cv, tseed = advanced_state
    current_state = make_fluid_state(current_cv, gas_model, temperature_seed=tseed)
    final_dv = current_state.dv
    final_exact = initializer(x_vec=nodes, eos=eos, time=current_t)
    final_resid = current_state.cv - final_exact
    my_write_viz(step=current_step, t=current_t, state=current_cv, dv=final_dv,
                 exact=final_exact, resid=final_resid)
    my_write_restart(step=current_step, t=current_t, state=current_state.cv,
                     tseed=tseed)

    if logmgr:
        logmgr.close()
    elif use_profiling:
        print(actx.tabulate_profiling_data())

    finish_tol = 1e-16
    assert np.abs(current_t - t_final) < finish_tol


if __name__ == "__main__":
    import argparse
    casename = "uiuc-mixture"
    parser = argparse.ArgumentParser(description=f"MIRGE-Com Example: {casename}")
    parser.add_argument("--lazy", action="store_true",
        help="switch to a lazy computation mode")
    parser.add_argument("--profiling", action="store_true",
        help="turn on detailed performance profiling")
    parser.add_argument("--overintegration", action="store_true",
        help="use overintegration in the RHS computations"),
    parser.add_argument("--esdg", action="store_true",
        help="use flux-differencing/entropy stable DG for inviscid computations.")
    parser.add_argument("--leap", action="store_true",
        help="use leap timestepper")
    parser.add_argument("--numpy", action="store_true",
        help="use numpy-based eager actx.")
    parser.add_argument("--restart_file", help="root name of restart file")
    parser.add_argument("--casename", help="casename to use for i/o")
    args = parser.parse_args()
    from warnings import warn
    warn("Automatically turning off DV logging. MIRGE-Com Issue(578)")
    log_dependent = False
<<<<<<< HEAD
    from mirgecom.simutil import ApplicationOptionsError
    if args.esdg:
        if not args.lazy and not args.numpy:
            raise ApplicationOptionsError("ESDG requires lazy or numpy context.")
        if not args.overintegration:
            warn("ESDG requires overintegration, enabling --overintegration.")
=======
>>>>>>> f602d083

    from mirgecom.array_context import get_reasonable_array_context_class
    actx_class = get_reasonable_array_context_class(
        lazy=args.lazy, distributed=True, profiling=args.profiling, numpy=args.numpy)

    logging.basicConfig(format="%(message)s", level=logging.INFO)
    if args.casename:
        casename = args.casename
    rst_filename = None

    if args.restart_file:
        rst_filename = args.restart_file

    main(actx_class, use_leap=args.leap,
         casename=casename, rst_filename=rst_filename,
         use_overintegration=args.overintegration or args.esdg,
         use_esdg=args.esdg, log_dependent=log_dependent)

# vim: foldmethod=marker<|MERGE_RESOLUTION|>--- conflicted
+++ resolved
@@ -450,15 +450,13 @@
     from warnings import warn
     warn("Automatically turning off DV logging. MIRGE-Com Issue(578)")
     log_dependent = False
-<<<<<<< HEAD
+
     from mirgecom.simutil import ApplicationOptionsError
     if args.esdg:
         if not args.lazy and not args.numpy:
             raise ApplicationOptionsError("ESDG requires lazy or numpy context.")
         if not args.overintegration:
             warn("ESDG requires overintegration, enabling --overintegration.")
-=======
->>>>>>> f602d083
 
     from mirgecom.array_context import get_reasonable_array_context_class
     actx_class = get_reasonable_array_context_class(
