--- conflicted
+++ resolved
@@ -82,17 +82,10 @@
 
 
 @mpi_entry_point
-<<<<<<< HEAD
-def main(ctx_factory=cl.create_some_context, use_logmgr=True,
-         use_overintegration=False, lazy=False,
-         use_leap=False, use_profiling=False, casename=None,
-         rst_filename=None, actx_class=None, use_esdg=False):
-=======
-def main(use_logmgr=True,
+def main(use_logmgr=True, use_esdg=False,
          use_overintegration=False,
          use_leap=False, casename=None,
          rst_filename=None, actx_class=None):
->>>>>>> 36bb8989
     """Drive the example."""
     if actx_class is None:
         raise RuntimeError("Array context class missing.")
@@ -523,15 +516,8 @@
     if args.restart_file:
         rst_filename = args.restart_file
 
-<<<<<<< HEAD
-    main(use_logmgr=args.log, use_leap=args.leap, use_profiling=args.profiling,
-         use_overintegration=args.overintegration or args.esdg, lazy=lazy,
-         casename=casename, rst_filename=rst_filename, actx_class=actx_class,
-         use_esdg=args.esdg)
-=======
-    main(use_logmgr=args.log, use_leap=args.leap,
-         use_overintegration=args.overintegration,
+    main(use_logmgr=args.log, use_leap=args.leap, use_esdg=args.esdg,
+         use_overintegration=args.overintegration or args.esdg,
          casename=casename, rst_filename=rst_filename, actx_class=actx_class)
->>>>>>> 36bb8989
 
 # vim: foldmethod=marker