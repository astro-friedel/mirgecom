"""Demonstrate double mach reflection."""

__copyright__ = """
Copyright (C) 2020 University of Illinois Board of Trustees
"""

__license__ = """
Permission is hereby granted, free of charge, to any person obtaining a copy
of this software and associated documentation files (the "Software"), to deal
in the Software without restriction, including without limitation the rights
to use, copy, modify, merge, publish, distribute, sublicense, and/or sell
copies of the Software, and to permit persons to whom the Software is
furnished to do so, subject to the following conditions:

The above copyright notice and this permission notice shall be included in
all copies or substantial portions of the Software.

THE SOFTWARE IS PROVIDED "AS IS", WITHOUT WARRANTY OF ANY KIND, EXPRESS OR
IMPLIED, INCLUDING BUT NOT LIMITED TO THE WARRANTIES OF MERCHANTABILITY,
FITNESS FOR A PARTICULAR PURPOSE AND NONINFRINGEMENT. IN NO EVENT SHALL THE
AUTHORS OR COPYRIGHT HOLDERS BE LIABLE FOR ANY CLAIM, DAMAGES OR OTHER
LIABILITY, WHETHER IN AN ACTION OF CONTRACT, TORT OR OTHERWISE, ARISING FROM,
OUT OF OR IN CONNECTION WITH THE SOFTWARE OR THE USE OR OTHER DEALINGS IN
THE SOFTWARE.
"""

import logging
import numpy as np
import pyopencl as cl
import pyopencl.tools as cl_tools
from functools import partial

from meshmode.array_context import (
    PyOpenCLArrayContext,
    SingleGridWorkBalancingPytatoArrayContext as PytatoPyOpenCLArrayContext
)
from mirgecom.profiling import PyOpenCLProfilingArrayContext

from arraycontext import thaw
from meshmode.mesh import BTAG_ALL, BTAG_NONE  # noqa
from grudge.dof_desc import DTAG_BOUNDARY
from grudge.eager import EagerDGDiscretization
from grudge.shortcuts import make_visualizer


from mirgecom.euler import euler_operator
from mirgecom.artificial_viscosity import (
    av_laplacian_operator,
    smoothness_indicator
)
from mirgecom.io import make_init_message
from mirgecom.mpi import mpi_entry_point
from mirgecom.integrators import rk4_step
from mirgecom.steppers import advance_state
from mirgecom.boundary import (
    AdiabaticNoslipMovingBoundary,
    PrescribedFluidBoundary
)
from mirgecom.initializers import DoubleMachReflection
from mirgecom.eos import IdealSingleGas
from mirgecom.transport import SimpleTransport
from mirgecom.simutil import get_sim_timestep

from logpyle import set_dt
from mirgecom.euler import extract_vars_for_logging, units_for_logging
from mirgecom.logging_quantities import (
    initialize_logmgr,
    logmgr_add_many_discretization_quantities,
    logmgr_add_device_name,
    logmgr_add_device_memory_usage,
    set_sim_state
)

logger = logging.getLogger(__name__)


class MyRuntimeError(RuntimeError):
    """Simple exception to kill the simulation."""

    pass


def get_doublemach_mesh():
    """Generate or import a grid using `gmsh`.

    Input required:
        doubleMach.msh (read existing mesh)

    This routine will generate a new grid if it does
    not find the grid file (doubleMach.msh).
    """
    from meshmode.mesh.io import (
        read_gmsh,
        generate_gmsh,
        ScriptSource,
    )
    import os
    meshfile = "doubleMach.msh"
    if not os.path.exists(meshfile):
        mesh = generate_gmsh(
            ScriptSource("""
                x0=1.0/6.0;
                setsize=0.025;
                Point(1) = {0, 0, 0, setsize};
                Point(2) = {x0,0, 0, setsize};
                Point(3) = {4, 0, 0, setsize};
                Point(4) = {4, 1, 0, setsize};
                Point(5) = {0, 1, 0, setsize};
                Line(1) = {1, 2};
                Line(2) = {2, 3};
                Line(5) = {3, 4};
                Line(6) = {4, 5};
                Line(7) = {5, 1};
                Line Loop(8) = {-5, -6, -7, -1, -2};
                Plane Surface(8) = {8};
                Physical Surface('domain') = {8};
                Physical Curve('ic1') = {6};
                Physical Curve('ic2') = {7};
                Physical Curve('ic3') = {1};
                Physical Curve('wall') = {2};
                Physical Curve('out') = {5};
        """, "geo"), force_ambient_dim=2, dimensions=2, target_unit="M",
            output_file_name=meshfile)
    else:
        mesh = read_gmsh(meshfile, force_ambient_dim=2)

    return mesh


@mpi_entry_point
def main(ctx_factory=cl.create_some_context, use_logmgr=True,
         use_leap=False, use_profiling=False, use_overintegration=False,
         casename=None, rst_filename=None, actx_class=PyOpenCLArrayContext):
    """Drive the example."""
    cl_ctx = ctx_factory()

    if casename is None:
        casename = "mirgecom"

    from mpi4py import MPI
    comm = MPI.COMM_WORLD
    rank = comm.Get_rank()
    nparts = comm.Get_size()

    logmgr = initialize_logmgr(use_logmgr,
        filename=f"{casename}.sqlite", mode="wu", mpi_comm=comm)

    if use_profiling:
        queue = cl.CommandQueue(
            cl_ctx, properties=cl.command_queue_properties.PROFILING_ENABLE)
    else:
        queue = cl.CommandQueue(cl_ctx)

    actx = actx_class(
        queue,
        allocator=cl_tools.MemoryPool(cl_tools.ImmediateAllocator(queue)))

    # Timestepping control
    current_step = 0
    timestepper = rk4_step
    t_final = 1.0e-3
    current_cfl = 0.1
    current_dt = 1.0e-4
    current_t = 0
    constant_cfl = False

    # Some i/o frequencies
    nstatus = 10
    nviz = 100
    nrestart = 100
    nhealth = 1

    rst_path = "restart_data/"
    rst_pattern = (
        rst_path + "{cname}-{step:04d}-{rank:04d}.pkl"
    )
    if rst_filename:  # read the grid from restart data
        rst_filename = f"{rst_filename}-{rank:04d}.pkl"

        from mirgecom.restart import read_restart_data
        restart_data = read_restart_data(actx, rst_filename)
        local_mesh = restart_data["local_mesh"]
        local_nelements = local_mesh.nelements
        global_nelements = restart_data["global_nelements"]
        assert restart_data["nparts"] == nparts
    else:  # generate the grid from scratch
        gen_grid = partial(get_doublemach_mesh)
        from mirgecom.simutil import generate_and_distribute_mesh
        local_mesh, global_nelements = generate_and_distribute_mesh(comm, gen_grid)
        local_nelements = local_mesh.nelements

    from grudge.dof_desc import DISCR_TAG_BASE, DISCR_TAG_QUAD
    from meshmode.discretization.poly_element import \
        default_simplex_group_factory, QuadratureSimplexGroupFactory

    order = 3
    discr = EagerDGDiscretization(
        actx, local_mesh,
        discr_tag_to_group_factory={
            DISCR_TAG_BASE: default_simplex_group_factory(
                base_dim=local_mesh.dim, order=order),
            DISCR_TAG_QUAD: QuadratureSimplexGroupFactory(2*order + 1)
        },
        mpi_communicator=comm
    )
    nodes = thaw(discr.nodes(), actx)

    if use_overintegration:
        quadrature_tag = DISCR_TAG_QUAD
    else:
        quadrature_tag = None  # noqa

    dim = 2
    if logmgr:
        logmgr_add_device_name(logmgr, queue)
        logmgr_add_device_memory_usage(logmgr, queue)
        logmgr_add_many_discretization_quantities(logmgr, discr, dim,
                             extract_vars_for_logging, units_for_logging)

        logmgr.add_watches([
            ("step.max", "step = {value}, "),
            ("t_sim.max", "sim time: {value:1.6e} s\n"),
            ("min_pressure", "------- P (min, max) (Pa) = ({value:1.9e}, "),
            ("max_pressure",    "{value:1.9e})\n"),
            ("min_temperature", "------- T (min, max) (K) = ({value:1.9e}, "),
            ("max_temperature",    "{value:1.9e})\n"),
            ("t_step.max", "------- step walltime: {value:6g} s, "),
            ("t_log.max", "log walltime: {value:6g} s")
        ])

    # Solution setup and initialization
    s0 = -6.0
    kappa = 1.0
    alpha = 2.0e-2
    # {{{ Initialize simple transport model
    kappa_t = 1e-5
    sigma_v = 1e-5
    # }}}

    initializer = DoubleMachReflection()

    from mirgecom.gas_model import GasModel, make_fluid_state
    transport_model = SimpleTransport(viscosity=sigma_v,
                                      thermal_conductivity=kappa_t)
    eos = IdealSingleGas()
    gas_model = GasModel(eos=eos, transport=transport_model)

    def _boundary_state(discr, btag, gas_model, state_minus, **kwargs):
        actx = state_minus.array_context
        bnd_discr = discr.discr_from_dd(btag)
        nodes = thaw(bnd_discr.nodes(), actx)
        return make_fluid_state(initializer(x_vec=nodes, eos=gas_model.eos,
                                            **kwargs), gas_model)

    boundaries = {
        DTAG_BOUNDARY("ic1"):
        PrescribedFluidBoundary(boundary_state_func=_boundary_state),
        DTAG_BOUNDARY("ic2"):
        PrescribedFluidBoundary(boundary_state_func=_boundary_state),
        DTAG_BOUNDARY("ic3"):
        PrescribedFluidBoundary(boundary_state_func=_boundary_state),
        DTAG_BOUNDARY("wall"): AdiabaticNoslipMovingBoundary(),
        DTAG_BOUNDARY("out"): AdiabaticNoslipMovingBoundary(),
    }

    if rst_filename:
        current_t = restart_data["t"]
        current_step = restart_data["step"]
        current_cv = restart_data["cv"]
        if logmgr:
            from mirgecom.logging_quantities import logmgr_set_time
            logmgr_set_time(logmgr, current_step, current_t)
    else:
        # Set the current state from time 0
        current_cv = initializer(nodes)
    current_state = make_fluid_state(cv=current_cv, gas_model=gas_model)

    visualizer = make_visualizer(discr,
                                 discr.order if discr.dim == 2 else discr.order)

    initname = initializer.__class__.__name__
    eosname = eos.__class__.__name__
    init_message = make_init_message(
        dim=dim,
        order=order,
        nelements=local_nelements,
        global_nelements=global_nelements,
        dt=current_dt,
        t_final=t_final,
        nstatus=nstatus,
        nviz=nviz,
        cfl=current_cfl,
        constant_cfl=constant_cfl,
        initname=initname,
        eosname=eosname,
        casename=casename,
    )
    if rank == 0:
        logger.info(init_message)

    def my_write_viz(step, t, state, dv, tagged_cells):
        viz_fields = [("cv", state),
                      ("dv", dv),
                      ("tagged_cells", tagged_cells)]
        from mirgecom.simutil import write_visfile
        write_visfile(discr, viz_fields, visualizer, vizname=casename,
                      step=step, t=t, overwrite=True)

    def my_write_restart(step, t, state):
        rst_fname = rst_pattern.format(cname=casename, step=step, rank=rank)
        if rst_fname != rst_filename:
            rst_data = {
                "local_mesh": local_mesh,
                "cv": state,
                "t": t,
                "step": step,
                "order": order,
                "global_nelements": global_nelements,
                "num_parts": nparts
            }
            from mirgecom.restart import write_restart_file
            write_restart_file(actx, rst_data, rst_fname, comm)

    def my_health_check(state, dv):
        # Note: This health check is tuned s.t. it is a test that
        #       the case gets the expected solution.  If dt,t_final or
        #       other run parameters are changed, this check should
        #       be changed accordingly.
        health_error = False
        from mirgecom.simutil import check_naninf_local, check_range_local
        if check_naninf_local(discr, "vol", dv.pressure):
            health_error = True
            logger.info(f"{rank=}: NANs/Infs in pressure data.")

        from mirgecom.simutil import allsync
        if allsync(check_range_local(discr, "vol", dv.pressure, .9, 18.6),
                   comm, op=MPI.LOR):
            health_error = True
            from grudge.op import nodal_max, nodal_min
            p_min = actx.to_numpy(nodal_min(discr, "vol", dv.pressure))
            p_max = actx.to_numpy(nodal_max(discr, "vol", dv.pressure))
            logger.info(f"Pressure range violation ({p_min=}, {p_max=})")

        if check_naninf_local(discr, "vol", dv.temperature):
            health_error = True
            logger.info(f"{rank=}: NANs/INFs in temperature data.")

        if allsync(
                check_range_local(discr, "vol", dv.temperature, 2.48e-3, 1.071e-2),
                comm, op=MPI.LOR):
            health_error = True
            from grudge.op import nodal_max, nodal_min
            t_min = actx.to_numpy(nodal_min(discr, "vol", dv.temperature))
            t_max = actx.to_numpy(nodal_max(discr, "vol", dv.temperature))
            logger.info(f"Temperature range violation ({t_min=}, {t_max=})")

        return health_error

    def my_pre_step(step, t, dt, state):
        fluid_state = make_fluid_state(state, gas_model)
        dv = fluid_state.dv
        try:

            if logmgr:
                logmgr.tick_before()

            from mirgecom.simutil import check_step
            do_viz = check_step(step=step, interval=nviz)
            do_restart = check_step(step=step, interval=nrestart)
            do_health = check_step(step=step, interval=nhealth)

            if do_health:
                from mirgecom.simutil import allsync
                health_errors = allsync(my_health_check(state, dv), comm,
                                        op=MPI.LOR)
                if health_errors:
                    if rank == 0:
                        logger.info("Fluid solution failed health check.")
                    raise MyRuntimeError("Failed simulation health check.")

            if do_restart:
                my_write_restart(step=step, t=t, state=state)

            if do_viz:
                tagged_cells = smoothness_indicator(discr, state.mass, s0=s0,
                                                    kappa=kappa)
                my_write_viz(step=step, t=t, state=state, dv=dv,
                             tagged_cells=tagged_cells)

        except MyRuntimeError:
            if rank == 0:
                logger.info("Errors detected; attempting graceful exit.")
            tagged_cells = smoothness_indicator(discr, state.mass, s0=s0,
                                                kappa=kappa)
            my_write_viz(step=step, t=t, state=state,
                         tagged_cells=tagged_cells, dv=dv)
            my_write_restart(step=step, t=t, state=state)
            raise

        dt = get_sim_timestep(discr, current_state, current_t, current_dt,
                              current_cfl, t_final, constant_cfl)

        return state, dt

    def my_post_step(step, t, dt, state):
        # Logmgr needs to know about EOS, dt, dim?
        # imo this is a design/scope flaw
        if logmgr:
            set_dt(logmgr, dt)
            set_sim_state(logmgr, dim, state, eos)
            logmgr.tick_after()
        return state, dt

    def my_rhs(t, state):
        fluid_state = make_fluid_state(state, gas_model)
        return (
            euler_operator(discr, state=fluid_state, time=t,
                           boundaries=boundaries,
<<<<<<< HEAD
                           gas_model=gas_model, quadrature_tag=quadrature_tag)
            + av_laplacian_operator(discr, cv=fluid_state.cv,
=======
                           gas_model=gas_model)
            + av_laplacian_operator(discr, fluid_state=fluid_state,
>>>>>>> 28913f00
                                    boundaries=boundaries,
                                    boundary_kwargs={"time": t,
                                                     "gas_model": gas_model},
                                    alpha=alpha, s0=s0, kappa=kappa,
                                    quadrature_tag=quadrature_tag)
        )

    current_dt = get_sim_timestep(discr, current_state, current_t, current_dt,
                                  current_cfl, t_final, constant_cfl)

    current_step, current_t, current_cv = \
        advance_state(rhs=my_rhs, timestepper=timestepper,
                      pre_step_callback=my_pre_step,
                      post_step_callback=my_post_step, dt=current_dt,
                      state=current_state.cv, t=current_t, t_final=t_final)

    # Dump the final data
    if rank == 0:
        logger.info("Checkpointing final state ...")
    current_state = make_fluid_state(current_cv, gas_model)
    final_dv = current_state.dv
    tagged_cells = smoothness_indicator(discr, current_cv.mass, s0=s0, kappa=kappa)
    my_write_viz(step=current_step, t=current_t, state=current_cv, dv=final_dv,
                 tagged_cells=tagged_cells)
    my_write_restart(step=current_step, t=current_t, state=current_cv)

    if logmgr:
        logmgr.close()
    elif use_profiling:
        print(actx.tabulate_profiling_data())

    finish_tol = 1e-16
    assert np.abs(current_t - t_final) < finish_tol


if __name__ == "__main__":
    import argparse
    casename = "doublemach"
    parser = argparse.ArgumentParser(description=f"MIRGE-Com Example: {casename}")
    parser.add_argument("--overintegration", action="store_true",
        help="use overintegration in the RHS computations")
    parser.add_argument("--lazy", action="store_true",
        help="switch to a lazy computation mode")
    parser.add_argument("--profiling", action="store_true",
        help="turn on detailed performance profiling")
    parser.add_argument("--log", action="store_true", default=True,
        help="turn on logging")
    parser.add_argument("--leap", action="store_true",
        help="use leap timestepper")
    parser.add_argument("--restart_file", help="root name of restart file")
    parser.add_argument("--casename", help="casename to use for i/o")
    args = parser.parse_args()
    if args.profiling:
        if args.lazy:
            raise ValueError("Can't use lazy and profiling together.")
        actx_class = PyOpenCLProfilingArrayContext
    else:
        actx_class = PytatoPyOpenCLArrayContext if args.lazy \
            else PyOpenCLArrayContext

    logging.basicConfig(format="%(message)s", level=logging.INFO)
    if args.casename:
        casename = args.casename
    rst_filename = None
    if args.restart_file:
        rst_filename = args.restart_file

    main(use_logmgr=args.log, use_leap=args.leap, use_profiling=args.profiling,
         use_overintegration=args.overintegration,
         casename=casename, rst_filename=rst_filename, actx_class=actx_class)

# vim: foldmethod=marker<|MERGE_RESOLUTION|>--- conflicted
+++ resolved
@@ -416,13 +416,8 @@
         return (
             euler_operator(discr, state=fluid_state, time=t,
                            boundaries=boundaries,
-<<<<<<< HEAD
                            gas_model=gas_model, quadrature_tag=quadrature_tag)
-            + av_laplacian_operator(discr, cv=fluid_state.cv,
-=======
-                           gas_model=gas_model)
             + av_laplacian_operator(discr, fluid_state=fluid_state,
->>>>>>> 28913f00
                                     boundaries=boundaries,
                                     boundary_kwargs={"time": t,
                                                      "gas_model": gas_model},
