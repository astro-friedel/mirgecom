"""Demonstrate double mach reflection."""

__copyright__ = """
Copyright (C) 2020 University of Illinois Board of Trustees
"""

__license__ = """
Permission is hereby granted, free of charge, to any person obtaining a copy
of this software and associated documentation files (the "Software"), to deal
in the Software without restriction, including without limitation the rights
to use, copy, modify, merge, publish, distribute, sublicense, and/or sell
copies of the Software, and to permit persons to whom the Software is
furnished to do so, subject to the following conditions:

The above copyright notice and this permission notice shall be included in
all copies or substantial portions of the Software.

THE SOFTWARE IS PROVIDED "AS IS", WITHOUT WARRANTY OF ANY KIND, EXPRESS OR
IMPLIED, INCLUDING BUT NOT LIMITED TO THE WARRANTIES OF MERCHANTABILITY,
FITNESS FOR A PARTICULAR PURPOSE AND NONINFRINGEMENT. IN NO EVENT SHALL THE
AUTHORS OR COPYRIGHT HOLDERS BE LIABLE FOR ANY CLAIM, DAMAGES OR OTHER
LIABILITY, WHETHER IN AN ACTION OF CONTRACT, TORT OR OTHERWISE, ARISING FROM,
OUT OF OR IN CONNECTION WITH THE SOFTWARE OR THE USE OR OTHER DEALINGS IN
THE SOFTWARE.
"""

import logging
import numpy as np
import pyopencl as cl
from functools import partial

from meshmode.mesh import BTAG_ALL, BTAG_NONE  # noqa
from grudge.dof_desc import DTAG_BOUNDARY
from grudge.shortcuts import make_visualizer


from mirgecom.euler import euler_operator
from mirgecom.artificial_viscosity import (
    av_laplacian_operator,
    smoothness_indicator
)
from mirgecom.io import make_init_message
from mirgecom.mpi import mpi_entry_point
from mirgecom.integrators import rk4_step
from mirgecom.steppers import advance_state
from mirgecom.boundary import (
    AdiabaticNoslipWallBoundary,
    PrescribedFluidBoundary
)
from mirgecom.initializers import DoubleMachReflection
from mirgecom.eos import IdealSingleGas
from mirgecom.transport import SimpleTransport
from mirgecom.simutil import get_sim_timestep

from logpyle import set_dt
from mirgecom.euler import extract_vars_for_logging, units_for_logging
from mirgecom.logging_quantities import (
    initialize_logmgr,
    logmgr_add_many_discretization_quantities,
    logmgr_add_cl_device_info,
    logmgr_add_device_memory_usage,
    set_sim_state
)

logger = logging.getLogger(__name__)


class MyRuntimeError(RuntimeError):
    """Simple exception to kill the simulation."""

    pass


def get_doublemach_mesh():
    """Generate or import a grid using `gmsh`.

    Input required:
        doubleMach.msh (read existing mesh)

    This routine will generate a new grid if it does
    not find the grid file (doubleMach.msh).
    """
    from meshmode.mesh.io import (
        read_gmsh,
        generate_gmsh,
        ScriptSource,
    )
    import os
    meshfile = "doubleMach.msh"
    if not os.path.exists(meshfile):
        mesh = generate_gmsh(
            ScriptSource("""
                x0=1.0/6.0;
                setsize=0.025;
                Point(1) = {0, 0, 0, setsize};
                Point(2) = {x0,0, 0, setsize};
                Point(3) = {4, 0, 0, setsize};
                Point(4) = {4, 1, 0, setsize};
                Point(5) = {0, 1, 0, setsize};
                Line(1) = {1, 2};
                Line(2) = {2, 3};
                Line(5) = {3, 4};
                Line(6) = {4, 5};
                Line(7) = {5, 1};
                Line Loop(8) = {-5, -6, -7, -1, -2};
                Plane Surface(8) = {8};
                Physical Surface('domain') = {8};
                Physical Curve('ic1') = {6};
                Physical Curve('ic2') = {7};
                Physical Curve('ic3') = {1};
                Physical Curve('wall') = {2};
                Physical Curve('out') = {5};
        """, "geo"), force_ambient_dim=2, dimensions=2, target_unit="M",
            output_file_name=meshfile)
    else:
        mesh = read_gmsh(meshfile, force_ambient_dim=2)

    return mesh


@mpi_entry_point
def main(ctx_factory=cl.create_some_context, use_logmgr=True,
         use_leap=False, use_profiling=False, use_overintegration=False,
         casename=None, rst_filename=None, actx_class=None, lazy=False):
    """Drive the example."""
    if actx_class is None:
        raise RuntimeError("Array context class missing.")

    cl_ctx = ctx_factory()

    if casename is None:
        casename = "mirgecom"

    from mpi4py import MPI
    comm = MPI.COMM_WORLD
    rank = comm.Get_rank()
    nparts = comm.Get_size()

    logmgr = initialize_logmgr(use_logmgr,
        filename=f"{casename}.sqlite", mode="wu", mpi_comm=comm)

    if use_profiling:
        queue = cl.CommandQueue(
            cl_ctx, properties=cl.command_queue_properties.PROFILING_ENABLE)
    else:
        queue = cl.CommandQueue(cl_ctx)

    from mirgecom.simutil import get_reasonable_memory_pool
    alloc = get_reasonable_memory_pool(cl_ctx, queue)

    if lazy:
        actx = actx_class(comm, queue, mpi_base_tag=12000, allocator=alloc)
    else:
        actx = actx_class(comm, queue, allocator=alloc, force_device_scalars=True)

    # Timestepping control
    current_step = 0
    timestepper = rk4_step
    t_final = 1.0e-3
    current_cfl = 0.1
    current_dt = 1.0e-4
    current_t = 0
    constant_cfl = False

    # Some i/o frequencies
    nstatus = 10
    nviz = 10
    nrestart = 100
    nhealth = 1

    rst_path = "restart_data/"
    rst_pattern = (
        rst_path + "{cname}-{step:04d}-{rank:04d}.pkl"
    )
    if rst_filename:  # read the grid from restart data
        rst_filename = f"{rst_filename}-{rank:04d}.pkl"

        from mirgecom.restart import read_restart_data
        restart_data = read_restart_data(actx, rst_filename)
        local_mesh = restart_data["local_mesh"]
        local_nelements = local_mesh.nelements
        global_nelements = restart_data["global_nelements"]
        assert restart_data["nparts"] == nparts
    else:  # generate the grid from scratch
        gen_grid = partial(get_doublemach_mesh)
        from mirgecom.simutil import generate_and_distribute_mesh
        local_mesh, global_nelements = generate_and_distribute_mesh(comm, gen_grid)
        local_nelements = local_mesh.nelements

    from mirgecom.simutil import global_reduce as _global_reduce
    global_reduce = partial(_global_reduce, comm=comm)

    from mirgecom.discretization import create_discretization_collection
    order = 3
    dcoll = create_discretization_collection(actx, local_mesh, order=order,
                                             mpi_communicator=comm)
    nodes = actx.thaw(dcoll.nodes())

    from grudge.dof_desc import DISCR_TAG_QUAD
    if use_overintegration:
        quadrature_tag = DISCR_TAG_QUAD
    else:
        quadrature_tag = None  # noqa

    dim = 2
    if logmgr:
        logmgr_add_cl_device_info(logmgr, queue)
        logmgr_add_device_memory_usage(logmgr, queue)
        logmgr_add_many_discretization_quantities(logmgr, dcoll, dim,
                             extract_vars_for_logging, units_for_logging)

        logmgr.add_watches([
            ("step.max", "step = {value}, "),
            ("t_sim.max", "sim time: {value:1.6e} s\n"),
            ("min_pressure", "------- P (min, max) (Pa) = ({value:1.9e}, "),
            ("max_pressure",    "{value:1.9e})\n"),
            ("min_temperature", "------- T (min, max) (K) = ({value:1.9e}, "),
            ("max_temperature",    "{value:1.9e})\n"),
            ("t_step.max", "------- step walltime: {value:6g} s, "),
            ("t_log.max", "log walltime: {value:6g} s")
        ])

    # Solution setup and initialization
    s0 = -6.0
    kappa = 1.0
    alpha = 2.0e-2
    # {{{ Initialize simple transport model
    kappa_t = 1e-5
    sigma_v = 1e-5
    # }}}

    initializer = DoubleMachReflection()

    from mirgecom.gas_model import GasModel, make_fluid_state
    transport_model = SimpleTransport(viscosity=sigma_v,
                                      thermal_conductivity=kappa_t)
    eos = IdealSingleGas()
    gas_model = GasModel(eos=eos, transport=transport_model)

    def _boundary_state(dcoll, btag, gas_model, state_minus, **kwargs):
        actx = state_minus.array_context
        bnd_discr = dcoll.discr_from_dd(btag)
        nodes = actx.thaw(bnd_discr.nodes())
        return make_fluid_state(initializer(x_vec=nodes, eos=gas_model.eos,
                                            **kwargs), gas_model)

    boundaries = {
        DTAG_BOUNDARY("ic1"):
        PrescribedFluidBoundary(boundary_state_func=_boundary_state),
        DTAG_BOUNDARY("ic2"):
        PrescribedFluidBoundary(boundary_state_func=_boundary_state),
        DTAG_BOUNDARY("ic3"):
        PrescribedFluidBoundary(boundary_state_func=_boundary_state),
        DTAG_BOUNDARY("wall"): AdiabaticNoslipWallBoundary(),
        DTAG_BOUNDARY("out"): AdiabaticNoslipWallBoundary(),
    }

    if rst_filename:
        current_t = restart_data["t"]
        current_step = restart_data["step"]
        current_cv = restart_data["cv"]
        if logmgr:
            from mirgecom.logging_quantities import logmgr_set_time
            logmgr_set_time(logmgr, current_step, current_t)
    else:
        # Set the current state from time 0
        current_cv = initializer(nodes)
    current_state = make_fluid_state(cv=current_cv, gas_model=gas_model)

    visualizer = make_visualizer(dcoll)

    initname = initializer.__class__.__name__
    eosname = eos.__class__.__name__
    init_message = make_init_message(
        dim=dim,
        order=order,
        nelements=local_nelements,
        global_nelements=global_nelements,
        dt=current_dt,
        t_final=t_final,
        nstatus=nstatus,
        nviz=nviz,
        cfl=current_cfl,
        constant_cfl=constant_cfl,
        initname=initname,
        eosname=eosname,
        casename=casename,
    )
    if rank == 0:
        logger.info(init_message)

    def my_write_viz(step, t, state, dv, tagged_cells):
        viz_fields = [("cv", state),
                      ("dv", dv),
                      ("tagged_cells", tagged_cells)]
        from mirgecom.simutil import write_visfile
        write_visfile(dcoll, viz_fields, visualizer, vizname=casename,
                      step=step, t=t, overwrite=True,
                      comm=comm)

    def my_write_restart(step, t, state):
        rst_fname = rst_pattern.format(cname=casename, step=step, rank=rank)
        if rst_fname != rst_filename:
            rst_data = {
                "local_mesh": local_mesh,
                "cv": state,
                "t": t,
                "step": step,
                "order": order,
                "global_nelements": global_nelements,
                "num_parts": nparts
            }
            from mirgecom.restart import write_restart_file
            write_restart_file(actx, rst_data, rst_fname, comm)

    def my_health_check(state, dv):
        # Note: This health check is tuned s.t. it is a test that
        #       the case gets the expected solution.  If dt,t_final or
        #       other run parameters are changed, this check should
        #       be changed accordingly.
        health_error = False
        from mirgecom.simutil import check_naninf_local, check_range_local
        if check_naninf_local(dcoll, "vol", dv.pressure):
            health_error = True
            logger.info(f"{rank=}: NANs/Infs in pressure data.")

        if global_reduce(check_range_local(dcoll, "vol", dv.pressure, .9, 18.6),
                         op="lor"):
            health_error = True
            from grudge.op import nodal_max, nodal_min
            p_min = actx.to_numpy(nodal_min(dcoll, "vol", dv.pressure))
            p_max = actx.to_numpy(nodal_max(dcoll, "vol", dv.pressure))
            logger.info(f"Pressure range violation ({p_min=}, {p_max=})")

        if check_naninf_local(dcoll, "vol", dv.temperature):
            health_error = True
            logger.info(f"{rank=}: NANs/INFs in temperature data.")

        if global_reduce(
<<<<<<< HEAD
                check_range_local(discr, "vol", dv.temperature, 2.48e-3, 1.16e-2),
=======
                check_range_local(dcoll, "vol", dv.temperature, 2.48e-3, 1.16e-2),
>>>>>>> 54ab2d58
                op="lor"):
            health_error = True
            from grudge.op import nodal_max, nodal_min
            t_min = actx.to_numpy(nodal_min(dcoll, "vol", dv.temperature))
            t_max = actx.to_numpy(nodal_max(dcoll, "vol", dv.temperature))
            logger.info(f"Temperature range violation ({t_min=}, {t_max=})")

        return health_error

    def my_pre_step(step, t, dt, state):
        fluid_state = make_fluid_state(state, gas_model)
        dv = fluid_state.dv
        try:

            if logmgr:
                logmgr.tick_before()

            from mirgecom.simutil import check_step
            do_viz = check_step(step=step, interval=nviz)
            do_restart = check_step(step=step, interval=nrestart)
            do_health = check_step(step=step, interval=nhealth)

            if do_health:
                health_errors = \
                    global_reduce(my_health_check(state, dv), op="lor")

                if health_errors:
                    if rank == 0:
                        logger.info("Fluid solution failed health check.")
                    raise MyRuntimeError("Failed simulation health check.")

            if do_restart:
                my_write_restart(step=step, t=t, state=state)

            if do_viz:
                tagged_cells = smoothness_indicator(dcoll, state.mass, s0=s0,
                                                    kappa=kappa)
                my_write_viz(step=step, t=t, state=state, dv=dv,
                             tagged_cells=tagged_cells)

        except MyRuntimeError:
            if rank == 0:
                logger.info("Errors detected; attempting graceful exit.")
            tagged_cells = smoothness_indicator(dcoll, state.mass, s0=s0,
                                                kappa=kappa)
            my_write_viz(step=step, t=t, state=state,
                         tagged_cells=tagged_cells, dv=dv)
            my_write_restart(step=step, t=t, state=state)
            raise

        dt = get_sim_timestep(dcoll, current_state, current_t, current_dt,
                              current_cfl, t_final, constant_cfl)

        return state, dt

    def my_post_step(step, t, dt, state):
        # Logmgr needs to know about EOS, dt, dim?
        # imo this is a design/scope flaw
        if logmgr:
            set_dt(logmgr, dt)
            set_sim_state(logmgr, dim, state, eos)
            logmgr.tick_after()
        return state, dt

    def my_rhs(t, state):
        fluid_state = make_fluid_state(state, gas_model)
        return (
            euler_operator(dcoll, state=fluid_state, time=t,
                           boundaries=boundaries,
                           gas_model=gas_model, quadrature_tag=quadrature_tag)
            + av_laplacian_operator(dcoll, fluid_state=fluid_state,
                                    boundaries=boundaries,
                                    time=t, gas_model=gas_model,
                                    alpha=alpha, s0=s0, kappa=kappa,
                                    quadrature_tag=quadrature_tag)
        )

    current_dt = get_sim_timestep(dcoll, current_state, current_t, current_dt,
                                  current_cfl, t_final, constant_cfl)

    current_step, current_t, current_cv = \
        advance_state(rhs=my_rhs, timestepper=timestepper,
                      pre_step_callback=my_pre_step,
                      post_step_callback=my_post_step, dt=current_dt,
                      state=current_state.cv, t=current_t, t_final=t_final)

    # Dump the final data
    if rank == 0:
        logger.info("Checkpointing final state ...")
    current_state = make_fluid_state(current_cv, gas_model)
    final_dv = current_state.dv
    tagged_cells = smoothness_indicator(dcoll, current_cv.mass, s0=s0, kappa=kappa)
    my_write_viz(step=current_step, t=current_t, state=current_cv, dv=final_dv,
                 tagged_cells=tagged_cells)
    my_write_restart(step=current_step, t=current_t, state=current_cv)

    if logmgr:
        logmgr.close()
    elif use_profiling:
        print(actx.tabulate_profiling_data())

    finish_tol = 1e-16
    assert np.abs(current_t - t_final) < finish_tol


if __name__ == "__main__":
    import argparse
    casename = "doublemach"
    parser = argparse.ArgumentParser(description=f"MIRGE-Com Example: {casename}")
    parser.add_argument("--overintegration", action="store_true",
        help="use overintegration in the RHS computations")
    parser.add_argument("--lazy", action="store_true",
        help="switch to a lazy computation mode")
    parser.add_argument("--profiling", action="store_true",
        help="turn on detailed performance profiling")
    parser.add_argument("--log", action="store_true", default=True,
        help="turn on logging")
    parser.add_argument("--leap", action="store_true",
        help="use leap timestepper")
    parser.add_argument("--restart_file", help="root name of restart file")
    parser.add_argument("--casename", help="casename to use for i/o")
    args = parser.parse_args()
    lazy = args.lazy
    if args.profiling:
        if lazy:
            raise ValueError("Can't use lazy and profiling together.")

    from grudge.array_context import get_reasonable_array_context_class
    actx_class = get_reasonable_array_context_class(lazy=lazy, distributed=True)

    logging.basicConfig(format="%(message)s", level=logging.INFO)
    if args.casename:
        casename = args.casename
    rst_filename = None
    if args.restart_file:
        rst_filename = args.restart_file

    main(use_logmgr=args.log, use_leap=args.leap, use_profiling=args.profiling,
         use_overintegration=args.overintegration, lazy=lazy,
         casename=casename, rst_filename=rst_filename, actx_class=actx_class)

# vim: foldmethod=marker<|MERGE_RESOLUTION|>--- conflicted
+++ resolved
@@ -337,11 +337,7 @@
             logger.info(f"{rank=}: NANs/INFs in temperature data.")
 
         if global_reduce(
-<<<<<<< HEAD
-                check_range_local(discr, "vol", dv.temperature, 2.48e-3, 1.16e-2),
-=======
                 check_range_local(dcoll, "vol", dv.temperature, 2.48e-3, 1.16e-2),
->>>>>>> 54ab2d58
                 op="lor"):
             health_error = True
             from grudge.op import nodal_max, nodal_min
