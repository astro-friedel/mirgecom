"""Demonstrate simple scalar lump advection."""

__copyright__ = """
Copyright (C) 2020 University of Illinois Board of Trustees
"""

__license__ = """
Permission is hereby granted, free of charge, to any person obtaining a copy
of this software and associated documentation files (the "Software"), to deal
in the Software without restriction, including without limitation the rights
to use, copy, modify, merge, publish, distribute, sublicense, and/or sell
copies of the Software, and to permit persons to whom the Software is
furnished to do so, subject to the following conditions:

The above copyright notice and this permission notice shall be included in
all copies or substantial portions of the Software.

THE SOFTWARE IS PROVIDED "AS IS", WITHOUT WARRANTY OF ANY KIND, EXPRESS OR
IMPLIED, INCLUDING BUT NOT LIMITED TO THE WARRANTIES OF MERCHANTABILITY,
FITNESS FOR A PARTICULAR PURPOSE AND NONINFRINGEMENT. IN NO EVENT SHALL THE
AUTHORS OR COPYRIGHT HOLDERS BE LIABLE FOR ANY CLAIM, DAMAGES OR OTHER
LIABILITY, WHETHER IN AN ACTION OF CONTRACT, TORT OR OTHERWISE, ARISING FROM,
OUT OF OR IN CONNECTION WITH THE SOFTWARE OR THE USE OR OTHER DEALINGS IN
THE SOFTWARE.
"""
import logging
import numpy as np
import pyopencl as cl
import pyopencl.tools as cl_tools
from functools import partial
from pytools.obj_array import make_obj_array

from meshmode.array_context import PyOpenCLArrayContext
from meshmode.dof_array import thaw
from meshmode.mesh import BTAG_ALL, BTAG_NONE  # noqa
from grudge.eager import EagerDGDiscretization
from grudge.shortcuts import make_visualizer


from mirgecom.euler import euler_operator
from mirgecom.simutil import (
    inviscid_sim_timestep,
    sim_checkpoint,
    generate_and_distribute_mesh
)
from mirgecom.io import make_init_message
from mirgecom.mpi import mpi_entry_point

from mirgecom.integrators import rk4_step
from mirgecom.steppers import advance_state
from mirgecom.boundary import PrescribedBoundary
from mirgecom.initializers import MulticomponentLump
from mirgecom.eos import IdealSingleGas


logger = logging.getLogger(__name__)


@mpi_entry_point
def main(ctx_factory=cl.create_some_context, use_leap=False):
    """Drive example."""
    cl_ctx = ctx_factory()
    queue = cl.CommandQueue(cl_ctx)
    actx = PyOpenCLArrayContext(queue,
            allocator=cl_tools.MemoryPool(cl_tools.ImmediateAllocator(queue)))

    dim = 3
    nel_1d = 16
    order = 3
    exittol = .09
    t_final = 0.01
    current_cfl = 1.0
    current_dt = .001
    current_t = 0
    constant_cfl = False
    nstatus = 1
    nviz = 1
    rank = 0
    checkpoint_t = current_t
    current_step = 0
    if use_leap:
        from leap.rk import RK4MethodBuilder
        timestepper = RK4MethodBuilder("state")
    else:
        timestepper = rk4_step
    box_ll = -5.0
    box_ur = 5.0

    from mpi4py import MPI
    comm = MPI.COMM_WORLD
    rank = comm.Get_rank()

    nspecies = 4
    centers = make_obj_array([np.zeros(shape=(dim,)) for i in range(nspecies)])
    spec_y0s = np.ones(shape=(nspecies,))
    spec_amplitudes = np.ones(shape=(nspecies,))
    eos = IdealSingleGas()

    velocity = np.ones(shape=(dim,))

    initializer = MulticomponentLump(dim=dim, nspecies=nspecies,
                                     spec_centers=centers, velocity=velocity,
                                     spec_y0s=spec_y0s,
                                     spec_amplitudes=spec_amplitudes)
    boundaries = {BTAG_ALL: PrescribedBoundary(initializer)}

    casename = "mixture-lump"

    from meshmode.mesh.generation import generate_regular_rect_mesh
    generate_mesh = partial(generate_regular_rect_mesh, a=(box_ll,) * dim,
                            b=(box_ur,) * dim, nelements_per_axis=(nel_1d,) * dim)
    local_mesh, global_nelements = generate_and_distribute_mesh(comm, generate_mesh)
    local_nelements = local_mesh.nelements

    discr = EagerDGDiscretization(
        actx, local_mesh, order=order, mpi_communicator=comm
    )
    nodes = thaw(actx, discr.nodes())
    current_state = initializer(nodes)

    visualizer = make_visualizer(discr)
    initname = initializer.__class__.__name__
    eosname = eos.__class__.__name__
    init_message = make_init_message(dim=dim, order=order,
                                     nelements=local_nelements,
                                     global_nelements=global_nelements,
                                     dt=current_dt, t_final=t_final, nstatus=nstatus,
                                     nviz=nviz, cfl=current_cfl,
                                     constant_cfl=constant_cfl, initname=initname,
                                     eosname=eosname, casename=casename)
    if rank == 0:
        logger.info(init_message)

    get_timestep = partial(inviscid_sim_timestep, discr=discr, t=current_t,
                           dt=current_dt, cfl=current_cfl, eos=eos,
                           t_final=t_final, constant_cfl=constant_cfl)

    def my_rhs(t, state):
        return euler_operator(discr, cv=state, t=t,
                              boundaries=boundaries, eos=eos)

    def my_checkpoint(step, t, dt, state):
<<<<<<< HEAD
        sim_checkpoint(discr, visualizer, eos, q=state,
                       exact_soln=initializer, vizname=casename, step=step,
                       t=t, dt=dt, nstatus=nstatus, nviz=nviz,
                       exittol=exittol, constant_cfl=constant_cfl)
        return state

    current_step, current_t, current_state = \
        advance_state(rhs=my_rhs, timestepper=timestepper,
                      pre_step_callback=my_checkpoint,
                      get_timestep=get_timestep, state=current_state,
                      t=current_t, t_final=t_final, eos=eos, dim=dim)
=======
        return sim_checkpoint(discr, visualizer, eos, cv=state,
                              exact_soln=initializer, vizname=casename, step=step,
                              t=t, dt=dt, nstatus=nstatus, nviz=nviz,
                              exittol=exittol, constant_cfl=constant_cfl, comm=comm)

    try:
        (current_step, current_t, current_state) = \
            advance_state(rhs=my_rhs, timestepper=timestepper,
                checkpoint=my_checkpoint,
                get_timestep=get_timestep, state=current_state,
                t=current_t, t_final=t_final)
    except ExactSolutionMismatch as ex:
        current_step = ex.step
        current_t = ex.t
        current_state = ex.state
>>>>>>> 1f8b3cb8

    #    if current_t != checkpoint_t:
    if rank == 0:
        logger.info("Checkpointing final state ...")
    my_checkpoint(current_step, t=current_t,
                  dt=(current_t - checkpoint_t),
                  state=current_state)


if __name__ == "__main__":
    logging.basicConfig(format="%(message)s", level=logging.INFO)
    main(use_leap=False)

# vim: foldmethod=marker<|MERGE_RESOLUTION|>--- conflicted
+++ resolved
@@ -40,7 +40,6 @@
 from mirgecom.euler import euler_operator
 from mirgecom.simutil import (
     inviscid_sim_timestep,
-    sim_checkpoint,
     generate_and_distribute_mesh
 )
 from mirgecom.io import make_init_message
@@ -140,11 +139,6 @@
                               boundaries=boundaries, eos=eos)
 
     def my_checkpoint(step, t, dt, state):
-<<<<<<< HEAD
-        sim_checkpoint(discr, visualizer, eos, q=state,
-                       exact_soln=initializer, vizname=casename, step=step,
-                       t=t, dt=dt, nstatus=nstatus, nviz=nviz,
-                       exittol=exittol, constant_cfl=constant_cfl)
         return state
 
     current_step, current_t, current_state = \
@@ -152,23 +146,6 @@
                       pre_step_callback=my_checkpoint,
                       get_timestep=get_timestep, state=current_state,
                       t=current_t, t_final=t_final, eos=eos, dim=dim)
-=======
-        return sim_checkpoint(discr, visualizer, eos, cv=state,
-                              exact_soln=initializer, vizname=casename, step=step,
-                              t=t, dt=dt, nstatus=nstatus, nviz=nviz,
-                              exittol=exittol, constant_cfl=constant_cfl, comm=comm)
-
-    try:
-        (current_step, current_t, current_state) = \
-            advance_state(rhs=my_rhs, timestepper=timestepper,
-                checkpoint=my_checkpoint,
-                get_timestep=get_timestep, state=current_state,
-                t=current_t, t_final=t_final)
-    except ExactSolutionMismatch as ex:
-        current_step = ex.step
-        current_t = ex.t
-        current_state = ex.state
->>>>>>> 1f8b3cb8
 
     #    if current_t != checkpoint_t:
     if rank == 0:
