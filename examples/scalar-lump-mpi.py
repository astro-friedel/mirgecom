"""Demonstrate simple scalar lump advection."""

__copyright__ = """
Copyright (C) 2020 University of Illinois Board of Trustees
"""

__license__ = """
Permission is hereby granted, free of charge, to any person obtaining a copy
of this software and associated documentation files (the "Software"), to deal
in the Software without restriction, including without limitation the rights
to use, copy, modify, merge, publish, distribute, sublicense, and/or sell
copies of the Software, and to permit persons to whom the Software is
furnished to do so, subject to the following conditions:

The above copyright notice and this permission notice shall be included in
all copies or substantial portions of the Software.

THE SOFTWARE IS PROVIDED "AS IS", WITHOUT WARRANTY OF ANY KIND, EXPRESS OR
IMPLIED, INCLUDING BUT NOT LIMITED TO THE WARRANTIES OF MERCHANTABILITY,
FITNESS FOR A PARTICULAR PURPOSE AND NONINFRINGEMENT. IN NO EVENT SHALL THE
AUTHORS OR COPYRIGHT HOLDERS BE LIABLE FOR ANY CLAIM, DAMAGES OR OTHER
LIABILITY, WHETHER IN AN ACTION OF CONTRACT, TORT OR OTHERWISE, ARISING FROM,
OUT OF OR IN CONNECTION WITH THE SOFTWARE OR THE USE OR OTHER DEALINGS IN
THE SOFTWARE.
"""
import logging
import numpy as np
import pyopencl as cl
import pyopencl.tools as cl_tools
from functools import partial
from pytools.obj_array import make_obj_array

from meshmode.array_context import (
    PyOpenCLArrayContext,
    PytatoPyOpenCLArrayContext
)
from mirgecom.profiling import PyOpenCLProfilingArrayContext
from meshmode.dof_array import thaw
from meshmode.mesh import BTAG_ALL, BTAG_NONE  # noqa
from grudge.eager import EagerDGDiscretization
from grudge.shortcuts import make_visualizer


from mirgecom.euler import euler_operator
from mirgecom.simutil import (
    get_sim_timestep,
    generate_and_distribute_mesh
)
from mirgecom.io import make_init_message
from mirgecom.mpi import mpi_entry_point

from mirgecom.integrators import rk4_step
from mirgecom.steppers import advance_state
from mirgecom.boundary import PrescribedInviscidBoundary
from mirgecom.initializers import MulticomponentLump
from mirgecom.eos import IdealSingleGas

from logpyle import IntervalTimer, set_dt
from mirgecom.euler import extract_vars_for_logging, units_for_logging
from mirgecom.logging_quantities import (
    initialize_logmgr,
    logmgr_add_many_discretization_quantities,
    logmgr_add_device_name,
    logmgr_add_device_memory_usage,
    set_sim_state
)

logger = logging.getLogger(__name__)


class MyRuntimeError(RuntimeError):
    """Simple exception to kill the simulation."""

    pass


@mpi_entry_point
def main(ctx_factory=cl.create_some_context, use_logmgr=True,
         use_leap=False, use_profiling=False, casename=None,
         rst_filename=None, actx_class=PyOpenCLArrayContext):
    """Drive example."""
    cl_ctx = ctx_factory()

    if casename is None:
        casename = "mirgecom"

    from mpi4py import MPI
    comm = MPI.COMM_WORLD
    rank = comm.Get_rank()
    nparts = comm.Get_size()

    logmgr = initialize_logmgr(use_logmgr,
        filename=f"{casename}.sqlite", mode="wu", mpi_comm=comm)

    if use_profiling:
        queue = cl.CommandQueue(
            cl_ctx, properties=cl.command_queue_properties.PROFILING_ENABLE)
    else:
        queue = cl.CommandQueue(cl_ctx)

    actx = actx_class(
        queue,
        allocator=cl_tools.MemoryPool(cl_tools.ImmediateAllocator(queue)))

    # timestepping control
    current_step = 0
    if use_leap:
        from leap.rk import RK4MethodBuilder
        timestepper = RK4MethodBuilder("state")
    else:
        timestepper = rk4_step
    t_final = 0.005
    current_cfl = 1.0
    current_dt = .001
    current_t = 0
    constant_cfl = False

    # some i/o frequencies
    nstatus = 1
    nrestart = 5
    nviz = 1
    nhealth = 1

    dim = 3
    rst_path = "restart_data/"
    rst_pattern = (
        rst_path + "{cname}-{step:04d}-{rank:04d}.pkl"
    )
    if rst_filename:  # read the grid from restart data
        rst_filename = f"{rst_filename}-{rank:04d}.pkl"
        from mirgecom.restart import read_restart_data
        restart_data = read_restart_data(actx, rst_filename)
        local_mesh = restart_data["local_mesh"]
        local_nelements = local_mesh.nelements
        global_nelements = restart_data["global_nelements"]
        assert restart_data["nparts"] == nparts
    else:  # generate the grid from scratch
        box_ll = -5.0
        box_ur = 5.0
        nel_1d = 16
        from meshmode.mesh.generation import generate_regular_rect_mesh
        generate_mesh = partial(generate_regular_rect_mesh, a=(box_ll,)*dim,
                                b=(box_ur,) * dim, nelements_per_axis=(nel_1d,)*dim)
        local_mesh, global_nelements = generate_and_distribute_mesh(comm,
                                                                    generate_mesh)
        local_nelements = local_mesh.nelements

    order = 3
    discr = EagerDGDiscretization(
        actx, local_mesh, order=order, mpi_communicator=comm
    )
    nodes = thaw(actx, discr.nodes())

    vis_timer = None

    if logmgr:
        logmgr_add_device_name(logmgr, queue)
        logmgr_add_device_memory_usage(logmgr, queue)
        logmgr_add_many_discretization_quantities(logmgr, discr, dim,
                             extract_vars_for_logging, units_for_logging)

        vis_timer = IntervalTimer("t_vis", "Time spent visualizing")
        logmgr.add_quantity(vis_timer)

        logmgr.add_watches([
            ("step.max", "step = {value}, "),
            ("t_sim.max", "sim time: {value:1.6e} s\n"),
            ("min_pressure", "------- P (min, max) (Pa) = ({value:1.9e}, "),
            ("max_pressure",    "{value:1.9e})\n"),
            ("t_step.max", "------- step walltime: {value:6g} s, "),
            ("t_log.max", "log walltime: {value:6g} s")
        ])

    # soln setup and init
    nspecies = 4
    centers = make_obj_array([np.zeros(shape=(dim,)) for i in range(nspecies)])
    spec_y0s = np.ones(shape=(nspecies,))
    spec_amplitudes = np.ones(shape=(nspecies,))
    eos = IdealSingleGas()
    velocity = np.ones(shape=(dim,))

    initializer = MulticomponentLump(dim=dim, nspecies=nspecies,
                                     spec_centers=centers, velocity=velocity,
                                     spec_y0s=spec_y0s,
                                     spec_amplitudes=spec_amplitudes)
    boundaries = {
<<<<<<< HEAD
        BTAG_ALL: PrescribedInviscidBoundary(fluid_solution_func=initializer)
=======
        BTAG_ALL: PrescribedBoundary(initializer)
>>>>>>> 51019d54
    }

    if rst_filename:
        current_t = restart_data["t"]
        current_step = restart_data["step"]
        current_state = restart_data["state"]
        if logmgr:
            from mirgecom.logging_quantities import logmgr_set_time
            logmgr_set_time(logmgr, current_step, current_t)
    else:
        # Set the current state from time 0
        current_state = initializer(nodes)

    visualizer = make_visualizer(discr)
    initname = initializer.__class__.__name__
    eosname = eos.__class__.__name__
    init_message = make_init_message(dim=dim, order=order,
                                     nelements=local_nelements,
                                     global_nelements=global_nelements,
                                     dt=current_dt, t_final=t_final, nstatus=nstatus,
                                     nviz=nviz, cfl=current_cfl,
                                     constant_cfl=constant_cfl, initname=initname,
                                     eosname=eosname, casename=casename)
    if rank == 0:
        logger.info(init_message)

    def my_write_status(component_errors):
        if rank == 0:
            logger.info(
                "------- errors="
                + ", ".join("%.3g" % en for en in component_errors))

    def my_write_viz(step, t, state, dv=None, exact=None, resid=None):
        if dv is None:
            dv = eos.dependent_vars(state)
        if exact is None:
            exact = initializer(x_vec=nodes, eos=eos, t=t)
        if resid is None:
            resid = state - exact
        viz_fields = [("cv", state),
                      ("dv", dv),
                      ("exact", exact),
                      ("resid", resid)]
        from mirgecom.simutil import write_visfile
        write_visfile(discr, viz_fields, visualizer, vizname=casename,
                      step=step, t=t, overwrite=True, vis_timer=vis_timer)

    def my_write_restart(step, t, state):
        rst_fname = rst_pattern.format(cname=casename, step=step, rank=rank)
        if rst_fname != rst_filename:
            rst_data = {
                "local_mesh": local_mesh,
                "state": state,
                "t": t,
                "step": step,
                "order": order,
                "global_nelements": global_nelements,
                "num_parts": nparts
            }
            from mirgecom.restart import write_restart_file
            write_restart_file(actx, rst_data, rst_fname, comm)

    def my_health_check(pressure, component_errors):
        health_error = False
        from mirgecom.simutil import check_naninf_local, check_range_local
        if check_naninf_local(discr, "vol", pressure) \
           or check_range_local(discr, "vol", pressure, .9, 1.1):
            health_error = True
            logger.info(f"{rank=}: Invalid pressure data found.")

        exittol = .09
        if max(component_errors) > exittol:
            health_error = True
            if rank == 0:
                logger.info("Solution diverged from exact soln.")

        return health_error

    def my_pre_step(step, t, dt, state):
        try:
            dv = None
            exact = None
            component_errors = None

            if logmgr:
                logmgr.tick_before()

            from mirgecom.simutil import check_step
            do_viz = check_step(step=step, interval=nviz)
            do_restart = check_step(step=step, interval=nrestart)
            do_health = check_step(step=step, interval=nhealth)
            do_status = check_step(step=step, interval=nstatus)

            if do_health:
                dv = eos.dependent_vars(state)
                exact = initializer(x_vec=nodes, eos=eos, t=t)
                from mirgecom.simutil import compare_fluid_solutions
                component_errors = compare_fluid_solutions(discr, state, exact)
                from mirgecom.simutil import allsync
                health_errors = allsync(
                    my_health_check(dv.pressure, component_errors),
                    comm, op=MPI.LOR
                )
                if health_errors:
                    if rank == 0:
                        logger.info("Fluid solution failed health check.")
                    raise MyRuntimeError("Failed simulation health check.")

            if do_restart:
                my_write_restart(step=step, t=t, state=state)

            if do_viz:
                if dv is None:
                    dv = eos.dependent_vars(state)
                if exact is None:
                    exact = initializer(x_vec=nodes, eos=eos, t=t)
                resid = state - exact
                my_write_viz(step=step, t=t, state=state, dv=dv, exact=exact,
                             resid=resid)

            if do_status:
                if component_errors is None:
                    if exact is None:
                        exact = initializer(x_vec=nodes, eos=eos, t=t)
                    from mirgecom.simutil import compare_fluid_solutions
                    component_errors = compare_fluid_solutions(discr, state, exact)
                my_write_status(component_errors)

        except MyRuntimeError:
            if rank == 0:
                logger.info("Errors detected; attempting graceful exit.")
            my_write_viz(step=step, t=t, state=state)
            my_write_restart(step=step, t=t, state=state)
            raise

        dt = get_sim_timestep(discr, state, t, dt, current_cfl, eos, t_final,
                              constant_cfl)
        return state, dt

    def my_post_step(step, t, dt, state):
        # Logmgr needs to know about EOS, dt, dim?
        # imo this is a design/scope flaw
        if logmgr:
            set_dt(logmgr, dt)
            set_sim_state(logmgr, dim, state, eos)
            logmgr.tick_after()
        return state, dt

    def my_rhs(t, state):
        return euler_operator(discr, cv=state, t=t,
                              boundaries=boundaries, eos=eos)

    current_dt = get_sim_timestep(discr, current_state, current_t, current_dt,
                                  current_cfl, eos, t_final, constant_cfl)

    current_step, current_t, current_state = \
        advance_state(rhs=my_rhs, timestepper=timestepper,
                      pre_step_callback=my_pre_step, dt=current_dt,
                      post_step_callback=my_post_step,
                      state=current_state, t=current_t, t_final=t_final)

    # Dump the final data
    if rank == 0:
        logger.info("Checkpointing final state ...")

    final_dv = eos.dependent_vars(current_state)
    final_exact = initializer(x_vec=nodes, eos=eos, t=current_t)
    final_resid = current_state - final_exact
    my_write_viz(step=current_step, t=current_t, state=current_state, dv=final_dv,
                 exact=final_exact, resid=final_resid)
    my_write_restart(step=current_step, t=current_t, state=current_state)

    if logmgr:
        logmgr.close()
    elif use_profiling:
        print(actx.tabulate_profiling_data())

    finish_tol = 1e-16
    assert np.abs(current_t - t_final) < finish_tol


if __name__ == "__main__":
    import argparse
    casename = "lumpy-scalars"
    parser = argparse.ArgumentParser(description=f"MIRGE-Com Example: {casename}")
    parser.add_argument("--lazy", action="store_true",
        help="switch to a lazy computation mode")
    parser.add_argument("--profiling", action="store_true",
        help="turn on detailed performance profiling")
    parser.add_argument("--log", action="store_true", default=True,
        help="turn on logging")
    parser.add_argument("--leap", action="store_true",
        help="use leap timestepper")
    parser.add_argument("--restart_file", help="root name of restart file")
    parser.add_argument("--casename", help="casename to use for i/o")
    args = parser.parse_args()
    if args.profiling:
        if args.lazy:
            raise ValueError("Can't use lazy and profiling together.")
        actx_class = PyOpenCLProfilingArrayContext
    else:
        actx_class = PytatoPyOpenCLArrayContext if args.lazy \
            else PyOpenCLArrayContext

    logging.basicConfig(format="%(message)s", level=logging.INFO)
    if args.casename:
        casename = args.casename
    rst_filename = None
    if args.restart_file:
        rst_filename = args.restart_file

    main(use_logmgr=args.log, use_leap=args.leap, use_profiling=args.profiling,
         casename=casename, rst_filename=rst_filename, actx_class=actx_class)

# vim: foldmethod=marker<|MERGE_RESOLUTION|>--- conflicted
+++ resolved
@@ -184,11 +184,7 @@
                                      spec_y0s=spec_y0s,
                                      spec_amplitudes=spec_amplitudes)
     boundaries = {
-<<<<<<< HEAD
         BTAG_ALL: PrescribedInviscidBoundary(fluid_solution_func=initializer)
-=======
-        BTAG_ALL: PrescribedBoundary(initializer)
->>>>>>> 51019d54
     }
 
     if rst_filename:
