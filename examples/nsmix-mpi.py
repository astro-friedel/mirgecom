--- conflicted
+++ resolved
@@ -33,11 +33,11 @@
 from grudge.shortcuts import make_visualizer
 
 from mirgecom.discretization import create_discretization_collection
-<<<<<<< HEAD
-from mirgecom.transport import MixtureAveragedTransport
-=======
-from mirgecom.transport import SimpleTransport, PowerLawTransport
->>>>>>> 6a1e9a55
+from mirgecom.transport import (
+    MixtureAveragedTransport,
+    SimpleTransport,
+    PowerLawTransport
+)
 from mirgecom.simutil import get_sim_timestep
 from mirgecom.navierstokes import ns_operator
 
@@ -124,7 +124,7 @@
     timestepper = rk4_step
     debug = False
 
-    use_powerlaw_transport = False
+    transport_type = 2  # 0 Simple, 1 PowerLawTransport, 2 MixtureAveragedTransport
 
     # Some i/o frequencies
     nstatus = 1
@@ -229,8 +229,17 @@
 
     # {{{ Create Pyrometheus thermochemistry object & EOS
 
-<<<<<<< HEAD
-=======
+    # Create a Pyrometheus EOS with the Cantera soln. Pyrometheus uses Cantera and
+    # generates a set of methods to calculate chemothermomechanical properties and
+    # states for this particular mechanism.
+    from mirgecom.thermochemistry import get_pyrometheus_wrapper_class_from_cantera
+    pyrometheus_mechanism = \
+        get_pyrometheus_wrapper_class_from_cantera(cantera_soln)(actx.np)
+    eos = PyrometheusMixture(pyrometheus_mechanism,
+                             temperature_guess=init_temperature)
+
+    # }}}
+
     # {{{ Initialize transport model
     spec_ones = np.ones(nspecies)
     kappa = 1e-5
@@ -239,28 +248,14 @@
     lewis = 1. * spec_ones
     lewis[cantera_soln.species_index("H2")] = 0.2
     transport_model = (
-        PowerLawTransport(lewis=lewis) if use_powerlaw_transport else
         SimpleTransport(viscosity=sigma, thermal_conductivity=kappa,
-                        species_diffusivity=const_diffus)
+                        species_diffusivity=const_diffus) if transport_type == 0
+        else PowerLawTransport(lewis=lewis) if transport_type == 1 else
+        MixtureAveragedTransport(pyrometheus_mechanism)
     )
     # }}}
 
->>>>>>> 6a1e9a55
-    # Create a Pyrometheus EOS with the Cantera soln. Pyrometheus uses Cantera and
-    # generates a set of methods to calculate chemothermomechanical properties and
-    # states for this particular mechanism.
-    from mirgecom.thermochemistry import get_pyrometheus_wrapper_class_from_cantera
-    pyrometheus_mechanism = \
-        get_pyrometheus_wrapper_class_from_cantera(cantera_soln)(actx.np)
-    eos = PyrometheusMixture(pyrometheus_mechanism,
-                             temperature_guess=init_temperature)
-
-    # }}}
-
-    # Initialize mixture-dependent transport model
-    transport_model = MixtureAveragedTransport(pyrometheus_mechanism)
-
-    # Initialize gas model (eos and transport model)
+    # Initialize gas model
     gas_model = GasModel(eos=eos, transport=transport_model)
 
     # {{{ MIRGE-Com state initialization
