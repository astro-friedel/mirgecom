"""Demonstrate combustive mixture with Pyrometheus."""

__copyright__ = """
Copyright (C) 2020 University of Illinois Board of Trustees
"""

__license__ = """
Permission is hereby granted, free of charge, to any person obtaining a copy
of this software and associated documentation files (the "Software"), to deal
in the Software without restriction, including without limitation the rights
to use, copy, modify, merge, publish, distribute, sublicense, and/or sell
copies of the Software, and to permit persons to whom the Software is
furnished to do so, subject to the following conditions:

The above copyright notice and this permission notice shall be included in
all copies or substantial portions of the Software.

THE SOFTWARE IS PROVIDED "AS IS", WITHOUT WARRANTY OF ANY KIND, EXPRESS OR
IMPLIED, INCLUDING BUT NOT LIMITED TO THE WARRANTIES OF MERCHANTABILITY,
FITNESS FOR A PARTICULAR PURPOSE AND NONINFRINGEMENT. IN NO EVENT SHALL THE
AUTHORS OR COPYRIGHT HOLDERS BE LIABLE FOR ANY CLAIM, DAMAGES OR OTHER
LIABILITY, WHETHER IN AN ACTION OF CONTRACT, TORT OR OTHERWISE, ARISING FROM,
OUT OF OR IN CONNECTION WITH THE SOFTWARE OR THE USE OR OTHER DEALINGS IN
THE SOFTWARE.
"""
import logging
import numpy as np
import pyopencl as cl
from functools import partial
from pytools.obj_array import make_obj_array

from meshmode.mesh import BTAG_ALL, BTAG_NONE  # noqa
from grudge.shortcuts import make_visualizer

from mirgecom.discretization import create_discretization_collection
from mirgecom.transport import SimpleTransport, PowerLawTransport
from mirgecom.simutil import get_sim_timestep
from mirgecom.navierstokes import ns_operator

from mirgecom.io import make_init_message
from mirgecom.mpi import mpi_entry_point

from mirgecom.integrators import rk4_step
from mirgecom.steppers import advance_state
from mirgecom.boundary import (  # noqa
<<<<<<< HEAD
    SymmetryBoundary,
    IsothermalWallBoundary,
=======
    IsothermalWallBoundary
>>>>>>> 766ccf0c
)
from mirgecom.initializers import MixtureInitializer
from mirgecom.eos import PyrometheusMixture
from mirgecom.gas_model import (
    GasModel,
    make_fluid_state
)
import cantera

from logpyle import IntervalTimer, set_dt
from mirgecom.euler import extract_vars_for_logging, units_for_logging
from mirgecom.logging_quantities import (
    initialize_logmgr,
    logmgr_add_many_discretization_quantities,
    logmgr_add_cl_device_info,
    logmgr_add_device_memory_usage,
    set_sim_state
)

logger = logging.getLogger(__name__)


class MyRuntimeError(RuntimeError):
    """Simple exception to kill the simulation."""

    pass


@mpi_entry_point
def main(ctx_factory=cl.create_some_context, use_logmgr=True,
         use_leap=False, use_profiling=False, casename=None,
         rst_filename=None, actx_class=None,
         log_dependent=True, lazy=False):
    """Drive example."""
    cl_ctx = ctx_factory()

    if casename is None:
        casename = "mirgecom"

    from mpi4py import MPI
    comm = MPI.COMM_WORLD
    rank = comm.Get_rank()
    nparts = comm.Get_size()

    from mirgecom.simutil import global_reduce as _global_reduce
    global_reduce = partial(_global_reduce, comm=comm)

    logmgr = initialize_logmgr(use_logmgr,
        filename=f"{casename}.sqlite", mode="wu", mpi_comm=comm)

    if use_profiling:
        queue = cl.CommandQueue(
            cl_ctx, properties=cl.command_queue_properties.PROFILING_ENABLE)
    else:
        queue = cl.CommandQueue(cl_ctx)

    from mirgecom.simutil import get_reasonable_memory_pool
    alloc = get_reasonable_memory_pool(cl_ctx, queue)

    if lazy:
        actx = actx_class(comm, queue, mpi_base_tag=12000, allocator=alloc)
    else:
        actx = actx_class(comm, queue, allocator=alloc, force_device_scalars=True)

    # Timestepping control
    # This example runs only 3 steps by default (to keep CI ~short)
    t_final = 3e-9
    current_cfl = .0009
    current_dt = 1e-9
    current_t = 0
    constant_cfl = True
    current_step = 0
    timestepper = rk4_step
    debug = False

    use_powerlaw_transport = False

    # Some i/o frequencies
    nstatus = 1
    nviz = 5
    nrestart = 5
    nhealth = 1

    dim = 2
    rst_path = "restart_data/"
    rst_pattern = (
        rst_path + "{cname}-{step:04d}-{rank:04d}.pkl"
    )
    if rst_filename:  # read the grid from restart data
        rst_filename = f"{rst_filename}-{rank:04d}.pkl"

        from mirgecom.restart import read_restart_data
        restart_data = read_restart_data(actx, rst_filename)
        local_mesh = restart_data["local_mesh"]
        local_nelements = local_mesh.nelements
        global_nelements = restart_data["global_nelements"]
        assert restart_data["nparts"] == nparts
    else:  # generate the grid from scratch
        nel_1d = 8
        box_ll = -0.005
        box_ur = 0.005
        from meshmode.mesh.generation import generate_regular_rect_mesh
        generate_mesh = partial(generate_regular_rect_mesh, a=(box_ll,)*dim,
                                b=(box_ur,) * dim, nelements_per_axis=(nel_1d,)*dim)
        from mirgecom.simutil import generate_and_distribute_mesh
        local_mesh, global_nelements = generate_and_distribute_mesh(comm,
                                                                    generate_mesh)
        local_nelements = local_mesh.nelements

    order = 1
    dcoll = create_discretization_collection(actx, local_mesh, order=order)
    nodes = actx.thaw(dcoll.nodes())
    ones = dcoll.zeros(actx) + 1.0

    if logmgr:
        logmgr_add_cl_device_info(logmgr, queue)
        logmgr_add_device_memory_usage(logmgr, queue)

        vis_timer = IntervalTimer("t_vis", "Time spent visualizing")
        logmgr.add_quantity(vis_timer)

        logmgr.add_watches([
            ("step.max", "step = {value}, "),
            ("t_sim.max", "sim time: {value:1.6e} s\n"),
            ("t_step.max", "------- step walltime: {value:6g} s, "),
            ("t_log.max", "log walltime: {value:6g} s")
        ])

        if log_dependent:
            logmgr_add_many_discretization_quantities(logmgr, dcoll, dim,
                                                      extract_vars_for_logging,
                                                      units_for_logging)
            logmgr.add_watches([
                ("min_pressure", "\n------- P (min, max) (Pa) = ({value:1.9e}, "),
                ("max_pressure",    "{value:1.9e})\n"),
                ("min_temperature", "------- T (min, max) (K)  = ({value:7g}, "),
                ("max_temperature",    "{value:7g})\n")])

    # {{{  Set up initial state using Cantera

    # Use Cantera for initialization
    # -- Pick up the input data for the thermochemistry mechanism
    # --- Note: Users may add their own mechanism input file by dropping it into
    # ---       mirgecom/mechanisms alongside the other mech input files.
    from mirgecom.mechanisms import get_mechanism_input
    mech_input = get_mechanism_input("uiuc")

    cantera_soln = cantera.Solution(name="gas", yaml=mech_input)
    nspecies = cantera_soln.n_species

    # Initial temperature, pressure, and mixture mole fractions are needed to
    # set up the initial state in Cantera.
    init_temperature = 1500.0  # Initial temperature hot enough to burn
    # Parameters for calculating the amounts of fuel, oxidizer, and inert species
    equiv_ratio = 1.0
    ox_di_ratio = 0.21
    stoich_ratio = 3.0
    # Grab the array indices for the specific species, ethylene, oxygen, and nitrogen
    i_fu = cantera_soln.species_index("C2H4")
    i_ox = cantera_soln.species_index("O2")
    i_di = cantera_soln.species_index("N2")
    x = np.zeros(nspecies)
    # Set the species mole fractions according to our desired fuel/air mixture
    x[i_fu] = (ox_di_ratio*equiv_ratio)/(stoich_ratio+ox_di_ratio*equiv_ratio)
    x[i_ox] = stoich_ratio*x[i_fu]/equiv_ratio
    x[i_di] = (1.0-ox_di_ratio)*x[i_ox]/ox_di_ratio
    # Uncomment next line to make pylint fail when it can't find cantera.one_atm
    one_atm = cantera.one_atm  # pylint: disable=no-member
    # one_atm = 101325.0

    # Let the user know about how Cantera is being initilized
    print(f"Input state (T,P,X) = ({init_temperature}, {one_atm}, {x}")
    # Set Cantera internal gas temperature, pressure, and mole fractios
    cantera_soln.TPX = init_temperature, one_atm, x
    # Pull temperature, total density, mass fractions, and pressure from Cantera
    # We need total density, and mass fractions to initialize the fluid/gas state.
    can_t, can_rho, can_y = cantera_soln.TDY
    can_p = cantera_soln.P
    # *can_t*, *can_p* should not differ (significantly) from user's initial data,
    # but we want to ensure that we use exactly the same starting point as Cantera,
    # so we use Cantera's version of these data.

    # }}}

    # {{{ Create Pyrometheus thermochemistry object & EOS

    # {{{ Initialize transport model
    spec_ones = np.ones(nspecies)
    kappa = 1e-5
    const_diffus = 1e-5 * spec_ones
    sigma = 1e-5
    lewis = 1. * spec_ones
    lewis[cantera_soln.species_index("H2")] = 0.2
    transport_model = (
        PowerLawTransport(lewis=lewis) if use_powerlaw_transport else
        SimpleTransport(viscosity=sigma, thermal_conductivity=kappa,
                        species_diffusivity=const_diffus)
    )
    # }}}

    # Create a Pyrometheus EOS with the Cantera soln. Pyrometheus uses Cantera and
    # generates a set of methods to calculate chemothermomechanical properties and
    # states for this particular mechanism.
    from mirgecom.thermochemistry import get_pyrometheus_wrapper_class_from_cantera
    pyrometheus_mechanism = \
        get_pyrometheus_wrapper_class_from_cantera(cantera_soln)(actx.np)
    eos = PyrometheusMixture(pyrometheus_mechanism,
                             temperature_guess=init_temperature)
    gas_model = GasModel(eos=eos, transport=transport_model)

    # }}}

    # {{{ MIRGE-Com state initialization
    velocity = np.zeros(shape=(dim,))

    # Initialize the fluid/gas state with Cantera-consistent data:
    # (density, pressure, temperature, mass_fractions)
    print(f"Cantera state (rho,T,P,Y) = ({can_rho}, {can_t}, {can_p}, {can_y}")
    initializer = MixtureInitializer(dim=dim, nspecies=nspecies,
                                     pressure=can_p, temperature=can_t,
                                     massfractions=can_y, velocity=velocity)

<<<<<<< HEAD
    #    my_boundary = SymmetryBoundary(dim=dim)
=======
>>>>>>> 766ccf0c
    my_boundary = IsothermalWallBoundary(wall_temperature=can_t)
    visc_bnds = {BTAG_ALL: my_boundary}

    def _get_temperature_update(cv, temperature):
        y = cv.species_mass_fractions
        e = gas_model.eos.internal_energy(cv) / cv.mass
        return actx.np.abs(
            pyrometheus_mechanism.get_temperature_update_energy(e, temperature, y))

    def _get_fluid_state(cv, temp_seed):
        return make_fluid_state(cv=cv, gas_model=gas_model,
                                temperature_seed=temp_seed)

    get_temperature_update = actx.compile(_get_temperature_update)
    get_fluid_state = actx.compile(_get_fluid_state)

    tseed = can_t
    if rst_filename:
        current_t = restart_data["t"]
        current_step = restart_data["step"]
        current_cv = restart_data["cv"]
        tseed = restart_data["temperature_seed"]

        if logmgr:
            from mirgecom.logging_quantities import logmgr_set_time
            logmgr_set_time(logmgr, current_step, current_t)
    else:
        # Set the current state from time 0
        current_cv = initializer(x_vec=nodes, eos=gas_model.eos)
        tseed = tseed * ones

    current_state = get_fluid_state(current_cv, tseed)

    # Inspection at physics debugging time
    if debug:
        print("Initial MIRGE-Com state:")
        print(f"{current_state.mass_density=}")
        print(f"{current_state.energy_density=}")
        print(f"{current_state.momentum_density=}")
        print(f"{current_state.species_mass_density=}")
        print(f"Initial Y: {current_state.species_mass_fractions=}")
        print(f"Initial DV pressure: {current_state.temperature=}")
        print(f"Initial DV temperature: {current_state.pressure=}")

    # }}}

    visualizer = make_visualizer(dcoll, order + 3 if dim == 2 else order)
    initname = initializer.__class__.__name__
    eosname = gas_model.eos.__class__.__name__
    init_message = make_init_message(dim=dim, order=order,
                                     nelements=local_nelements,
                                     global_nelements=global_nelements,
                                     dt=current_dt, t_final=t_final,
                                     nviz=nviz, cfl=current_cfl, nstatus=1,
                                     constant_cfl=constant_cfl, initname=initname,
                                     eosname=eosname, casename=casename)

    # Cantera equilibrate calculates the expected end state @ chemical equilibrium
    # i.e. the expected state after all reactions
    cantera_soln.equilibrate("UV")
    eq_temperature, eq_density, eq_mass_fractions = cantera_soln.TDY
    eq_pressure = cantera_soln.P

    # Report the expected final state to the user
    if rank == 0:
        logger.info(init_message)
        logger.info(f"Expected equilibrium state:"
                    f" {eq_pressure=}, {eq_temperature=},"
                    f" {eq_density=}, {eq_mass_fractions=}")

    def my_write_status(step, t, dt, dv, state):
        if constant_cfl:
            cfl = current_cfl
        else:
            from mirgecom.viscous import get_viscous_cfl
            cfl_field = get_viscous_cfl(dcoll, dt, state=state)
            from grudge.op import nodal_max
            cfl = actx.to_numpy(nodal_max(dcoll, "vol", cfl_field))
        status_msg = f"Step: {step}, T: {t}, DT: {dt}, CFL: {cfl}"

        if ((dv is not None) and (not log_dependent)):
            temp = dv.temperature
            press = dv.pressure

            from grudge.op import nodal_min_loc, nodal_max_loc
            tmin = global_reduce(actx.to_numpy(nodal_min_loc(dcoll, "vol", temp)),
                                 op="min")
            tmax = global_reduce(actx.to_numpy(nodal_max_loc(dcoll, "vol", temp)),
                                 op="max")
            pmin = global_reduce(actx.to_numpy(nodal_min_loc(dcoll, "vol", press)),
                                 op="min")
            pmax = global_reduce(actx.to_numpy(nodal_max_loc(dcoll, "vol", press)),
                                 op="max")
            dv_status_msg = f"\nP({pmin}, {pmax}), T({tmin}, {tmax})"
            status_msg = status_msg + dv_status_msg

        if rank == 0:
            logger.info(status_msg)

    def my_write_viz(step, t, state, dv):
        viz_fields = [("cv", state),
                      ("dv", dv)]
        from mirgecom.simutil import write_visfile
        write_visfile(dcoll, viz_fields, visualizer, vizname=casename,
                      step=step, t=t, overwrite=True, comm=comm)

    def my_write_restart(step, t, state, tseed):
        rst_fname = rst_pattern.format(cname=casename, step=step, rank=rank)
        if rst_fname != rst_filename:
            rst_data = {
                "local_mesh": local_mesh,
                "cv": state,
                "temperature_seed": tseed,
                "t": t,
                "step": step,
                "order": order,
                "global_nelements": global_nelements,
                "num_parts": nparts
            }
            from mirgecom.restart import write_restart_file
            write_restart_file(actx, rst_data, rst_fname, comm)

    def my_health_check(cv, dv):
        # Note: This health check is tuned to expected results
        #       which effectively makes this example a CI test that
        #       the case gets the expected solution.  If dt,t_final or
        #       other run parameters are changed, this check should
        #       be changed accordingly.
        health_error = False
        from mirgecom.simutil import check_naninf_local, check_range_local
        if check_naninf_local(dcoll, "vol", dv.pressure):
            health_error = True
            logger.info(f"{rank=}: NANs/Infs in pressure data.")

        if global_reduce(check_range_local(dcoll, "vol", dv.pressure, 9.9e4, 1.06e5),
                         op="lor"):
            health_error = True
            from grudge.op import nodal_max, nodal_min
            p_min = actx.to_numpy(nodal_min(dcoll, "vol", dv.pressure))
            p_max = actx.to_numpy(nodal_max(dcoll, "vol", dv.pressure))
            logger.info(f"Pressure range violation ({p_min=}, {p_max=})")

        if check_naninf_local(dcoll, "vol", dv.temperature):
            health_error = True
            logger.info(f"{rank=}: NANs/INFs in temperature data.")

        if global_reduce(check_range_local(dcoll, "vol", dv.temperature, 1450, 1570),
                         op="lor"):
            health_error = True
            from grudge.op import nodal_max, nodal_min
            t_min = actx.to_numpy(nodal_min(dcoll, "vol", dv.temperature))
            t_max = actx.to_numpy(nodal_max(dcoll, "vol", dv.temperature))
            logger.info(f"Temperature range violation ({t_min=}, {t_max=})")

        # This check is the temperature convergence check
        # Note: The local max jig below works around a very long compile
        # in lazy mode.
        from grudge import op
        temp_resid = get_temperature_update(cv, dv.temperature) / dv.temperature
        temp_err = (actx.to_numpy(op.nodal_max_loc(dcoll, "vol", temp_resid)))
        if temp_err > 1e-8:
            health_error = True
            logger.info(f"{rank=}: Temperature is not converged {temp_resid=}.")

        return health_error

    def my_pre_step(step, t, dt, state):
        cv, tseed = state
        fluid_state = get_fluid_state(cv, tseed)
        dv = fluid_state.dv
        try:

            if logmgr:
                logmgr.tick_before()

            from mirgecom.simutil import check_step
            do_viz = check_step(step=step, interval=nviz)
            do_restart = check_step(step=step, interval=nrestart)
            do_health = check_step(step=step, interval=nhealth)
            do_status = check_step(step, interval=nstatus)

            if do_health:
                health_errors = global_reduce(my_health_check(cv, dv), op="lor")
                if health_errors:
                    if rank == 0:
                        logger.info("Fluid solution failed health check.")
                    raise MyRuntimeError("Failed simulation health check.")

            if do_restart:
                my_write_restart(step=step, t=t, state=cv, tseed=tseed)

            if do_viz:
                my_write_viz(step=step, t=t, state=cv, dv=dv)

            dt = get_sim_timestep(dcoll, fluid_state, t, dt, current_cfl,
                                  t_final, constant_cfl)
            if do_status:
                my_write_status(step, t, dt, dv=dv, state=fluid_state)

        except MyRuntimeError:
            if rank == 0:
                logger.info("Errors detected; attempting graceful exit.")
            my_write_viz(step=step, t=t, state=cv, dv=dv)
            my_write_restart(step=step, t=t, state=cv, tseed=tseed)
            raise

        return state, dt

    def my_post_step(step, t, dt, state):
        cv, tseed = state
        fluid_state = get_fluid_state(cv, tseed)

        # Logmgr needs to know about EOS, dt, dim?
        # imo this is a design/scope flaw
        if logmgr:
            set_dt(logmgr, dt)
            set_sim_state(logmgr, dim, cv, gas_model.eos)
            logmgr.tick_after()

        return make_obj_array([cv, fluid_state.temperature]), dt

    def my_rhs(t, state):
        cv, tseed = state
        fluid_state = make_fluid_state(cv=cv, gas_model=gas_model,
                                       temperature_seed=tseed)
        ns_rhs = ns_operator(dcoll, state=fluid_state, time=t,
                             boundaries=visc_bnds, gas_model=gas_model)
        cv_rhs = ns_rhs + eos.get_species_source_terms(cv, fluid_state.temperature)
        return make_obj_array([cv_rhs, 0*tseed])

    current_dt = get_sim_timestep(dcoll, current_state, current_t,
                                  current_dt, current_cfl, t_final, constant_cfl)

    current_step, current_t, current_stepper_state = \
        advance_state(rhs=my_rhs, timestepper=timestepper,
                      pre_step_callback=my_pre_step,
                      post_step_callback=my_post_step, dt=current_dt,
                      state=make_obj_array([current_state.cv,
                                            current_state.temperature]),
                      t=current_t, t_final=t_final)

    # Dump the final data
    if rank == 0:
        logger.info("Checkpointing final state ...")

    current_cv, tseed = current_stepper_state
    current_state = get_fluid_state(current_cv, tseed)
    final_dv = current_state.dv
    final_dt = get_sim_timestep(dcoll, current_state, current_t, current_dt,
                                current_cfl, t_final, constant_cfl)
    my_write_viz(step=current_step, t=current_t, state=current_state.cv, dv=final_dv)
    my_write_restart(step=current_step, t=current_t, state=current_state.cv,
                     tseed=tseed)
    my_write_status(current_step, current_t, final_dt, state=current_state,
                    dv=final_dv)

    if logmgr:
        logmgr.close()
    elif use_profiling:
        print(actx.tabulate_profiling_data())

    finish_tol = 1e-16
    assert np.abs(current_t - t_final) < finish_tol


if __name__ == "__main__":
    import argparse
    casename = "nsmix"
    parser = argparse.ArgumentParser(description=f"MIRGE-Com Example: {casename}")
    parser.add_argument("--lazy", action="store_true",
        help="switch to a lazy computation mode")
    parser.add_argument("--profiling", action="store_true",
        help="turn on detailed performance profiling")
    parser.add_argument("--log", action="store_true", default=True,
        help="turn on logging")
    parser.add_argument("--leap", action="store_true",
        help="use leap timestepper")
    parser.add_argument("--restart_file", help="root name of restart file")
    parser.add_argument("--casename", help="casename to use for i/o")
    args = parser.parse_args()
    log_dependent = not args.lazy

    from warnings import warn
    warn("Automatically turning off DV logging. MIRGE-Com Issue(578)")
    log_dependent = False

    lazy = args.lazy
    if args.profiling:
        if lazy:
            raise ValueError("Can't use lazy and profiling together.")

    from grudge.array_context import get_reasonable_array_context_class
    actx_class = get_reasonable_array_context_class(lazy=lazy, distributed=True)

    logging.basicConfig(format="%(message)s", level=logging.INFO)
    if args.casename:
        casename = args.casename
    rst_filename = None
    if args.restart_file:
        rst_filename = args.restart_file

    main(use_logmgr=args.log, use_leap=args.leap, use_profiling=args.profiling,
         casename=casename, rst_filename=rst_filename, actx_class=actx_class,
         log_dependent=log_dependent, lazy=lazy)

# vim: foldmethod=marker<|MERGE_RESOLUTION|>--- conflicted
+++ resolved
@@ -43,12 +43,7 @@
 from mirgecom.integrators import rk4_step
 from mirgecom.steppers import advance_state
 from mirgecom.boundary import (  # noqa
-<<<<<<< HEAD
-    SymmetryBoundary,
-    IsothermalWallBoundary,
-=======
     IsothermalWallBoundary
->>>>>>> 766ccf0c
 )
 from mirgecom.initializers import MixtureInitializer
 from mirgecom.eos import PyrometheusMixture
@@ -271,10 +266,6 @@
                                      pressure=can_p, temperature=can_t,
                                      massfractions=can_y, velocity=velocity)
 
-<<<<<<< HEAD
-    #    my_boundary = SymmetryBoundary(dim=dim)
-=======
->>>>>>> 766ccf0c
     my_boundary = IsothermalWallBoundary(wall_temperature=can_t)
     visc_bnds = {BTAG_ALL: my_boundary}
 
