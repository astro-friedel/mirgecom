--- conflicted
+++ resolved
@@ -245,8 +245,8 @@
     from mirgecom.thermochemistry import get_pyrometheus_wrapper_class_from_cantera
     pyrometheus_mechanism = \
         get_pyrometheus_wrapper_class_from_cantera(cantera_soln)(actx.np)
-    eos = PyrometheusMixture(pyrometheus_mechanism,
-                             temperature_guess=init_temperature)
+    pyro_eos = PyrometheusMixture(pyrometheus_mechanism,
+                                  temperature_guess=init_temperature)
 
     # }}}
 
@@ -265,20 +265,8 @@
     )
     # }}}
 
-<<<<<<< HEAD
     # Initialize gas model
-    gas_model = GasModel(eos=eos, transport=transport_model)
-=======
-    # Create a Pyrometheus EOS with the Cantera soln. Pyrometheus uses Cantera and
-    # generates a set of methods to calculate chemothermomechanical properties and
-    # states for this particular mechanism.
-    from mirgecom.thermochemistry import get_pyrometheus_wrapper_class_from_cantera
-    pyrometheus_mechanism = \
-        get_pyrometheus_wrapper_class_from_cantera(cantera_soln)(actx.np)
-    pyro_eos = PyrometheusMixture(pyrometheus_mechanism,
-                                  temperature_guess=init_temperature)
     gas_model = GasModel(eos=pyro_eos, transport=transport_model)
->>>>>>> 3f38aea6
 
     # {{{ MIRGE-Com state initialization
     velocity = np.zeros(shape=(dim,))
