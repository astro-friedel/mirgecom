--- conflicted
+++ resolved
@@ -613,35 +613,28 @@
         help="turn on detailed performance profiling")
     parser.add_argument("--leap", action="store_true",
         help="use leap timestepper")
-<<<<<<< HEAD
     parser.add_argument("--esdg", action="store_true",
         help="use flux-differencing/entropy stable DG for inviscid computations.")
-=======
     parser.add_argument("--numpy", action="store_true",
         help="use numpy-based eager actx.")
->>>>>>> 8efd1894
     parser.add_argument("--restart_file", help="root name of restart file")
     parser.add_argument("--casename", help="casename to use for i/o")
     args = parser.parse_args()
 
     from warnings import warn
+    from mirgecom.simutil import ApplicationOptionsError
     if args.esdg:
-        if not args.lazy:
-            warn("ESDG requires lazy-evaluation, enabling --lazy.")
+        if not args.lazy and not args.numpy:
+            raise ApplicationOptionsError("ESDG requires lazy or numpy context.")
         if not args.overintegration:
             warn("ESDG requires overintegration, enabling --overintegration.")
-    lazy = args.lazy or args.esdg
+
+    if args.profiling and args.lazy:
+        raise ApplicationOptionsError("Can't use lazy and profiling together.")
 
     warn("Automatically turning off DV logging. MIRGE-Com Issue(578)")
     log_dependent = False
 
-<<<<<<< HEAD
-    if args.profiling:
-        if lazy:
-            raise ValueError("Can't use lazy and profiling together.")
-
-=======
->>>>>>> 8efd1894
     from mirgecom.array_context import get_reasonable_array_context_class
     actx_class = get_reasonable_array_context_class(
         lazy=args.lazy, distributed=True, profiling=args.profiling, numpy=args.numpy)
