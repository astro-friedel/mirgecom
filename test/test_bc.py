--- conflicted
+++ resolved
@@ -161,14 +161,9 @@
                 avg_state = 0.5*(bnd_pair.int + bnd_pair.ext)
                 err_max = max(err_max, bnd_norm(np.dot(avg_state.momentum, nhat)))
 
-<<<<<<< HEAD
                 from mirgecom.inviscid import inviscid_facial_flux
                 bnd_flux = inviscid_facial_flux(discr, eos, cv_tpair=bnd_pair,
                                                 local=True)
-=======
-                from mirgecom.euler import _facial_flux
-                bnd_flux = _facial_flux(discr, eos, cv_tpair=bnd_pair, local=True)
->>>>>>> 1f8b3cb8
                 err_max = max(err_max, bnd_norm(bnd_flux.mass),
                               bnd_norm(bnd_flux.energy))
 
