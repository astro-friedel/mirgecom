--- conflicted
+++ resolved
@@ -76,18 +76,11 @@
 
     order = 3
     discr = EagerDGDiscretization(actx, mesh, order=order)
-<<<<<<< HEAD
-    nodes = thaw(actx, discr.nodes())
-    orig = np.zeros(shape=(dim,))
-    nhat = thaw(actx, discr.normal(BTAG_ALL))
-    gas_model = GasModel(eos=IdealSingleGas())
-=======
     nodes = thaw(discr.nodes(), actx)
     eos = IdealSingleGas()
     orig = np.zeros(shape=(dim,))
     nhat = thaw(discr.normal(BTAG_ALL), actx)
     gas_model = GasModel(eos=eos)
->>>>>>> 4168efb6
 
     logger.info(f"Number of {dim}d elems: {mesh.nelements}")
 
@@ -198,17 +191,8 @@
                 avg_state = 0.5*(bnd_pair.int + bnd_pair.ext)
                 err_max = max(err_max, bnd_norm(np.dot(avg_state.momentum, nhat)))
 
-<<<<<<< HEAD
-                from mirgecom.inviscid import inviscid_facial_flux
-
-                bnd_flux = \
-                    inviscid_facial_flux(discr=discr, gas_model=gas_model,
-                                         state_pair=state_pair,
-                                         numerical_flux_func=flux_func, local=True)
-=======
                 normal = thaw(discr.normal(BTAG_ALL), actx)
                 bnd_flux = flux_func(state_pair, gas_model, normal)
->>>>>>> 4168efb6
 
                 err_max = max(err_max, bnd_norm(bnd_flux.mass),
                               bnd_norm(bnd_flux.energy))
@@ -236,9 +220,11 @@
 
 
 @pytest.mark.parametrize("dim", [1, 2, 3])
+@pytest.mark.parametrize("flux_func", [inviscid_facial_flux_rusanov,
+                                       inviscid_facial_flux_hll])
 # @pytest.mark.parametrize("order", [1, 2, 3, 4, 5])
 # def test_noslip(actx_factory, dim, order):
-def test_noslip(actx_factory, dim):
+def test_noslip(actx_factory, dim, flux_func):
     """Check IsothermalNoSlipBoundary viscous boundary treatment."""
     actx = actx_factory()
     order = 1
@@ -318,13 +304,16 @@
                                                        state_minus=state_minus)
             t_flux_bnd = t_flux_bc + t_flux_int
 
-            from mirgecom.inviscid import inviscid_facial_flux
             i_flux_bc = wall.inviscid_divergence_flux(discr, btag=BTAG_ALL,
                                                       gas_model=gas_model,
                                                       state_minus=state_minus)
 
-            i_flux_int = inviscid_facial_flux(discr=discr, gas_model=gas_model,
-                                              state_pair=state_pair)
+            nhat = thaw(discr.normal(state_pair.dd), actx)
+            bnd_flux = flux_func(state_pair, gas_model, nhat)
+            dd = state_pair.dd
+            dd_allfaces = dd.with_dtag("all_faces")
+            i_flux_int = discr.project(dd, dd_allfaces, bnd_flux)
+
             i_flux_bnd = i_flux_bc + i_flux_int
 
             print(f"{cv_flux_bnd=}")
@@ -357,7 +346,9 @@
 @pytest.mark.parametrize("dim", [1, 2, 3])
 # @pytest.mark.parametrize("order", [1, 2, 3, 4, 5])
 # def test_noslip(actx_factory, dim, order):
-def test_prescribedviscous(actx_factory, dim):
+@pytest.mark.parametrize("flux_func", [inviscid_facial_flux_rusanov,
+                                       inviscid_facial_flux_hll])
+def test_prescribedviscous(actx_factory, dim, flux_func):
     """Check viscous prescribed boundary treatment."""
     actx = actx_factory()
     order = 1
@@ -456,15 +447,19 @@
                                                        state_minus=state_minus)
             t_flux_bnd = t_flux_bc + t_flux_int
 
-            from mirgecom.inviscid import inviscid_facial_flux
             i_flux_bc = wall.inviscid_divergence_flux(discr, btag=BTAG_ALL,
                                                       gas_model=gas_model,
                                                       state_minus=state_minus)
             cv_int_pairs = interior_trace_pairs(discr, cv)
             state_pairs = make_fluid_state_trace_pairs(cv_int_pairs, gas_model)
             state_pair = state_pairs[0]
-            i_flux_int = inviscid_facial_flux(discr, gas_model=gas_model,
-                                              state_pair=state_pair)
+
+            nhat = thaw(discr.normal(state_pair.dd), actx)
+            bnd_flux = flux_func(state_pair, gas_model, nhat)
+            dd = state_pair.dd
+            dd_allfaces = dd.with_dtag("all_faces")
+            i_flux_int = discr.project(dd, dd_allfaces, bnd_flux)
+
             i_flux_bnd = i_flux_bc + i_flux_int
 
             print(f"{cv_flux_bnd=}")
