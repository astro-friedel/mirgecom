--- conflicted
+++ resolved
@@ -31,11 +31,7 @@
 import logging
 import pytest
 
-<<<<<<< HEAD
-from pytools.obj_array import make_obj_array, obj_array_vectorize
-=======
 from pytools.obj_array import make_obj_array
->>>>>>> 25e80216
 
 from meshmode.dof_array import thaw
 from mirgecom.fluid import make_conserved
@@ -79,19 +75,11 @@
     velocity = vel_fac * nodes
     mom = mass * velocity
 
-<<<<<<< HEAD
-    q = join_conserved(dim, mass=mass, energy=energy, momentum=mom)
-    cv = split_conserved(dim, q)
-
-    grad_q = np.stack(obj_array_vectorize(discr.grad, q), axis=0)
-    grad_cv = split_conserved(dim, grad_q)
-=======
     cv = make_conserved(dim, mass=mass, energy=energy, momentum=mom)
 
     from grudge.op import local_grad
     grad_cv = make_conserved(dim,
                              q=local_grad(discr, cv.join()))
->>>>>>> 25e80216
     grad_v = velocity_gradient(discr, cv, grad_cv)
 
     tol = 1e-12
@@ -133,19 +121,10 @@
         velocity = make_obj_array([actx.np.cos(nodes[i]) for i in range(dim)])
         mom = mass*velocity
 
-<<<<<<< HEAD
-        q = join_conserved(dim, mass=mass, energy=energy, momentum=mom)
-        cv = split_conserved(dim, q)
-
-        grad_q = np.stack(obj_array_vectorize(discr.grad, q), axis=0)
-        grad_cv = split_conserved(dim, grad_q)
-
-=======
         cv = make_conserved(dim, mass=mass, energy=energy, momentum=mom)
         from grudge.op import local_grad
         grad_cv = make_conserved(dim,
                                  q=local_grad(discr, cv.join()))
->>>>>>> 25e80216
         grad_v = velocity_gradient(discr, cv, grad_cv)
 
         def exact_grad_row(xdata, gdim, dim):
@@ -196,19 +175,10 @@
 
     mom = mass * velocity
 
-<<<<<<< HEAD
-    q = join_conserved(dim, mass=mass, energy=energy, momentum=mom)
-    cv = split_conserved(dim, q)
-
-    grad_q = obj_array_vectorize(discr.grad, q)
-    grad_cv = split_conserved(dim, grad_q)
-
-=======
     cv = make_conserved(dim, mass=mass, energy=energy, momentum=mom)
     from grudge.op import local_grad
     grad_cv = make_conserved(dim,
                              q=local_grad(discr, cv.join()))
->>>>>>> 25e80216
     grad_v = velocity_gradient(discr, cv, grad_cv)
 
     tol = 1e-11
@@ -252,22 +222,11 @@
         y[ispec+1] = -y[ispec]
     species_mass = mass*y
 
-<<<<<<< HEAD
-    q = join_conserved(dim, mass=mass, energy=energy, momentum=mom,
-                       species_mass=species_mass)
-
-    cv = split_conserved(dim, q)
-
-    grad_q = obj_array_vectorize(discr.grad, q)
-    grad_cv = split_conserved(dim, grad_q)
-
-=======
     cv = make_conserved(dim, mass=mass, energy=energy, momentum=mom,
                         species_mass=species_mass)
     from grudge.op import local_grad
     grad_cv = make_conserved(dim,
                              q=local_grad(discr, cv.join()))
->>>>>>> 25e80216
     from mirgecom.fluid import species_mass_fraction_gradient
     grad_y = species_mass_fraction_gradient(discr, cv, grad_cv)
 
