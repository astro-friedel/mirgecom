"""Test the Euler gas dynamics module."""

__copyright__ = """
Copyright (C) 2020 University of Illinois Board of Trustees
"""

__license__ = """
Permission is hereby granted, free of charge, to any person obtaining a copy
of this software and associated documentation files (the "Software"), to deal
in the Software without restriction, including without limitation the rights
to use, copy, modify, merge, publish, distribute, sublicense, and/or sell
copies of the Software, and to permit persons to whom the Software is
furnished to do so, subject to the following conditions:

The above copyright notice and this permission notice shall be included in
all copies or substantial portions of the Software.

THE SOFTWARE IS PROVIDED "AS IS", WITHOUT WARRANTY OF ANY KIND, EXPRESS OR
IMPLIED, INCLUDING BUT NOT LIMITED TO THE WARRANTIES OF MERCHANTABILITY,
FITNESS FOR A PARTICULAR PURPOSE AND NONINFRINGEMENT. IN NO EVENT SHALL THE
AUTHORS OR COPYRIGHT HOLDERS BE LIABLE FOR ANY CLAIM, DAMAGES OR OTHER
LIABILITY, WHETHER IN AN ACTION OF CONTRACT, TORT OR OTHERWISE, ARISING FROM,
OUT OF OR IN CONNECTION WITH THE SOFTWARE OR THE USE OR OTHER DEALINGS IN
THE SOFTWARE.
"""

import numpy as np
import numpy.random
import numpy.linalg as la  # noqa
import pyopencl.clmath  # noqa
import logging
import pytest
import math
from functools import partial

from pytools.obj_array import (
    flat_obj_array,
    make_obj_array,
)

from meshmode.dof_array import thaw
from meshmode.mesh import BTAG_ALL, BTAG_NONE  # noqa
from grudge.eager import interior_trace_pair
from grudge.symbolic.primitives import TracePair
from mirgecom.euler import euler_operator
from mirgecom.fluid import (
    split_conserved,
    join_conserved,
    make_conserved
)
from mirgecom.initializers import Vortex2D, Lump, MulticomponentLump
from mirgecom.boundary import PrescribedBoundary, DummyBoundary
from mirgecom.eos import IdealSingleGas
from grudge.eager import EagerDGDiscretization
from meshmode.array_context import (  # noqa
    pytest_generate_tests_for_pyopencl_array_context
    as pytest_generate_tests)


from grudge.shortcuts import make_visualizer
from mirgecom.inviscid import (
    get_inviscid_timestep,
    inviscid_flux
)

from mirgecom.integrators import rk4_step

logger = logging.getLogger(__name__)


@pytest.mark.parametrize("nspecies", [0, 1, 10])
@pytest.mark.parametrize("dim", [1, 2, 3])
def test_inviscid_flux(actx_factory, nspecies, dim):
    """Identity test - directly check inviscid flux routine
    :func:`mirgecom.inviscid.inviscid_flux` against the exact expected result.
    This test is designed to fail if the flux routine is broken.

    The expected inviscid flux is:
      F(q) = <rhoV, (E+p)V, rho(V.x.V) + pI, rhoY V>
    """
    actx = actx_factory()

    nel_1d = 16

    from meshmode.mesh.generation import generate_regular_rect_mesh

    #    for dim in [1, 2, 3]:
    mesh = generate_regular_rect_mesh(
        a=(-0.5,) * dim, b=(0.5,) * dim, nelements_per_axis=(nel_1d,) * dim
    )

    order = 3
    discr = EagerDGDiscretization(actx, mesh, order=order)
    eos = IdealSingleGas()

    logger.info(f"Number of {dim}d elems: {mesh.nelements}")

    def rand():
        ary = discr.zeros(actx)
        for grp_ary in ary:
            grp_ary.set(np.random.rand(*grp_ary.shape))
        return ary

    mass = rand()
    energy = rand()
    mom = make_obj_array([rand() for _ in range(dim)])

    mass_fractions = make_obj_array([rand() for _ in range(nspecies)])
    species_mass = mass * mass_fractions

    q = join_conserved(dim, mass=mass, energy=energy, momentum=mom,
                       species_mass=species_mass)
    cv = split_conserved(dim, q)

    # {{{ create the expected result

    p = eos.pressure(cv)
    escale = (energy + p) / mass

    numeq = dim + 2 + nspecies

    expected_flux = np.zeros((numeq, dim), dtype=object)
    expected_flux[0] = mom
    expected_flux[1] = mom * escale

    for i in range(dim):
        for j in range(dim):
            expected_flux[2+i, j] = (mom[i] * mom[j] / mass + (p if i == j else 0))

    for i in range(nspecies):
        expected_flux[dim+2+i] = mom * mass_fractions[i]

    expected_flux = split_conserved(dim, expected_flux)

    # }}}

    flux = inviscid_flux(discr, eos, cv)
    flux_resid = flux - expected_flux

    for i in range(numeq, dim):
        for j in range(dim):
            assert (la.norm(flux_resid[i, j].get())) == 0.0


@pytest.mark.parametrize("dim", [1, 2, 3])
def test_inviscid_flux_components(actx_factory, dim):
    """Test uniform pressure case.

    Checks that the Euler-internal inviscid flux routine
    :func:`mirgecom.inviscid.inviscid_flux` returns exactly the expected result
    with a constant pressure and no flow.

    Expected inviscid flux is:
      F(q) = <rhoV, (E+p)V, rho(V.x.V) + pI>

    Checks that only diagonal terms of the momentum flux:
      [ rho(V.x.V) + pI ] are non-zero and return the correctly calculated p.
    """
    actx = actx_factory()

    eos = IdealSingleGas()

    p0 = 1.0

    nel_1d = 4

    from meshmode.mesh.generation import generate_regular_rect_mesh
    mesh = generate_regular_rect_mesh(
        a=(-0.5,) * dim, b=(0.5,) * dim, nelements_per_axis=(nel_1d,) * dim
    )

    order = 3
    discr = EagerDGDiscretization(actx, mesh, order=order)
    eos = IdealSingleGas()

    logger.info(f"Number of {dim}d elems: {mesh.nelements}")
    # === this next block tests 1,2,3 dimensions,
    # with single and multiple nodes/states. The
    # purpose of this block is to ensure that when
    # all components of V = 0, the flux recovers
    # the expected values (and p0 within tolerance)
    # === with V = 0, fixed P = p0
    tolerance = 1e-15
    nodes = thaw(actx, discr.nodes())
    mass = discr.zeros(actx) + np.dot(nodes, nodes) + 1.0
    mom = make_obj_array([discr.zeros(actx) for _ in range(dim)])
    p_exact = discr.zeros(actx) + p0
    energy = p_exact / 0.4 + 0.5 * np.dot(mom, mom) / mass
    cv = make_conserved(dim, mass=mass, energy=energy, momentum=mom)
    p = eos.pressure(cv)
    flux = inviscid_flux(discr, eos, cv)
    assert discr.norm(p - p_exact, np.inf) < tolerance
    logger.info(f"{dim}d flux = {flux}")

    # for velocity zero, these components should be == zero
    assert discr.norm(flux.mass, 2) == 0.0
    assert discr.norm(flux.energy, 2) == 0.0

    # The momentum diagonal should be p
    # Off-diagonal should be identically 0
    assert discr.norm(flux.momentum - p0*np.identity(dim), np.inf) < tolerance


@pytest.mark.parametrize(("dim", "livedim"), [
    (1, 0),
    (2, 0),
    (2, 1),
    (3, 0),
    (3, 1),
    (3, 2),
    ])
def test_inviscid_mom_flux_components(actx_factory, dim, livedim):
    r"""Constant pressure, V != 0:

    Checks that the flux terms are returned in the proper order by running
    only 1 non-zero velocity component at-a-time.
    """
    actx = actx_factory()

    eos = IdealSingleGas()

    p0 = 1.0

    nel_1d = 4

    from meshmode.mesh.generation import generate_regular_rect_mesh
    mesh = generate_regular_rect_mesh(
        a=(-0.5,) * dim, b=(0.5,) * dim, nelements_per_axis=(nel_1d,) * dim
    )

    order = 3
    discr = EagerDGDiscretization(actx, mesh, order=order)
    nodes = thaw(actx, discr.nodes())

    tolerance = 1e-15
    for livedim in range(dim):
        mass = discr.zeros(actx) + 1.0 + np.dot(nodes, nodes)
        mom = make_obj_array([discr.zeros(actx) for _ in range(dim)])
        mom[livedim] = mass
        p_exact = discr.zeros(actx) + p0
        energy = (
            p_exact / (eos.gamma() - 1.0)
            + 0.5 * np.dot(mom, mom) / mass
        )
        cv = make_conserved(dim, mass=mass, energy=energy, momentum=mom)
        p = eos.pressure(cv)
        assert discr.norm(p - p_exact, np.inf) < tolerance
        flux = inviscid_flux(discr, eos, cv)
        logger.info(f"{dim}d flux = {flux}")
        vel_exact = mom / mass

        # first two components should be nonzero in livedim only
        assert discr.norm(flux.mass - mom, np.inf) == 0
        eflux_exact = (energy + p_exact)*vel_exact
        assert discr.norm(flux.energy - eflux_exact, np.inf) == 0

        logger.info("Testing momentum")
        xpmomflux = mass*np.outer(vel_exact, vel_exact) + p_exact*np.identity(dim)
        assert discr.norm(flux.momentum - xpmomflux, np.inf) < tolerance


@pytest.mark.parametrize("nspecies", [0, 10])
@pytest.mark.parametrize("order", [1, 2, 3])
@pytest.mark.parametrize("dim", [1, 2, 3])
def test_facial_flux(actx_factory, nspecies, order, dim):
    """Check the flux across element faces by prescribing states (q)
    with known fluxes. Only uniform states are tested currently - ensuring
    that the Lax-Friedrichs flux terms which are proportional to jumps in
    state data vanish.

    Since the returned fluxes use state data which has been interpolated
    to-and-from the element faces, this test is grid-dependent.
    """
    actx = actx_factory()

    tolerance = 1e-14
    p0 = 1.0

    from meshmode.mesh.generation import generate_regular_rect_mesh
    from pytools.convergence import EOCRecorder

    eoc_rec0 = EOCRecorder()
    eoc_rec1 = EOCRecorder()
    for nel_1d in [4, 8, 12]:

        mesh = generate_regular_rect_mesh(
            a=(-0.5,) * dim, b=(0.5,) * dim, nelements_per_axis=(nel_1d,) * dim
        )

        logger.info(f"Number of elements: {mesh.nelements}")

        discr = EagerDGDiscretization(actx, mesh, order=order)
        zeros = discr.zeros(actx)
        ones = zeros + 1.0

        mass_input = discr.zeros(actx) + 1.0
        energy_input = discr.zeros(actx) + 2.5
        mom_input = flat_obj_array(
            [discr.zeros(actx) for i in range(discr.dim)]
        )
        mass_frac_input = flat_obj_array(
            [ones / ((i + 1) * 10) for i in range(nspecies)]
        )
        species_mass_input = mass_input * mass_frac_input

        cv = make_conserved(
            dim, mass=mass_input, energy=energy_input, momentum=mom_input,
            species_mass=species_mass_input)

        from mirgecom.euler import _facial_flux

        # Check the boundary facial fluxes as called on an interior boundary
        interior_face_flux = _facial_flux(
            discr, eos=IdealSingleGas(), cv_tpair=interior_trace_pair(discr, cv))

        def inf_norm(data):
            if len(data) > 0:
                return discr.norm(data, np.inf, dd="all_faces")
            else:
                return 0.0

        # iff_split = split_conserved(dim, interior_face_flux)
        assert inf_norm(interior_face_flux.mass) < tolerance
        assert inf_norm(interior_face_flux.energy) < tolerance
        assert inf_norm(interior_face_flux.species_mass) < tolerance

        # The expected pressure is 1.0 (by design). And the flux diagonal is
        # [rhov_x*v_x + p] (etc) since we have zero velocities it's just p.
        #
        # The off-diagonals are zero. We get a {ndim}-vector for each
        # dimension, the flux for the x-component of momentum (for example) is:
        # f_momx = < 1.0, 0 , 0> , then we return f_momx .dot. normal, which
        # can introduce negative values.
        #
        # (Explanation courtesy of Mike Campbell,
        # https://github.com/illinois-ceesd/mirgecom/pull/44#discussion_r463304292)

        nhat = thaw(actx, discr.normal("int_faces"))
        mom_flux_exact = discr.project("int_faces", "all_faces", p0*nhat)
        print(f"{mom_flux_exact=}")
        print(f"{interior_face_flux.momentum=}")
        momerr = inf_norm(interior_face_flux.momentum - mom_flux_exact)
        assert momerr < tolerance
        eoc_rec0.add_data_point(1.0 / nel_1d, momerr)

        # Check the boundary facial fluxes as called on a domain boundary
        dir_mass = discr.project("vol", BTAG_ALL, mass_input)
        dir_e = discr.project("vol", BTAG_ALL, energy_input)
        dir_mom = discr.project("vol", BTAG_ALL, mom_input)
        dir_mf = discr.project("vol", BTAG_ALL, species_mass_input)

        dir_bval = make_conserved(dim, mass=dir_mass, energy=dir_e,
                                  momentum=dir_mom, species_mass=dir_mf)
        dir_bc = make_conserved(dim, mass=dir_mass, energy=dir_e,
                                momentum=dir_mom, species_mass=dir_mf)

        boundary_flux = _facial_flux(
            discr, eos=IdealSingleGas(),
            cv_tpair=TracePair(BTAG_ALL, interior=dir_bval, exterior=dir_bc)
        )

        assert inf_norm(boundary_flux.mass) < tolerance
        assert inf_norm(boundary_flux.energy) < tolerance
        assert inf_norm(boundary_flux.species_mass) < tolerance

        nhat = thaw(actx, discr.normal(BTAG_ALL))
        mom_flux_exact = discr.project(BTAG_ALL, "all_faces", p0*nhat)
        momerr = inf_norm(boundary_flux.momentum - mom_flux_exact)
        assert momerr < tolerance

        eoc_rec1.add_data_point(1.0 / nel_1d, momerr)

    logger.info(
        f"standalone Errors:\n{eoc_rec0}"
        f"boundary Errors:\n{eoc_rec1}"
    )
    assert (
        eoc_rec0.order_estimate() >= order - 0.5
        or eoc_rec0.max_error() < 1e-9
    )
    assert (
        eoc_rec1.order_estimate() >= order - 0.5
        or eoc_rec1.max_error() < 1e-9
    )


@pytest.mark.parametrize("nspecies", [0, 10])
@pytest.mark.parametrize("dim", [1, 2, 3])
@pytest.mark.parametrize("order", [1, 2, 3])
def test_uniform_rhs(actx_factory, nspecies, dim, order):
    """Tests the inviscid rhs using a trivial constant/uniform state which
    should yield rhs = 0 to FP.  The test is performed for 1, 2, and 3 dimensions.
    """
    actx = actx_factory()

    tolerance = 1e-9

    from pytools.convergence import EOCRecorder
    eoc_rec0 = EOCRecorder()
    eoc_rec1 = EOCRecorder()
    # for nel_1d in [4, 8, 12]:
    for nel_1d in [4, 8]:
        from meshmode.mesh.generation import generate_regular_rect_mesh
        mesh = generate_regular_rect_mesh(
            a=(-0.5,) * dim, b=(0.5,) * dim, nelements_per_axis=(nel_1d,) * dim
        )

        logger.info(
            f"Number of {dim}d elements: {mesh.nelements}"
        )

        discr = EagerDGDiscretization(actx, mesh, order=order)
        zeros = discr.zeros(actx)
        ones = zeros + 1.0

        mass_input = discr.zeros(actx) + 1
        energy_input = discr.zeros(actx) + 2.5

        mom_input = make_obj_array(
            [discr.zeros(actx) for i in range(discr.dim)]
        )

        mass_frac_input = flat_obj_array(
            [ones / ((i + 1) * 10) for i in range(nspecies)]
        )
        species_mass_input = mass_input * mass_frac_input
        num_equations = dim + 2 + len(species_mass_input)

        cv = make_conserved(
            dim, mass=mass_input, energy=energy_input, momentum=mom_input,
            species_mass=species_mass_input)

        expected_rhs = split_conserved(
            dim, make_obj_array([discr.zeros(actx)
                                 for i in range(num_equations)])
        )

        boundaries = {BTAG_ALL: DummyBoundary()}
        inviscid_rhs = euler_operator(discr, eos=IdealSingleGas(),
                                      boundaries=boundaries, cv=cv, t=0.0)
        rhs_resid = inviscid_rhs - expected_rhs

        rho_resid = rhs_resid.mass
        rhoe_resid = rhs_resid.energy
        mom_resid = rhs_resid.momentum
        rhoy_resid = rhs_resid.species_mass

        rho_rhs = inviscid_rhs.mass
        rhoe_rhs = inviscid_rhs.energy
        rhov_rhs = inviscid_rhs.momentum
        rhoy_rhs = inviscid_rhs.species_mass

        logger.info(
            f"rho_rhs  = {rho_rhs}\n"
            f"rhoe_rhs = {rhoe_rhs}\n"
            f"rhov_rhs = {rhov_rhs}\n"
            f"rhoy_rhs = {rhoy_rhs}\n"
        )

        assert discr.norm(rho_resid, np.inf) < tolerance
        assert discr.norm(rhoe_resid, np.inf) < tolerance
        for i in range(dim):
            assert discr.norm(mom_resid[i], np.inf) < tolerance
        for i in range(nspecies):
            assert discr.norm(rhoy_resid[i], np.inf) < tolerance

        err_max = discr.norm(rho_resid, np.inf)
        eoc_rec0.add_data_point(1.0 / nel_1d, err_max)

        # set a non-zero, but uniform velocity component
        for i in range(len(mom_input)):
            mom_input[i] = discr.zeros(actx) + (-1.0) ** i

        cv = make_conserved(
            dim, mass=mass_input, energy=energy_input, momentum=mom_input,
            species_mass=species_mass_input)

        boundaries = {BTAG_ALL: DummyBoundary()}
        inviscid_rhs = euler_operator(discr, eos=IdealSingleGas(),
                                      boundaries=boundaries, cv=cv, t=0.0)
        rhs_resid = inviscid_rhs - expected_rhs

        rho_resid = rhs_resid.mass
        rhoe_resid = rhs_resid.energy
        mom_resid = rhs_resid.momentum
        rhoy_resid = rhs_resid.species_mass

        assert discr.norm(rho_resid, np.inf) < tolerance
        assert discr.norm(rhoe_resid, np.inf) < tolerance

        for i in range(dim):
            assert discr.norm(mom_resid[i], np.inf) < tolerance
        for i in range(nspecies):
            assert discr.norm(rhoy_resid[i], np.inf) < tolerance

        err_max = discr.norm(rho_resid, np.inf)
        eoc_rec1.add_data_point(1.0 / nel_1d, err_max)

    logger.info(
        f"V == 0 Errors:\n{eoc_rec0}"
        f"V != 0 Errors:\n{eoc_rec1}"
    )

    assert (
        eoc_rec0.order_estimate() >= order - 0.5
        or eoc_rec0.max_error() < 1e-9
    )
    assert (
        eoc_rec1.order_estimate() >= order - 0.5
        or eoc_rec1.max_error() < 1e-9
    )


@pytest.mark.parametrize("order", [1, 2, 3])
def test_vortex_rhs(actx_factory, order):
    """Tests the inviscid rhs using the non-trivial 2D isentropic vortex
    case configured to yield rhs = 0. Checks several different orders and
    refinement levels to check error behavior.
    """
    actx = actx_factory()

    dim = 2

    from pytools.convergence import EOCRecorder
    eoc_rec = EOCRecorder()

    from meshmode.mesh.generation import generate_regular_rect_mesh

    for nel_1d in [32, 48, 64]:

        mesh = generate_regular_rect_mesh(
            a=(-5,) * dim, b=(5,) * dim, nelements_per_axis=(nel_1d,) * dim,
        )

        logger.info(
            f"Number of {dim}d elements:  {mesh.nelements}"
        )

        discr = EagerDGDiscretization(actx, mesh, order=order)
        nodes = thaw(actx, discr.nodes())

        # Init soln with Vortex and expected RHS = 0
        vortex = Vortex2D(center=[0, 0], velocity=[0, 0])
        vortex_soln = vortex(nodes)
        boundaries = {BTAG_ALL: PrescribedBoundary(vortex)}

        inviscid_rhs = euler_operator(
            discr, eos=IdealSingleGas(), boundaries=boundaries,
            cv=vortex_soln, t=0.0)

        err_max = discr.norm(inviscid_rhs.join(), np.inf)
        eoc_rec.add_data_point(1.0 / nel_1d, err_max)

    logger.info(
        f"Error for (dim,order) = ({dim},{order}):\n"
        f"{eoc_rec}"
    )

    assert (
        eoc_rec.order_estimate() >= order - 0.5
        or eoc_rec.max_error() < 1e-11
    )


@pytest.mark.parametrize("dim", [1, 2, 3])
@pytest.mark.parametrize("order", [1, 2, 3])
def test_lump_rhs(actx_factory, dim, order):
    """Tests the inviscid rhs using the non-trivial 1, 2, and 3D mass lump
    case against the analytic expressions of the RHS. Checks several different
    orders and refinement levels to check error behavior.
    """
    actx = actx_factory()

    tolerance = 1e-10
    maxxerr = 0.0

    from pytools.convergence import EOCRecorder

    eoc_rec = EOCRecorder()

    for nel_1d in [4, 8, 12]:
        from meshmode.mesh.generation import (
            generate_regular_rect_mesh,
        )

        mesh = generate_regular_rect_mesh(
            a=(-5,) * dim, b=(5,) * dim, nelements_per_axis=(nel_1d,) * dim,
        )

        logger.info(f"Number of elements: {mesh.nelements}")

        discr = EagerDGDiscretization(actx, mesh, order=order)
        nodes = thaw(actx, discr.nodes())

        # Init soln with Lump and expected RHS = 0
        center = np.zeros(shape=(dim,))
        velocity = np.zeros(shape=(dim,))
        lump = Lump(dim=dim, center=center, velocity=velocity)
        lump_soln = lump(nodes)
        boundaries = {BTAG_ALL: PrescribedBoundary(lump)}
        inviscid_rhs = euler_operator(
            discr, eos=IdealSingleGas(), boundaries=boundaries, cv=lump_soln, t=0.0)
        expected_rhs = lump.exact_rhs(discr, cv=lump_soln, t=0)

        err_max = discr.norm((inviscid_rhs-expected_rhs).join(), np.inf)
        if err_max > maxxerr:
            maxxerr = err_max

        eoc_rec.add_data_point(1.0 / nel_1d, err_max)
    logger.info(f"Max error: {maxxerr}")

    logger.info(
        f"Error for (dim,order) = ({dim},{order}):\n"
        f"{eoc_rec}"
    )

    assert (
        eoc_rec.order_estimate() >= order - 0.5
        or eoc_rec.max_error() < tolerance
    )


@pytest.mark.parametrize("dim", [1, 2, 3])
@pytest.mark.parametrize("order", [1, 2, 4])
@pytest.mark.parametrize("v0", [0.0, 1.0])
def test_multilump_rhs(actx_factory, dim, order, v0):
    """Tests the inviscid rhs using the non-trivial 1, 2, and 3D mass lump case
    against the analytic expressions of the RHS. Checks several different orders
    and refinement levels to check error behavior.
    """
    actx = actx_factory()
    nspecies = 10
    tolerance = 1e-8
    maxxerr = 0.0

    from pytools.convergence import EOCRecorder

    eoc_rec = EOCRecorder()

    for nel_1d in [4, 8, 16]:
        from meshmode.mesh.generation import (
            generate_regular_rect_mesh,
        )

        mesh = generate_regular_rect_mesh(
            a=(-1,) * dim, b=(1,) * dim, nelements_per_axis=(nel_1d,) * dim,
        )

        logger.info(f"Number of elements: {mesh.nelements}")

        discr = EagerDGDiscretization(actx, mesh, order=order)
        nodes = thaw(actx, discr.nodes())

        centers = make_obj_array([np.zeros(shape=(dim,)) for i in range(nspecies)])
        spec_y0s = np.ones(shape=(nspecies,))
        spec_amplitudes = np.ones(shape=(nspecies,))

        velocity = np.zeros(shape=(dim,))
        velocity[0] = v0
        rho0 = 2.0

        lump = MulticomponentLump(dim=dim, nspecies=nspecies, rho0=rho0,
                                  spec_centers=centers, velocity=velocity,
                                  spec_y0s=spec_y0s, spec_amplitudes=spec_amplitudes)

        lump_soln = lump(nodes)
        boundaries = {BTAG_ALL: PrescribedBoundary(lump)}

        inviscid_rhs = euler_operator(
            discr, eos=IdealSingleGas(), boundaries=boundaries, cv=lump_soln, t=0.0)
        expected_rhs = lump.exact_rhs(discr, cv=lump_soln, t=0)
        print(f"inviscid_rhs = {inviscid_rhs}")
        print(f"expected_rhs = {expected_rhs}")
        err_max = discr.norm((inviscid_rhs-expected_rhs).join(), np.inf)
        if err_max > maxxerr:
            maxxerr = err_max

        eoc_rec.add_data_point(1.0 / nel_1d, err_max)
    logger.info(f"Max error: {maxxerr}")

    logger.info(
        f"Error for (dim,order) = ({dim},{order}):\n"
        f"{eoc_rec}"
    )

    assert (
        eoc_rec.order_estimate() >= order - 0.5
        or eoc_rec.max_error() < tolerance
    )


def _euler_flow_stepper(actx, parameters):
    """
    Implements a generic time stepping loop for testing an inviscid flow
    using a spectral filter.
    """
    logging.basicConfig(format="%(message)s", level=logging.INFO)

    mesh = parameters["mesh"]
    t = parameters["time"]
    order = parameters["order"]
    t_final = parameters["tfinal"]
    initializer = parameters["initializer"]
    exittol = parameters["exittol"]
    casename = parameters["casename"]
    boundaries = parameters["boundaries"]
    eos = parameters["eos"]
    cfl = parameters["cfl"]
    dt = parameters["dt"]
    constantcfl = parameters["constantcfl"]
    nstepstatus = parameters["nstatus"]

    if t_final <= t:
        return(0.0)

    rank = 0
    dim = mesh.dim
    istep = 0

    discr = EagerDGDiscretization(actx, mesh, order=order)
    nodes = thaw(actx, discr.nodes())
<<<<<<< HEAD
    fields = initializer(nodes)
    sdt = cfl * get_inviscid_timestep(discr, eos=eos, q=fields)
=======
    cv = initializer(nodes)
    sdt = get_inviscid_timestep(discr, eos=eos, cfl=cfl, cv=cv)
>>>>>>> 1f8b3cb8

    initname = initializer.__class__.__name__
    eosname = eos.__class__.__name__
    logger.info(
        f"Num {dim}d order-{order} elements: {mesh.nelements}\n"
        f"Timestep:        {dt}\n"
        f"Final time:      {t_final}\n"
        f"Status freq:     {nstepstatus}\n"
        f"Initialization:  {initname}\n"
        f"EOS:             {eosname}"
    )

    vis = make_visualizer(discr, order)

    def write_soln(state, write_status=True):
        dv = eos.dependent_vars(cv=state)
        expected_result = initializer(nodes, t=t)
        result_resid = (state - expected_result).join()
        maxerr = [np.max(np.abs(result_resid[i].get())) for i in range(dim + 2)]
        mindv = [np.min(dvfld.get()) for dvfld in dv]
        maxdv = [np.max(dvfld.get()) for dvfld in dv]

        if write_status is True:
            statusmsg = (
                f"Status: Step({istep}) Time({t})\n"
                f"------   P({mindv[0]},{maxdv[0]})\n"
                f"------   T({mindv[1]},{maxdv[1]})\n"
                f"------   dt,cfl = ({dt},{cfl})\n"
                f"------   Err({maxerr})"
            )
            logger.info(statusmsg)

        io_fields = ["cv", state]
        io_fields += eos.split_fields(dim, dv)
        io_fields.append(("exact_soln", expected_result))
        io_fields.append(("residual", result_resid))
        nameform = casename + "-{iorank:04d}-{iostep:06d}.vtu"
        visfilename = nameform.format(iorank=rank, iostep=istep)
        vis.write_vtk_file(visfilename, io_fields)

        return maxerr

    def rhs(t, q):
        return euler_operator(discr, eos=eos, boundaries=boundaries, cv=q, t=t)

    filter_order = 8
    eta = .5
    alpha = -1.0*np.log(np.finfo(float).eps)
    nummodes = int(1)
    for _ in range(dim):
        nummodes *= int(order + dim + 1)
    nummodes /= math.factorial(int(dim))
    cutoff = int(eta * order)

    from mirgecom.filter import (
        exponential_mode_response_function as xmrfunc,
        filter_modally
    )
    frfunc = partial(xmrfunc, alpha=alpha, filter_order=filter_order)

    while t < t_final:

        if constantcfl is True:
            dt = sdt
        else:
            cfl = dt / sdt

        if nstepstatus > 0:
            if istep % nstepstatus == 0:
                write_soln(state=cv)

        cv = rk4_step(cv, t, dt, rhs)
        cv = split_conserved(
            dim, filter_modally(discr, "vol", cutoff, frfunc, cv.join())
        )

        t += dt
        istep += 1

<<<<<<< HEAD
        sdt = cfl * get_inviscid_timestep(discr, eos=eos, q=fields)
=======
        sdt = get_inviscid_timestep(discr, eos=eos, cfl=cfl, cv=cv)
>>>>>>> 1f8b3cb8

    if nstepstatus > 0:
        logger.info("Writing final dump.")
        maxerr = max(write_soln(cv, False))
    else:
        expected_result = initializer(nodes, t=t)
        maxerr = discr.norm((cv - expected_result).join(), np.inf)

    logger.info(f"Max Error: {maxerr}")
    if maxerr > exittol:
        raise ValueError("Solution failed to follow expected result.")

    return(maxerr)


@pytest.mark.parametrize("order", [2, 3, 4])
def test_isentropic_vortex(actx_factory, order):
    """Advance the 2D isentropic vortex case in time with non-zero velocities
    using an RK4 timestepping scheme. Check the advanced field values against
    the exact/analytic expressions.

    This tests all parts of the Euler module working together, with results
    converging at the expected rates vs. the order.
    """
    actx = actx_factory()

    dim = 2

    from pytools.convergence import EOCRecorder

    eoc_rec = EOCRecorder()

    for nel_1d in [16, 32, 64]:
        from meshmode.mesh.generation import (
            generate_regular_rect_mesh,
        )

        mesh = generate_regular_rect_mesh(
            a=(-5.0,) * dim, b=(5.0,) * dim, nelements_per_axis=(nel_1d,) * dim
        )

        exittol = 1.0
        t_final = 0.001
        cfl = 1.0
        vel = np.zeros(shape=(dim,))
        orig = np.zeros(shape=(dim,))
        vel[:dim] = 1.0
        dt = .0001
        initializer = Vortex2D(center=orig, velocity=vel)
        casename = "Vortex"
        boundaries = {BTAG_ALL: PrescribedBoundary(initializer)}
        eos = IdealSingleGas()
        t = 0
        flowparams = {"dim": dim, "dt": dt, "order": order, "time": t,
                      "boundaries": boundaries, "initializer": initializer,
                      "eos": eos, "casename": casename, "mesh": mesh,
                      "tfinal": t_final, "exittol": exittol, "cfl": cfl,
                      "constantcfl": False, "nstatus": 0}
        maxerr = _euler_flow_stepper(actx, flowparams)
        eoc_rec.add_data_point(1.0 / nel_1d, maxerr)

    logger.info(
        f"Error for (dim,order) = ({dim},{order}):\n"
        f"{eoc_rec}"
    )

    assert (
        eoc_rec.order_estimate() >= order - 0.5
        or eoc_rec.max_error() < 1e-11
    )<|MERGE_RESOLUTION|>--- conflicted
+++ resolved
@@ -719,13 +719,9 @@
 
     discr = EagerDGDiscretization(actx, mesh, order=order)
     nodes = thaw(actx, discr.nodes())
-<<<<<<< HEAD
-    fields = initializer(nodes)
-    sdt = cfl * get_inviscid_timestep(discr, eos=eos, q=fields)
-=======
+
     cv = initializer(nodes)
-    sdt = get_inviscid_timestep(discr, eos=eos, cfl=cfl, cv=cv)
->>>>>>> 1f8b3cb8
+    sdt = cfl * get_inviscid_timestep(discr, eos=eos, cv=cv)
 
     initname = initializer.__class__.__name__
     eosname = eos.__class__.__name__
@@ -805,11 +801,7 @@
         t += dt
         istep += 1
 
-<<<<<<< HEAD
-        sdt = cfl * get_inviscid_timestep(discr, eos=eos, q=fields)
-=======
-        sdt = get_inviscid_timestep(discr, eos=eos, cfl=cfl, cv=cv)
->>>>>>> 1f8b3cb8
+        sdt = cfl * get_inviscid_timestep(discr, eos=eos, cv=cv)
 
     if nstepstatus > 0:
         logger.info("Writing final dump.")
