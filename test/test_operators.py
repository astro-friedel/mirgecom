"""Test the operator module for sanity."""

__copyright__ = """
Copyright (C) 2021 University of Illinois Board of Trustees
"""

__license__ = """
Permission is hereby granted, free of charge, to any person obtaining a copy
of this software and associated documentation files (the "Software"), to deal
in the Software without restriction, including without limitation the rights
to use, copy, modify, merge, publish, distribute, sublicense, and/or sell
copies of the Software, and to permit persons to whom the Software is
furnished to do so, subject to the following conditions:

The above copyright notice and this permission notice shall be included in
all copies or substantial portions of the Software.

THE SOFTWARE IS PROVIDED "AS IS", WITHOUT WARRANTY OF ANY KIND, EXPRESS OR
IMPLIED, INCLUDING BUT NOT LIMITED TO THE WARRANTIES OF MERCHANTABILITY,
FITNESS FOR A PARTICULAR PURPOSE AND NONINFRINGEMENT. IN NO EVENT SHALL THE
AUTHORS OR COPYRIGHT HOLDERS BE LIABLE FOR ANY CLAIM, DAMAGES OR OTHER
LIABILITY, WHETHER IN AN ACTION OF CONTRACT, TORT OR OTHERWISE, ARISING FROM,
OUT OF OR IN CONNECTION WITH THE SOFTWARE OR THE USE OR OTHER DEALINGS IN
THE SOFTWARE.
"""

import numpy as np  # noqa
import pytest  # noqa
import logging
from meshmode.array_context import (  # noqa
    pytest_generate_tests_for_pyopencl_array_context
    as pytest_generate_tests
)
from pytools.obj_array import make_obj_array, obj_array_vectorize
import pymbolic as pmbl  # noqa
import pymbolic.primitives as prim
from meshmode.dof_array import thaw
from meshmode.mesh import BTAG_ALL
from mirgecom.flux import gradient_flux_central
from mirgecom.fluid import (
    ConservedVars,
    make_conserved
)
import mirgecom.symbolic as sym
from grudge.eager import (
    EagerDGDiscretization,
    interior_trace_pair
)
from functools import partial

logger = logging.getLogger(__name__)


def _elbnd_flux(discr, compute_interior_flux, compute_boundary_flux,
                int_tpair, boundaries):
    return (compute_interior_flux(int_tpair)
            + sum(compute_boundary_flux(btag) for btag in boundaries))


# Box grid generator widget lifted from @majosm and slightly bent
def _get_box_mesh(dim, a, b, n, t=None):
    dim_names = ["x", "y", "z"]
    bttf = {}
    for i in range(dim):
        bttf["-"+str(i+1)] = ["-"+dim_names[i]]
        bttf["+"+str(i+1)] = ["+"+dim_names[i]]
    from meshmode.mesh.generation import generate_regular_rect_mesh as gen
    return gen(a=a, b=b, npoints_per_axis=n, boundary_tag_to_face=bttf, mesh_type=t)


def _coord_test_func(dim, order=1):
    """Make a coordinate-based test function.

    1d: x^order
    2d: x^order * y^order
    3d: x^order * y^order * z^order
    """
    sym_coords = prim.make_sym_vector("x", dim)

    sym_result = 1
    for i in range(dim):
        sym_result *= sym_coords[i]**order

    return sym_result


def _trig_test_func(dim):
    """Make trig test function.

    1d: cos(2pi x)
    2d: sin(2pi x)cos(2pi y)
    3d: sin(2pi x)sin(2pi y)cos(2pi z)
    """
    sym_coords = prim.make_sym_vector("x", dim)

    sym_cos = pmbl.var("cos")
    sym_sin = pmbl.var("sin")
    sym_result = sym_cos(2*np.pi*sym_coords[dim-1])
    for i in range(dim-1):
        sym_result = sym_result * sym_sin(2*np.pi*sym_coords[i])

    return sym_result


def _cv_test_func(dim):
    """Make a CV array container for testing.

    There is no need for this CV to be physical, we are just testing whether the
    operator machinery still gets the right answers when operating on a CV array
    container.

    mass = constant
    energy = _trig_test_func
    momentum = <(dim_index+1)*_coord_test_func(order=2)>
    """
    sym_mass = 1
    sym_energy = _trig_test_func(dim)
    sym_momentum = make_obj_array([
        (i+1)*_coord_test_func(dim, order=2)
        for i in range(dim)])
    return make_conserved(
        dim=dim, mass=sym_mass, energy=sym_energy, momentum=sym_momentum)


def central_flux_interior(actx, discr, int_tpair):
    """Compute a central flux for interior faces."""
    normal = thaw(actx, discr.normal(int_tpair.dd))
    flux_weak = gradient_flux_central(int_tpair, normal)
    return discr.project(int_tpair.dd, "all_faces", flux_weak)


def central_flux_boundary(actx, discr, soln_func, btag):
    """Compute a central flux for boundary faces."""
    boundary_discr = discr.discr_from_dd(btag)
    bnd_nodes = thaw(actx, boundary_discr.nodes())
    soln_bnd = soln_func(x_vec=bnd_nodes)
    bnd_nhat = thaw(actx, discr.normal(btag))
    from grudge.trace_pair import TracePair
    bnd_tpair = TracePair(btag, interior=soln_bnd, exterior=soln_bnd)
    flux_weak = gradient_flux_central(bnd_tpair, bnd_nhat)
    return discr.project(bnd_tpair.dd, "all_faces", flux_weak)


# TODO: Generalize mirgecom.symbolic to work with array containers
def sym_grad(dim, expr):
    if isinstance(expr, ConservedVars):
        return make_conserved(
            dim, q=sym_grad(dim, expr.join()))
    elif isinstance(expr, np.ndarray):
        return np.stack(
            obj_array_vectorize(lambda e: sym.grad(dim, e), expr))
    else:
        return sym.grad(dim, expr)


@pytest.mark.parametrize("dim", [1, 2, 3])
@pytest.mark.parametrize("order", [1, 2, 3])
@pytest.mark.parametrize("sym_test_func_factory", [
    partial(_coord_test_func, order=0),
    partial(_coord_test_func, order=1),
    lambda dim: 2*_coord_test_func(dim, order=1),
    partial(_coord_test_func, order=2),
    _trig_test_func,
    _cv_test_func
])
def test_grad_operator(actx_factory, dim, order, sym_test_func_factory):
    """Test the gradient operator for sanity.

    Check whether we get the right answers for gradients of analytic functions with
    some simple input fields and states:
    - constant
    - multilinear funcs
    - quadratic funcs
    - trig funcs
    - :class:`~mirgecom.fluid.ConservedVars` composed of funcs from above
    """
    actx = actx_factory()

    sym_test_func = sym_test_func_factory(dim)

    tol = 1e-10 if dim < 3 else 1e-9
    from pytools.convergence import EOCRecorder
    eoc = EOCRecorder()

    for nfac in [1, 2, 4]:

        npts_axis = (nfac*4,)*dim
        box_ll = (0,)*dim
        box_ur = (1,)*dim
        mesh = _get_box_mesh(dim, a=box_ll, b=box_ur, n=npts_axis)

        logger.info(
            f"Number of {dim}d elements: {mesh.nelements}"
        )

        discr = EagerDGDiscretization(actx, mesh, order=order)
        # compute max element size
        from grudge.dt_utils import h_max_from_volume
        h_max = h_max_from_volume(discr)

        def sym_eval(expr, x_vec):
            # FIXME: When pymbolic supports array containers
            mapper = sym.EvaluationMapper({"x": x_vec})
            from arraycontext import rec_map_array_container
            result = rec_map_array_container(mapper, expr)
            # If expressions don't depend on coords (e.g., order 0), evaluated result
            # will be scalar-valued, so promote to DOFArray(s) before returning
            return result * (0*x_vec[0] + 1)

        test_func = partial(sym_eval, sym_test_func)
        grad_test_func = partial(sym_eval, sym_grad(dim, sym_test_func))

        nodes = thaw(actx, discr.nodes())
        int_flux = partial(central_flux_interior, actx, discr)
        bnd_flux = partial(central_flux_boundary, actx, discr, test_func)

        test_data = test_func(nodes)
        exact_grad = grad_test_func(nodes)

        from mirgecom.simutil import componentwise_norms
        from arraycontext import flatten

        err_scale = max(flatten(componentwise_norms(discr, exact_grad, np.inf),
                                actx))

        if err_scale <= 1e-16:
            err_scale = 1

        print(f"{test_data=}")
        print(f"{exact_grad=}")

        test_data_int_tpair = interior_trace_pair(discr, test_data)
        boundaries = [BTAG_ALL]
        test_data_flux_bnd = _elbnd_flux(discr, int_flux, bnd_flux,
                                         test_data_int_tpair, boundaries)

        from mirgecom.operators import grad_operator
<<<<<<< HEAD
        from grudge.dof_desc import as_dofdesc
        dd_vol = as_dofdesc("vol")
        dd_faces = as_dofdesc("all_faces")
        test_grad = grad_operator(discr, dd_vol, dd_faces,
                                  test_data, test_data_flux_bnd)
        if isinstance(test_grad, ConservedVars):
            grad_err = inf_norm((test_grad - exact_grad).join())/err_scale
        else:
            grad_err = inf_norm(test_grad - exact_grad)/err_scale

        print(f"{test_grad=}")
        eoc.add_data_point(actx.to_numpy(h_max), grad_err)
=======
        test_grad = grad_operator(discr, test_data, test_data_flux_bnd)
        grad_err = \
            max(flatten(componentwise_norms(discr, test_grad - exact_grad, np.inf),
                        actx)) / err_scale

        eoc.add_data_point(actx.to_numpy(h_max), actx.to_numpy(grad_err))
>>>>>>> 92c7f474

    assert (
        eoc.order_estimate() >= order - 0.5
        or eoc.max_error() < tol
    )<|MERGE_RESOLUTION|>--- conflicted
+++ resolved
@@ -235,27 +235,19 @@
                                          test_data_int_tpair, boundaries)
 
         from mirgecom.operators import grad_operator
-<<<<<<< HEAD
         from grudge.dof_desc import as_dofdesc
         dd_vol = as_dofdesc("vol")
         dd_faces = as_dofdesc("all_faces")
         test_grad = grad_operator(discr, dd_vol, dd_faces,
                                   test_data, test_data_flux_bnd)
-        if isinstance(test_grad, ConservedVars):
-            grad_err = inf_norm((test_grad - exact_grad).join())/err_scale
-        else:
-            grad_err = inf_norm(test_grad - exact_grad)/err_scale
+        
 
         print(f"{test_grad=}")
-        eoc.add_data_point(actx.to_numpy(h_max), grad_err)
-=======
-        test_grad = grad_operator(discr, test_data, test_data_flux_bnd)
         grad_err = \
             max(flatten(componentwise_norms(discr, test_grad - exact_grad, np.inf),
                         actx)) / err_scale
 
         eoc.add_data_point(actx.to_numpy(h_max), actx.to_numpy(grad_err))
->>>>>>> 92c7f474
 
     assert (
         eoc.order_estimate() >= order - 0.5
