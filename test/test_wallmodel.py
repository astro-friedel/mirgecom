"""Test wall-model related functions."""

__copyright__ = """Copyright (C) 2023 University of Illinois Board of Trustees"""

__license__ = """
Permission is hereby granted, free of charge, to any person obtaining a copy
of this software and associated documentation files (the "Software"), to deal
in the Software without restriction, including without limitation the rights
to use, copy, modify, merge, publish, distribute, sublicense, and/or sell
copies of the Software, and to permit persons to whom the Software is
furnished to do so, subject to the following conditions:

The above copyright notice and this permission notice shall be included in
all copies or substantial portions of the Software.

THE SOFTWARE IS PROVIDED "AS IS", WITHOUT WARRANTY OF ANY KIND, EXPRESS OR
IMPLIED, INCLUDING BUT NOT LIMITED TO THE WARRANTIES OF MERCHANTABILITY,
FITNESS FOR A PARTICULAR PURPOSE AND NONINFRINGEMENT. IN NO EVENT SHALL THE
AUTHORS OR COPYRIGHT HOLDERS BE LIABLE FOR ANY CLAIM, DAMAGES OR OTHER
LIABILITY, WHETHER IN AN ACTION OF CONTRACT, TORT OR OTHERWISE, ARISING FROM,
OUT OF OR IN CONNECTION WITH THE SOFTWARE OR THE USE OR OTHER DEALINGS IN
THE SOFTWARE.
"""

import numpy as np
from pytools.obj_array import make_obj_array
<<<<<<< HEAD
from grudge import op
from grudge.dof_desc import DOFDesc, VolumeDomainTag, DISCR_TAG_BASE
from meshmode.dof_array import DOFArray
=======
>>>>>>> 16bfdf77
from meshmode.array_context import (  # noqa
    pytest_generate_tests_for_pyopencl_array_context
    as pytest_generate_tests)
import grudge.op as op
from mirgecom.discretization import create_discretization_collection
from mirgecom.simutil import get_box_mesh
import pytest
import cantera
from meshmode.dof_array import DOFArray
from mirgecom.eos import PyrometheusMixture
from mirgecom.transport import SimpleTransport
from mirgecom.gas_model import make_fluid_state
from mirgecom.wall_model import PorousFlowModel, PorousWallTransport
from mirgecom.materials.initializer import PorousWallInitializer
from mirgecom.mechanisms import get_mechanism_input
from mirgecom.thermochemistry import get_pyrometheus_wrapper_class_from_cantera


@pytest.mark.parametrize("order", [1, 4])
@pytest.mark.parametrize("my_material", ["fiber", "composite"])
def test_wall_eos(actx_factory, order, my_material):
    """Check the wall degradation model."""
    actx = actx_factory()

    dim = 2

    tol = 1e-8

    nelems = 20
    mesh = get_box_mesh(dim, -0.1, 0.1, nelems)
    dcoll = create_discretization_collection(
        actx, mesh, order=order, quadrature_order=2*order+1)

    nodes = actx.thaw(dcoll.nodes())
    zeros = actx.np.zeros_like(nodes[0])

    # {{{ EOS initialization

    mech_input = get_mechanism_input("uiuc_8sp_phenol")
    cantera_soln = cantera.Solution(name="gas", yaml=mech_input)
    pyro_obj = get_pyrometheus_wrapper_class_from_cantera(
        cantera_soln, temperature_niter=3)(actx.np)

    nspecies = pyro_obj.num_species

    x = make_obj_array([0.0 for i in range(nspecies)])
    x[cantera_soln.species_index("O2")] = 0.21
    x[cantera_soln.species_index("N2")] = 0.79

    cantera_soln.TPX = 900.0, 101325.0, x
    _, _, y = cantera_soln.TDY

    eos = PyrometheusMixture(pyro_obj, temperature_guess=cantera_soln.T)

    # }}}

    # {{{ Initialize wall model

    if my_material == "fiber":
        import mirgecom.materials.carbon_fiber as material_sample
        material = material_sample.FiberEOS(
            dim=dim, anisotropic_direction=0, char_mass=0., virgin_mass=168.)
        material_densities = 0.12*1400.0

    if my_material == "composite":
        import mirgecom.materials.tacot as material_sample
        material = material_sample.TacotEOS(char_mass=220., virgin_mass=280.)
        material_densities = np.empty((3,), dtype=object)
        material_densities[0] = 30.0
        material_densities[1] = 90.0
        material_densities[2] = 160.

    # }}}

    # {{{ Gas model

    base_transport = SimpleTransport()
    solid_transport = PorousWallTransport(base_transport=base_transport)
    gas_model = PorousFlowModel(eos=eos, transport=solid_transport,
                                wall_eos=material)

    # }}}

    pressure = 101325.0 + zeros
    temperature = 900.0 + zeros

    sample_init = PorousWallInitializer(
        pressure=pressure, temperature=temperature, species=y,
        material_densities=material_densities)

    cv, solid_densities = sample_init(nodes, gas_model)

    solid_state = make_fluid_state(cv=cv, gas_model=gas_model,
        material_densities=solid_densities, temperature_seed=900.0)

    wv = solid_state.wv

    assert actx.to_numpy(op.norm(dcoll, wv.tau - 1.0, np.inf)) < tol

    assert isinstance(solid_state.wv.density, DOFArray)

    if my_material == "fiber":
        assert np.max(actx.to_numpy(wv.density - 168.0)) < tol
        assert np.max(actx.to_numpy(wv.void_fraction)) - 1.00 < tol

    if my_material == "composite":
        assert np.max(actx.to_numpy(wv.density - 280.0)) < tol
        assert np.max(actx.to_numpy(wv.void_fraction)) - 1.00 < tol

    assert actx.to_numpy(
        op.norm(dcoll, solid_state.pressure - 101325.0, np.inf)) < tol
    assert actx.to_numpy(
        op.norm(dcoll, solid_state.temperature - 900.0, np.inf)) < tol


@pytest.mark.parametrize("order", [1, 4])
def test_simplified_phenolics_model(actx_factory, order):
    """Check the wall degradation model."""
    actx = actx_factory()

    dim = 2

    nelems = 20
    global_mesh = get_box_mesh(dim, -0.1, 0.1, nelems)

    mgrp, = global_mesh.groups
    x = global_mesh.vertices[0, mgrp.vertex_indices]
    x_elem_avg = np.sum(x, axis=1)/x.shape[0]
    volume_to_elements = {
        "Fluid": np.where(x_elem_avg > 0)[0],
        "Solid": np.where(x_elem_avg <= 0)[0]}

    from meshmode.mesh.processing import partition_mesh
    volume_meshes = partition_mesh(global_mesh, volume_to_elements)

    dcoll = create_discretization_collection(
        actx, volume_meshes, order=order, quadrature_order=2*order+1)

    dd_vol_fluid = DOFDesc(VolumeDomainTag("Fluid"), DISCR_TAG_BASE)
    dd_vol_solid = DOFDesc(VolumeDomainTag("Solid"), DISCR_TAG_BASE)

    fluid_nodes = actx.thaw(dcoll.nodes(dd=dd_vol_fluid))
    solid_nodes = actx.thaw(dcoll.nodes(dd=dd_vol_solid))

    fluid_zeros = actx.np.zeros_like(fluid_nodes[0])
    solid_zeros = actx.np.zeros_like(solid_nodes[0])

    from grudge.discretization import filter_part_boundaries
    from grudge.reductions import integral
    solid_dd_list = filter_part_boundaries(dcoll, volume_dd=dd_vol_solid,
                                           neighbor_volume_dd=dd_vol_fluid)
    solid_normal = actx.thaw(dcoll.normal(solid_dd_list[0]))

    fluid_dd_list = filter_part_boundaries(dcoll, volume_dd=dd_vol_fluid,
                                           neighbor_volume_dd=dd_vol_solid)
    fluid_normal = actx.thaw(dcoll.normal(fluid_dd_list[0]))

    interface_zeros = actx.np.zeros_like(solid_normal[0])

    integral_volume = integral(dcoll, dd_vol_solid, fluid_zeros + 1.0)
    integral_surface = integral(dcoll, solid_dd_list[0], interface_zeros + 1.0)

    print(integral_volume)
    print(integral_surface)

    # {{{ Pyrometheus initialization

    mech_input = get_mechanism_input("uiuc_8sp_phenol")
    cantera_soln = cantera.Solution(name="gas", yaml=mech_input)
    pyro_obj = get_pyrometheus_wrapper_class_from_cantera(
        cantera_soln, temperature_niter=3)(actx.np)

    nspecies = pyro_obj.num_species

    x = make_obj_array([0.0 for i in range(nspecies)])
    x[cantera_soln.species_index("O2")] = 0.21
    x[cantera_soln.species_index("N2")] = 0.79

    cantera_soln.TPX = 900.0, 101325.0, x
    _, _, y = cantera_soln.TDY

    eos = PyrometheusMixture(pyro_obj, temperature_guess=900.0)

    # }}}

    # {{{ Initialize wall model

    import mirgecom.materials.tacot as material_sample
    material = material_sample.TacotEOS(char_mass=220., virgin_mass=280.)
    decomposition = material_sample.Pyrolysis()
    material_densities = np.empty((3,), dtype=object)
    material_densities[0] = 30.0
    material_densities[1] = 90.0
    material_densities[2] = 160.

    # }}}

    # {{{ Gas model

    base_transport = SimpleTransport(viscosity=0.0, thermal_conductivity=0.0,
                                     species_diffusivity=np.zeros(nspecies,))
    solid_transport = PorousWallTransport(base_transport=base_transport)
    gas_model_solid = PorousFlowModel(eos=eos, transport=solid_transport,
                                      wall_eos=material)

    # }}}

    # {{{ Solid cv

    temperature = 900.0 + solid_zeros
    species_mass_fractions = y + solid_zeros
    mass = eos.get_density(pressure=101325.0, temperature=temperature,
                           species_mass_fractions=species_mass_fractions)
    sample_init = PorousWallInitializer(density=mass, temperature=temperature,
        species=species_mass_fractions, material_densities=material_densities)

    wv, solid_densities = sample_init(solid_nodes, gas_model_solid)
    solid_state = make_fluid_state(cv=wv, gas_model=gas_model_solid,
        material_densities=solid_densities, temperature_seed=900.0)

    # }}}

    def blowing_velocity(cv, source):

        # volume integral of the source terms
        integral_volume_source = integral(dcoll, dd_vol_solid, source)

        # restrict to coupled surface
        surface_density = op.project(dcoll, dd_vol_solid, solid_dd_list[0], cv.mass)

        # surface integral of the density
        integral_surface_density = integral(dcoll, solid_dd_list[0], surface_density)

        # boundary velocity
        bndry_velocity = \
            integral_volume_source/integral_surface_density + interface_zeros

        return bndry_velocity, fluid_normal

    # ~~~

    tol = 1e-8

    solid_mass_rhs = decomposition.get_source_terms(
        temperature=solid_state.temperature,
        chi=solid_state.wv.material_densities)

    sample_source_gas = -sum(solid_mass_rhs)

    assert actx.to_numpy(
        op.norm(dcoll, solid_mass_rhs[0] + 26.76761185399653, np.inf)) < tol
    assert actx.to_numpy(
        op.norm(dcoll, solid_mass_rhs[1] + 2.03565420370596, np.inf)) < tol
    assert actx.to_numpy(
        op.norm(dcoll, sample_source_gas - 28.80326605770249, np.inf)) < tol

    ref_bnd_velocity = 9.216295153230408
    bnd_velocity, normal = blowing_velocity(solid_state.cv, -sample_source_gas)
    normal_velocity = bnd_velocity*normal[0]
    assert actx.to_numpy(
        op.norm(dcoll, normal_velocity - ref_bnd_velocity, np.inf)) < 1e-6


def test_tacot_decomposition(actx_factory):
    """Check the wall degradation model."""
    actx = actx_factory()

    dim = 2
    nelems = 2
    order = 2
    mesh = get_box_mesh(dim, -0.1, 0.1, nelems)
    dcoll = create_discretization_collection(actx, mesh, order=order)

    nodes = actx.thaw(dcoll.nodes())
    zeros = actx.np.zeros_like(nodes[0])

    temperature = 900.0 + zeros

    from mirgecom.materials.tacot import Pyrolysis
    decomposition = Pyrolysis(virgin_mass=120.0, char_mass=60.0, fiber_mass=160.0,
                              pre_exponential=(12000.0, 4.48e9),
                              decomposition_temperature=(333.3, 555.6))
    chi = make_obj_array([30.0 + zeros, 90.0 + zeros, 160.0 + zeros])

    tol = 1e-8

    # ~~~ Test parameter setup
    tacot_decomp = decomposition.get_decomposition_parameters()

    assert tacot_decomp["virgin_mass"] - 120.0 < tol
    assert tacot_decomp["char_mass"] - 60.0 < tol
    assert tacot_decomp["fiber_mass"] - 160.0 < tol

    weights = tacot_decomp["reaction_weights"]
    assert weights[0] - 30.0 < tol
    assert weights[1] - 90.0 < tol

    pre_exp = tacot_decomp["pre_exponential"]
    assert pre_exp[0] - 12000.0 < tol
    assert pre_exp[1] - 4.48e9 < tol

    Tcrit = tacot_decomp["temperature"]  # noqa N806
    assert Tcrit[0] - 333.3 < tol
    assert Tcrit[1] - 555.6 < tol

    # ~~~ Test actual decomposition
    solid_mass_rhs = decomposition.get_source_terms(temperature, chi)

    sample_source_gas = -sum(solid_mass_rhs)

    assert actx.to_numpy(
        op.norm(dcoll, solid_mass_rhs[0] + 26.7676118539965, np.inf)) < tol
    assert actx.to_numpy(
        op.norm(dcoll, solid_mass_rhs[1] + 2.03565420370596, np.inf)) < tol
    assert actx.to_numpy(
        op.norm(dcoll, sample_source_gas - 28.8032660577024, np.inf)) < tol<|MERGE_RESOLUTION|>--- conflicted
+++ resolved
@@ -24,12 +24,6 @@
 
 import numpy as np
 from pytools.obj_array import make_obj_array
-<<<<<<< HEAD
-from grudge import op
-from grudge.dof_desc import DOFDesc, VolumeDomainTag, DISCR_TAG_BASE
-from meshmode.dof_array import DOFArray
-=======
->>>>>>> 16bfdf77
 from meshmode.array_context import (  # noqa
     pytest_generate_tests_for_pyopencl_array_context
     as pytest_generate_tests)
@@ -46,6 +40,8 @@
 from mirgecom.materials.initializer import PorousWallInitializer
 from mirgecom.mechanisms import get_mechanism_input
 from mirgecom.thermochemistry import get_pyrometheus_wrapper_class_from_cantera
+from grudge.dof_desc import DOFDesc, VolumeDomainTag, DISCR_TAG_BASE
+from meshmode.dof_array import DOFArray
 
 
 @pytest.mark.parametrize("order", [1, 4])
