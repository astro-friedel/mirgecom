--- conflicted
+++ resolved
@@ -28,10 +28,7 @@
 import pytest  # noqa
 
 from arraycontext import (  # noqa
-<<<<<<< HEAD
-=======
     flatten,
->>>>>>> aa97637d
     pytest_generate_tests_for_pyopencl_array_context
     as pytest_generate_tests
 )
@@ -137,7 +134,6 @@
     cv = make_conserved(dim, mass=mass, energy=energy, momentum=mom)
     resid = vortex_soln - cv
 
-    from arraycontext import flatten
     expected_errors = actx.to_numpy(
         flatten(componentwise_norms(discr, resid, order=np.inf), actx)).tolist()
 
