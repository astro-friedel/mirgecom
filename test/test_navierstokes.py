"""Test the Navier-Stokes gas dynamics module."""

__copyright__ = """
Copyright (C) 2020 University of Illinois Board of Trustees
"""

__license__ = """
Permission is hereby granted, free of charge, to any person obtaining a copy
of this software and associated documentation files (the "Software"), to deal
in the Software without restriction, including without limitation the rights
to use, copy, modify, merge, publish, distribute, sublicense, and/or sell
copies of the Software, and to permit persons to whom the Software is
furnished to do so, subject to the following conditions:

The above copyright notice and this permission notice shall be included in
all copies or substantial portions of the Software.

THE SOFTWARE IS PROVIDED "AS IS", WITHOUT WARRANTY OF ANY KIND, EXPRESS OR
IMPLIED, INCLUDING BUT NOT LIMITED TO THE WARRANTIES OF MERCHANTABILITY,
FITNESS FOR A PARTICULAR PURPOSE AND NONINFRINGEMENT. IN NO EVENT SHALL THE
AUTHORS OR COPYRIGHT HOLDERS BE LIABLE FOR ANY CLAIM, DAMAGES OR OTHER
LIABILITY, WHETHER IN AN ACTION OF CONTRACT, TORT OR OTHERWISE, ARISING FROM,
OUT OF OR IN CONNECTION WITH THE SOFTWARE OR THE USE OR OTHER DEALINGS IN
THE SOFTWARE.
"""

import logging
from abc import ABCMeta, abstractmethod
import numpy as np
import pytest

import cantera
import pymbolic as pmbl
import grudge.op as op
<<<<<<< HEAD
from grudge.dof_desc import DISCR_TAG_QUAD, as_dofdesc
from pytools.convergence import EOCRecorder
from pytools.obj_array import flat_obj_array, make_obj_array
from meshmode.mesh.generation import generate_regular_rect_mesh
from meshmode.mesh import BTAG_ALL
from meshmode.array_context import (  # noqa
    pytest_generate_tests_for_pyopencl_array_context
    as pytest_generate_tests)
=======

from meshmode.array_context import PytestPyOpenCLArrayContextFactory
from arraycontext import pytest_generate_tests_for_array_contexts

from abc import ABCMeta, abstractmethod
>>>>>>> f5d0d97c
from meshmode.dof_array import DOFArray
import mirgecom.math as mm
from mirgecom.navierstokes import (
    ns_operator, grad_cv_operator, grad_t_operator
)
from mirgecom.fluid import (
    make_conserved, velocity_gradient, species_mass_fraction_gradient
)
from mirgecom.utils import force_evaluation
from mirgecom.boundary import DummyBoundary, PrescribedFluidBoundary
from mirgecom.eos import IdealSingleGas, PyrometheusMixture
from mirgecom.transport import SimpleTransport
from mirgecom.discretization import create_discretization_collection
from mirgecom.symbolic import (
    diff as sym_diff,
    evaluate)
from mirgecom.gas_model import GasModel, make_fluid_state, make_operator_fluid_states
from mirgecom.simutil import (
    compare_fluid_solutions, componentwise_norms, get_box_mesh
)
from mirgecom.mechanisms import get_mechanism_input
from mirgecom.thermochemistry import get_pyrometheus_wrapper_class_from_cantera

logger = logging.getLogger(__name__)

<<<<<<< HEAD
# FIXME
import os  # noqa
os.environ["CUDA_VISIBLE_DEVICES"] = "-1"  # noqa
=======
pytest_generate_tests = pytest_generate_tests_for_array_contexts(
    [PytestPyOpenCLArrayContextFactory])
>>>>>>> f5d0d97c


@pytest.mark.parametrize("nspecies", [0, 10])
@pytest.mark.parametrize("dim", [1, 2, 3])
@pytest.mark.parametrize("order", [1, 2, 5])
@pytest.mark.parametrize("use_overintegration", [False, True])
@pytest.mark.parametrize("periodic", [False, True])
def test_uniform_rhs(actx_factory, nspecies, dim, order, use_overintegration,
                     periodic):
    """Test the Navier-Stokes operator using a trivial constant/uniform state.

    This state should yield rhs = 0 to FP. Tests 1, 2, and 3 dimensions;
    with orders 1, 2, and 5; with and without passive species; with and without
    overintegration.
    """
    actx = actx_factory()

    tolerance = 4e-9 if dim < 3 else 3e-8

    def _conserved_vars(nodes, quiescent):
        zeros = actx.np.zeros_like(nodes[0])
        ones = zeros + 1.0

        mass_input = zeros + 1.0

        # set velocity profile
        mom_input = make_obj_array([zeros for i in range(dim)])
        if quiescent is False:
            for i in range(dim):
                mom_input[i] = zeros + (-1.0) ** i

        energy_input = 2.5 + 0.5*np.dot(mom_input, mom_input)/mass_input

        mass_frac_input = flat_obj_array(
            [ones / ((i + 1) * 10) for i in range(nspecies)]
        )
        species_mass_input = mass_input * mass_frac_input

        return make_conserved(
            dim, mass=mass_input, energy=energy_input, momentum=mom_input,
            species_mass=species_mass_input)

    eoc_rec0 = EOCRecorder()
    eoc_rec1 = EOCRecorder()
    for nel_1d in [2, 4, 8]:
        mesh = generate_regular_rect_mesh(
            a=(-0.5,)*dim, b=(0.5,)*dim, nelements_per_axis=(nel_1d,)*dim,
            periodic=(periodic,)*dim)

        boundaries = {} if periodic else {BTAG_ALL: DummyBoundary()}

        logger.info(f"Number of {dim}d elements: {mesh.nelements}")

        dcoll = create_discretization_collection(actx, mesh, order=order,
                                                 quadrature_order=2*order+1)
        quadrature_tag = DISCR_TAG_QUAD if use_overintegration else None
        nodes = force_evaluation(actx, dcoll.nodes())
        zeros = actx.np.zeros_like(nodes[0])

        cv = _conserved_vars(nodes=nodes, quiescent=True)

        expected_rhs = make_conserved(dim,
            mass=zeros,
            energy=zeros,
            momentum=make_obj_array([zeros for i in range(dim)]),
            species_mass=make_obj_array([zeros for i in range(nspecies)]))

        gas_model = GasModel(
            eos=IdealSingleGas(gamma=1.4, gas_const=1.0),
            transport=SimpleTransport(viscosity=1.0,
                                      thermal_conductivity=1.0,
                                      species_diffusivity=.5 * np.ones(nspecies))
        )
        state = make_fluid_state(gas_model=gas_model, cv=cv)
        assert actx.to_numpy(
            op.norm(dcoll, state.mass_density - cv.mass, np.inf)) < tolerance
        assert actx.to_numpy(
            op.norm(dcoll, state.energy_density - cv.energy, np.inf)) < tolerance

        ns_rhs, grad_cv, grad_t = ns_operator(
            dcoll, gas_model=gas_model, boundaries=boundaries, state=state,
            time=0.0, quadrature_tag=quadrature_tag, return_gradients=True)

        assert actx.to_numpy(op.norm(dcoll, ns_rhs.mass, np.inf)) < tolerance

        rhs_resid = ns_rhs - expected_rhs
        rho_resid = rhs_resid.mass/cv.mass
        rhoe_resid = rhs_resid.energy/cv.energy
        rhov_resid = rhs_resid.momentum  # don't normalize since it is zero
        rhoy_resid = rhs_resid.species_mass/cv.mass

        rho_rhs = ns_rhs.mass
        rhoe_rhs = ns_rhs.energy
        rhov_rhs = ns_rhs.momentum
        rhoy_rhs = ns_rhs.species_mass

        logger.info(
            f"rho_rhs  = {rho_rhs}\n"
            f"rhoe_rhs = {rhoe_rhs}\n"
            f"rhov_rhs = {rhov_rhs}\n"
            f"rhoy_rhs = {rhoy_rhs}\n"
        )

        assert actx.to_numpy(op.norm(dcoll, rho_resid, np.inf)) < tolerance
        assert actx.to_numpy(op.norm(dcoll, rhoe_resid, np.inf)) < tolerance
        for i in range(dim):
            assert actx.to_numpy(op.norm(dcoll, rhov_resid[i], np.inf)) < tolerance
        for i in range(nspecies):
            assert actx.to_numpy(op.norm(dcoll, rhoy_resid[i], np.inf)) < tolerance

        err_max = actx.to_numpy(op.norm(dcoll, rho_resid, np.inf))
        eoc_rec0.add_data_point(1.0 / nel_1d, err_max)

        # set a non-zero, but uniform velocity component
        cv = _conserved_vars(nodes=nodes, quiescent=False)

        state = make_fluid_state(gas_model=gas_model, cv=cv)
        ns_rhs = ns_operator(dcoll, gas_model=gas_model, boundaries=boundaries,
                             state=state, time=0.0, quadrature_tag=quadrature_tag)

        rhs_resid = ns_rhs - expected_rhs
        rho_resid = rhs_resid.mass/cv.mass
        rhoe_resid = rhs_resid.energy/cv.energy
        rhov_resid = rhs_resid.momentum/cv.momentum
        rhoy_resid = rhs_resid.species_mass/cv.mass

        assert actx.to_numpy(op.norm(dcoll, rho_resid, np.inf)) < tolerance
        assert actx.to_numpy(op.norm(dcoll, rhoe_resid, np.inf)) < tolerance

        for i in range(dim):
            assert actx.to_numpy(op.norm(dcoll, rhov_resid[i], np.inf)) < tolerance
        for i in range(nspecies):
            assert actx.to_numpy(op.norm(dcoll, rhoy_resid[i], np.inf)) < tolerance

        err_max = actx.to_numpy(op.norm(dcoll, rho_resid, np.inf))
        eoc_rec1.add_data_point(1.0 / nel_1d, err_max)

    logger.info(
        f"V == 0 Errors:\n{eoc_rec0}"
        f"V != 0 Errors:\n{eoc_rec1}"
    )

    assert (eoc_rec0.order_estimate() >= order - 0.5
            or eoc_rec0.max_error() < tolerance)
    assert (eoc_rec1.order_estimate() >= order - 0.5
            or eoc_rec1.max_error() < tolerance)


class FluidCase(metaclass=ABCMeta):
    """
    A manufactured fluid solution on a mesh.

    .. autoproperty:: dim
    .. automethod:: get_mesh
    .. automethod:: get_solution
    .. automethod:: get_boundaries
    """

    def __init__(self, dim):
        """Init it."""
        self._dim = dim

    @property
    def dim(self):
        """Return the solution ambient dimension."""
        return self._dim

    @abstractmethod
    def get_mesh(self, n):
        """Generate and return a mesh of some given characteristic size *n*."""
        pass

    @abstractmethod
    def get_solution(self, x, t):
        """Return the solution for coordinates *x* and time *t*."""
        pass

    @abstractmethod
    def get_boundaries(self, dcoll, actx, t):
        """Return :class:`dict` mapping boundary tags to bc at time *t*."""
        pass


class FluidManufacturedSolution(FluidCase):
    """Generic fluid manufactured solution for fluid."""

    def __init__(self, dim, lx=None, gamma=1.4, gas_const=287.):
        """Initialize it."""
        import warnings
        super().__init__(dim)
        if lx is None:
            lx = (2.*np.pi,)*self._dim
            warnings.warn(f"Set {lx=}", stacklevel=2)
        if len(lx) != self._dim:
            raise ValueError("Improper dimension for lx.")
        self._gamma = gamma
        self._gas_const = gas_const
        self._lx = lx

    def get_mesh(self, n=2, periodic=None):
        """Return the mesh: [-pi, pi] by default."""
        a = tuple(-lx_i/2 for lx_i in self._lx)
        b = tuple(lx_i/2 for lx_i in self._lx)
        return get_box_mesh(self.dim, a, b, n, periodic)

    @abstractmethod
    def get_solution(self, x, t):
        """Return the symbolically-compatible solution."""
        pass

    def get_boundaries(self):
        """Get the boundary condition dictionary: prescribed exact by default."""
        from mirgecom.gas_model import make_fluid_state

        def _boundary_state_func(dcoll, dd_bdry, gas_model, state_minus, time=0,
                                 **kwargs):
            actx = state_minus.array_context
            bnd_discr = dcoll.discr_from_dd(dd_bdry)
            nodes = actx.thaw(bnd_discr.nodes())
            return make_fluid_state(self.get_solution(x=nodes, t=time), gas_model)

        return {BTAG_ALL:
                PrescribedFluidBoundary(boundary_state_func=_boundary_state_func)}


# ==== Some trivial and known/exact solutions ===
class UniformSolution(FluidManufacturedSolution):
    """Trivial manufactured solution."""

    def __init__(self, dim=2, density=1, pressure=1, velocity=None,
                 nspecies=0):
        """Init the man soln."""
        super().__init__(dim)
        if velocity is None:
            velocity = make_obj_array([0. for _ in range(dim)])
        assert len(velocity) == dim
        self._vel = velocity
        self._rho = density
        self._pressure = pressure
        self._nspec = nspecies

    def get_mesh(self, n):
        """Get the mesh."""
        return super().get_mesh(n)

    def get_boundaries(self, dcoll, actx, t):
        """Get the boundaries."""
        return super().get_boundaries(dcoll, actx, t)

    def get_solution(self, x, t):
        """Return sym soln."""
        x_c = x[0]
        ones = mm.cos(x_c - x_c) * mm.cos(t - t)
        zeros = mm.sin(x_c - x_c) * mm.sin(t - t)
        for i in range(self._dim):
            if self._vel[i] == 0:
                self._vel[i] = zeros

        density = self._rho*ones
        mom = make_obj_array([self._rho*self._vel[i]*ones
                              for i in range(self._dim)])

        ie = self._pressure / (self._gamma - 1)
        pressure = self._pressure*ones
        ke = .5*density*np.dot(self._vel, self._vel)
        total_energy = (ie + ke)*ones
        temperature = ((pressure / (self._gas_const * density))
                       * ones)
        spec = make_obj_array([ones/self._nspec
                               for _ in range(self._nspec)]) \
            if self._nspec else None

        logger.info(f"{density=}"
                    f"{total_energy=}"
                    f"{mom=}"
                    f"{spec=}")

        return (make_conserved(dim=self._dim, mass=density, momentum=mom,
                               energy=total_energy, species_mass=spec),
                pressure, temperature)


class ShearFlow(FluidManufacturedSolution):
    """ShearFlow from [Hesthaven_2008]_."""

    def __init__(self, dim=2, density=1, pressure=1, gamma=3/2, velocity=None,
                 mu=.01):
        """Init the solution object."""
        super().__init__(dim, gamma=gamma)
        # if velocity is None:
        #     velocity = make_obj_array([0 for _ in range(dim)])
        # assert len(velocity) == dim
        # self._vel = velocity
        # self._rho = density
        # self._pressure = pressure
        self._mu = mu
        self._rho = density
        self._vel = [0, 0]
        self._pressure = pressure
        self._gas_const = 287.0
        self._nspec = 0

    def get_mesh(self, n):
        """Get the mesh."""
        periodic = (False,)*self._dim
        return get_box_mesh(self._dim, 0, 1, n, periodic=periodic)

    def get_boundaries(self, dcoll, actx, t):
        """Get the boundaries."""
        return super().get_boundaries()

    def get_solution(self, x, t):
        """Return sym soln."""
        x_c = x[0]
        y_c = x[1]

        zeros = mm.sin(x_c - x_c)*mm.sin(t - t)
        ones = mm.cos(x_c - x_c)*mm.cos(t - t)

        v_x = y_c**2
        v_y = 1.*zeros
        if self._dim > 2:
            v_z = 1.*zeros

        density = self._rho * ones

        if self._dim == 2:
            mom = make_obj_array([self._rho*v_x, self._rho*v_y])
        else:
            mom = make_obj_array([self._rho*v_z, self._rho*v_y, self._rho*v_z])

        pressure = 2*self._mu*x_c + 10

        ie = pressure/(self._gamma - 1)
        ke = (density*y_c**4)/2
        total_energy = (ie + ke)*ones

        temperature = (pressure*ones) / (self._gas_const * density)

        return make_conserved(dim=self._dim, mass=density, momentum=mom,
                              energy=total_energy), pressure, temperature


class IsentropicVortex(FluidManufacturedSolution):
    """Isentropic vortex from [Hesthaven_2008]_."""

    def __init__(
            self, dim=2, *, beta=5, center=(0, 0), velocity=(0, 0),
            gamma=1.4, gas_constant=287.
    ):
        """Initialize vortex parameters.

        Parameters
        ----------
        beta: float
            vortex amplitude
        center: numpy.ndarray
            center of vortex, shape ``(2,)``
        velocity: numpy.ndarray
            fixed flow velocity used for exact solution at t != 0, shape ``(2,)``
        """
        super().__init__(dim)
        self._beta = beta
        self._center = np.array(center)
        self._velocity = np.array(velocity)
        self._gas_const = gas_constant
        self._gamma = gamma

    def get_mesh(self, n):
        """Get the mesh."""
        return super().get_mesh(n)

    def get_boundaries(self, dcoll, actx, t):
        """Get the boundaries."""
        return super().get_boundaries(dcoll, actx, t)

    def get_solution(self, x, t):
        """
        Create the isentropic vortex solution at time *t* at locations *x_vec*.

        The solution at time *t* is created by advecting the vortex under the
        assumption of user-supplied constant, uniform velocity
        (``Vortex2D._velocity``).

        Parameters
        ----------
        t: float
            Current time at which the solution is desired.
        x: numpy.ndarray
            Coordinates for points at which solution is desired.
        eos: mirgecom.eos.IdealSingleGas
            Equation of state class to supply method for gas *gamma*.
        """
        x_c = x[0]
        y_c = x[1]
        gamma = self._gamma

        # coordinates relative to vortex center
        vortex_loc = self._center + t * self._velocity
        x_rel = x_c - vortex_loc[0]
        y_rel = y_c - vortex_loc[1]

        r2 = x_rel ** 2 + y_rel ** 2
        expterm = self._beta * mm.exp(1 - r2)

        u = self._velocity[0] - expterm * y_rel / (2 * np.pi)
        v = self._velocity[1] + expterm * x_rel / (2 * np.pi)
        velocity = make_obj_array([u, v])

        mass = (1 - (gamma - 1) / (16 * gamma * np.pi ** 2)
                * expterm ** 2) ** (1 / (gamma - 1))
        momentum = mass * velocity
        p = mass ** gamma

        energy = p / (gamma - 1) + mass / 2 * (u ** 2 + v ** 2)
        temperature = p / (mass*self._gas_const)

        return make_conserved(dim=2, mass=mass, energy=energy,
                              momentum=momentum), p, temperature


class TrigSolution1(FluidManufacturedSolution):
    """CNS manufactured solution designed to vanish on the domain boundary."""

    def __init__(self, dim, q_coeff, x_coeff, lx=None,
                 gamma=1.4, gas_const=287.):
        """Initialize it."""
        super().__init__(dim, lx, gamma, gas_const)
        self._q_coeff = q_coeff

    def get_solution(self, x, t):
        """Return the symbolically-compatible solution."""
        velocity = 0
        press = 1
        density = 1

        mom = density*velocity
        temperature = press/(density*self._gas_const)
        energy = press/(self._gamma - 1) + density*np.dot(velocity, velocity)
        return make_conserved(dim=self._dim, mass=density, momentum=mom,
                              energy=energy), press, temperature

    def get_mesh(self, x, t):
        """Get the mesh."""
        return super().get_mesh(x, t)

    def get_boundaries(self):
        """Get the boundaries."""
        return super().get_boundaries()


class TestSolution(FluidManufacturedSolution):
    """Trivial manufactured solution."""

    def __init__(self, dim=2, density=1, pressure=1, velocity=None):
        """Init the man soln."""
        super().__init__(dim)
        if velocity is None:
            velocity = make_obj_array([0 for _ in range(dim)])
        assert len(velocity) == dim
        self._vel = velocity
        self._rho = density
        self._pressure = pressure

    def get_mesh(self, n):
        """Get the mesh."""
        return super().get_mesh(n)

    def get_boundaries(self, dcoll, actx, t):
        """Get the boundaries."""
        return super().get_boundaries(dcoll, actx, t)

    def get_solution(self, x, t):
        """Return sym soln."""
        density = 1*x[0]
        energy = 2*x[1]**2
        mom = make_obj_array([i*x[0]*x[1] for i in range(self._dim)])
        pressure = x[0]*x[0]*x[0]
        temperature = x[1]*x[1]*x[1]

        return make_conserved(dim=self._dim, mass=density, momentum=mom,
                              energy=energy), pressure, temperature


# @pytest.mark.parametrize("nspecies", [0, 10])
@pytest.mark.parametrize("order", [1, 2, 3])
@pytest.mark.parametrize(("dim", "manufactured_soln", "mu"),
                         [(1, UniformSolution(dim=1), 0),
                          (2, UniformSolution(dim=2), 0),
                          (3, UniformSolution(dim=3), 0),
                          (2, UniformSolution(dim=2, velocity=[1, 1]), 0),
                          (3, UniformSolution(dim=3, velocity=[1, 1, 1]), 0),
                          (2, IsentropicVortex(), 0),
                          (2, IsentropicVortex(velocity=[1, 1]), 0),
                          (2, ShearFlow(mu=.01, gamma=3/2), .01)])
def test_exact_mms(actx_factory, order, dim, manufactured_soln, mu):
    """CNS manufactured solution tests."""
    # This is a test for the symbolic operators themselves.
    # It verifies that exact solutions to the Euler and NS systems actually
    # get RHS=0 when the symbolic operators are run on them.
    #
    # The solutions checked are:
    # - Uniform solution with and without momentum terms
    # - Isentropic vortex (explict time-dependence)
    # - ShearFlow exact soln for NS (not Euler)
    actx = actx_factory()

    sym_x = pmbl.make_sym_vector("x", dim)
    sym_t = pmbl.var("t")
    man_soln = manufactured_soln

    sym_cv, sym_prs, sym_tmp = man_soln.get_solution(sym_x, sym_t)

    logger.info(f"{sym_cv=}\n"
                f"{sym_cv.mass=}\n"
                f"{sym_cv.energy=}\n"
                f"{sym_cv.momentum=}\n"
                f"{sym_cv.species_mass=}")

    dcv_dt = sym_diff(sym_t)(sym_cv)
    print(f"{dcv_dt=}")

    from mirgecom.symbolic_fluid import sym_ns, sym_euler
    sym_ns_rhs = sym_ns(sym_cv, sym_prs, sym_tmp, mu)
    sym_euler_rhs = sym_euler(sym_cv, sym_prs)

    sym_ns_source = dcv_dt - sym_ns_rhs
    sym_euler_source = dcv_dt - sym_euler_rhs

    tol = 1e-15

    if mu == 0:
        assert actx.np.equal(sym_ns_source, sym_euler_source)
        sym_source = sym_euler_source
    else:
        sym_source = sym_ns_source

    logger.info(f"{sym_source=}")

    n = 1
    mesh = man_soln.get_mesh(n)

    dcoll = create_discretization_collection(actx, mesh, order)

    nodes = actx.thaw(dcoll.nodes())

    source_eval = evaluate(sym_source, t=0, x=nodes)

    source_norms = componentwise_norms(dcoll, source_eval)

    assert source_norms.mass < tol
    assert source_norms.energy < tol
    for i in range(dim):
        assert source_norms.momentum[i] < tol


@pytest.mark.parametrize(("dim", "flow_direction"),
                         [(2, 0), (2, 1), (3, 0), (3, 1), (3, 2)])
@pytest.mark.parametrize("order", [2, 3, 4])
@pytest.mark.parametrize("use_overintegration", [False, True])
def test_shear_flow(actx_factory, dim, flow_direction, order, use_overintegration):
    """Test the Navier-Stokes operator using an exact shear flow solution.

    The shear flow solution is defined in [Hesthaven_2008]_, Section 7.5.3
    and documented in :class:`~mirgecom.initializers.ShearFlow`.

    We expect convergence here to be *order* at best as we are checking
    the RHS directly, not a time-integrated solution, which takes far too
    long to perform in unit testing.
    """
    visualize = False  # set to True for debugging viz
    actx = actx_factory()
    transverse_direction = (flow_direction + 1) % dim

    mu = .01
    kappa = 0.

    eos = IdealSingleGas(gamma=3/2, gas_const=1.0)
    transport = SimpleTransport(viscosity=mu, thermal_conductivity=kappa)
    gas_model = GasModel(eos=eos, transport=transport)

    tol = 1e-8

    from mirgecom.initializers import ShearFlow as ExactShearFlow
    exact_soln = ExactShearFlow(dim=dim, mu=mu, flow_dir=flow_direction,
                                trans_dir=transverse_direction)

    # Only the energy eqn is non-trivial at all orders
    # Continuity eqn is solved exactly at any order
    eoc_energy = EOCRecorder()
    eoc_momentum = EOCRecorder()

    def _boundary_state_func(dcoll, dd_bdry, gas_model, state_minus, time=0,
                             **kwargs):
        actx = state_minus.array_context
        bnd_discr = dcoll.discr_from_dd(dd_bdry)
        nodes = actx.thaw(bnd_discr.nodes())
        boundary_cv = exact_soln(x_vec=nodes)
        return make_fluid_state(boundary_cv, gas_model)

    boundaries = {
        BTAG_ALL:
        PrescribedFluidBoundary(boundary_state_func=_boundary_state_func)
    }

    base_n = 4
    if dim > 2:
        base_n = 2

    for n in [1, 2, 4, 8]:
        nel_1d = n*base_n
        mesh = get_box_mesh(dim, (0,)*dim, (1,)*dim, n=(nel_1d,)*dim)

        dcoll = create_discretization_collection(actx, mesh, order=order,
                                                 quadrature_order=2*order+1)
        quadrature_tag = DISCR_TAG_QUAD if use_overintegration else None

        def inf_norm(x):
            return actx.to_numpy(op.norm(dcoll, x, np.inf))  # noqa

        nodes = actx.thaw(dcoll.nodes())
        # print(f"{nodes=}")

        cv_exact = exact_soln(x_vec=nodes)
        # print(f"{cv_exact=}")
        exact_fluid_state = make_fluid_state(cv=cv_exact, gas_model=gas_model)

        fluid_state = exact_fluid_state

        # Exact solution should have RHS=0, so the RHS itself is the residual
        ns_rhs, grad_cv, grad_t = \
            ns_operator(dcoll, gas_model, fluid_state, boundaries,
                        quadrature_tag=quadrature_tag, return_gradients=True)

        if visualize:
            from grudge.shortcuts import make_visualizer
            vis = make_visualizer(dcoll)
            if use_overintegration:
                viz_suffix = f"shear_flow_test_{dim}_{order}_{n}_over.vtu"
            else:
                viz_suffix = f"shear_flow_test_{dim}_{order}_{n}.vtu"
            vis.write_vtk_file(viz_suffix, [
                ("shear_flow", exact_fluid_state.cv),
                ("rhs", ns_rhs),
                ("grad(rhoU)", grad_cv.momentum[0]),
                ("grad(rhoV)", grad_cv.momentum[1]),
                ("grad(rhoE)", grad_cv.energy),
                ("P", fluid_state.pressure),
                ("T", fluid_state.temperature),
                ], overwrite=True)

        # print(f"{grad_cv=}")
        rhs_norms = componentwise_norms(dcoll, ns_rhs)

        assert inf_norm(grad_cv.momentum[flow_direction][transverse_direction]
                        - 2.0*nodes[transverse_direction]) < tol

        # these ones should be exact at all orders
        assert rhs_norms.mass < tol
        assert rhs_norms.momentum[transverse_direction] < tol

        # print(f"{rhs_norms=}")

        eoc_energy.add_data_point(1.0/nel_1d, actx.to_numpy(rhs_norms.energy))
        eoc_momentum.add_data_point(
            1.0/nel_1d, actx.to_numpy(rhs_norms.momentum[flow_direction]))

    assert (eoc_energy.order_estimate() >= order - 0.5
            or eoc_energy.max_error() < tol)

    assert (eoc_momentum.order_estimate() >= order - 0.5
            or eoc_momentum.max_error() < tol)


class RoySolution(FluidManufacturedSolution):
    """CNS manufactured solution from [Roy_2017]_."""

    def __init__(self, dim, q_coeff=None, x_coeff=None, lx=None, gamma=1.4,
                 gas_const=287.):
        """Initialize it."""
        super().__init__(dim=dim, lx=lx, gamma=gamma, gas_const=gas_const)
        if q_coeff is None:
            q_coeff = 0
        self._q_coeff = q_coeff
        self._x_coeff = x_coeff

    def get_solution(self, x, t):
        """Return the symbolically-compatible solution."""
        c = self._q_coeff[0]
        ax = self._x_coeff[0]
        lx = self._lx
        tone = mm.cos(t - t)
        xone = mm.cos(x[0] - x[0])
        omega_x = [np.pi*x[i]/lx[i] for i in range(self._dim)]

        funcs = [mm.sin, mm.cos, mm.sin]
        density = c[0] + sum(c[i+1]*funcs[i](ax[i]*omega_x[i])
                             for i in range(self._dim))*tone

        c = self._q_coeff[1]
        ax = self._x_coeff[1]
        funcs = [mm.cos, mm.sin, mm.cos]
        press = c[0] + sum(c[i+1]*funcs[i](ax[i]*omega_x[i])
                           for i in range(self._dim))*tone

        c = self._q_coeff[2]
        ax = self._x_coeff[2]
        funcs = [mm.sin, mm.cos, mm.cos]
        u = c[0] + sum(c[i+1]*funcs[i](ax[i]*omega_x[i])
                       for i in range(self._dim))*tone

        if self._dim > 1:
            c = self._q_coeff[3]
            ax = self._x_coeff[3]
            funcs = [mm.cos, mm.sin, mm.sin]
            v = c[0] + sum(c[i+1]*funcs[i](ax[i]*omega_x[i])
                           for i in range(self._dim))*tone

        if self._dim > 2:
            c = self._q_coeff[4]
            ax = self._x_coeff[4]
            funcs = [mm.sin, mm.sin, mm.cos]
            w = c[0] + sum(c[i+1]*funcs[i](ax[i]*omega_x[i])
                           for i in range(self._dim))*tone

        if self._dim == 1:
            velocity = make_obj_array([u])
        if self._dim == 2:
            velocity = make_obj_array([u, v])
        if self._dim == 3:
            velocity = make_obj_array([u, v, w])

        mom = density*velocity
        temperature = press/(density*self._gas_const)*tone
        energy = press/(self._gamma - 1) + .5*density*np.dot(velocity, velocity)*xone
        return make_conserved(dim=self._dim, mass=density, momentum=mom,
                              energy=energy), press, temperature

    def get_mesh(self, n):
        """Get the mesh."""
        return super().get_mesh(n)

    def get_boundaries(self, dcoll, actx, t):
        """Get the boundaries."""
        return super().get_boundaries(dcoll, actx, t)


@pytest.mark.parametrize("order", [1])
@pytest.mark.parametrize(("dim", "u_0", "v_0", "w_0"),
                         [(1, 800, 0, 0),
                          (2, 800, 800, 0),
                          (1, 30, 0, 0),
                          (2, 40, 30, 0),
                          (2, 5, -20, 0)])
@pytest.mark.parametrize(("a_r", "a_p", "a_u", "a_v", "a_w"),
                         [(1.0, 2.0, .75, 2/3, 1/6)])
@pytest.mark.parametrize("use_overintegration", [False, True])
def test_roy_mms(actx_factory, order, dim, u_0, v_0, w_0, a_r, a_p, a_u,
                 a_v, a_w, use_overintegration):
    """CNS manufactured solution test from [Roy_2017]_."""
    actx = actx_factory()

    sym_x = pmbl.make_sym_vector("x", dim)
    sym_t = pmbl.var("t")
    q_coeff = [
        [2.0, .15, -.1, -.05],
        [1.e5, 2.e4, 5.e4, -1.e4],
        [u_0, u_0/20, -u_0/40, u_0/50],
        [v_0, -v_0/25, v_0/50, -v_0/100],
        [w_0, w_0/30, -w_0/25, -w_0/80]
    ]
    x_coeff = [
        [a_r, a_r/2, a_r/3],
        [a_p, a_p/10, a_p/5],
        [a_u, a_u/3, a_u/10],
        [a_v, a_v/6, a_v/3],
        [a_w, a_w/10, a_w/7]
    ]
    mu = 1.0
    gas_const = 287.
    prandtl = 1.0
    gamma = 1.4
    kappa = gamma * gas_const * mu / ((gamma - 1) * prandtl)

    eos = IdealSingleGas(gas_const=gas_const)
    transport_model = SimpleTransport(viscosity=mu,
                                      thermal_conductivity=kappa)
    gas_model = GasModel(eos=eos, transport=transport_model)

    man_soln = RoySolution(dim=dim, q_coeff=q_coeff, x_coeff=x_coeff, lx=None)

    sym_cv, sym_prs, sym_tmp = man_soln.get_solution(sym_x, sym_t)

    logger.info(f"{sym_cv=}\n"
                f"{sym_cv.mass=}\n"
                f"{sym_cv.energy=}\n"
                f"{sym_cv.momentum=}\n"
                f"{sym_cv.species_mass=}")

    dcv_dt = sym_diff(sym_t)(sym_cv)
    print(f"{dcv_dt=}")

    from mirgecom.symbolic_fluid import sym_ns
    sym_ns_rhs = sym_ns(sym_cv, sym_prs, sym_tmp, mu=mu, kappa=kappa)

    sym_ns_source = dcv_dt - sym_ns_rhs

    tol = 1e-12

    sym_source = sym_ns_source

    logger.info(f"{sym_source=}")

    eoc_rec = EOCRecorder()

    n0 = 4

    for n in [n0, 2*n0, 4*n0]:

        mesh = man_soln.get_mesh(n)

        quadrature_tag = DISCR_TAG_QUAD if use_overintegration else None
        dcoll = create_discretization_collection(actx, mesh, order=order,
                                                 quadrature_order=2*order+1)
        nodes = actx.thaw(dcoll.nodes())

        from grudge.dt_utils import characteristic_lengthscales
        char_len = actx.to_numpy(
            op.norm(dcoll, characteristic_lengthscales(actx, dcoll), np.inf)
        )

        source_eval = evaluate(sym_source, t=0, x=nodes)
        cv_exact = evaluate(sym_cv, t=0, x=nodes)

        # Sanity check the dependent quantities
        # tmp_exact = evaluate(sym_tmp, t=0, x=nodes)
        # tmp_eos = eos.temperature(cv=cv_exact)
        # prs_exact = evaluate(sym_prs, t=0, x=nodes)
        # prs_eos = eos.pressure(cv=cv_exact)
        # prs_resid = (prs_exact - prs_eos)/prs_exact
        # tmp_resid = (tmp_exact - tmp_eos)/tmp_exact
        # prs_err = actx.to_numpy(op.norm(dcoll, prs_resid, np.inf))
        # tmp_err = actx.to_numpy(op.norm(dcoll, tmp_resid, np.inf))

        # print(f"{prs_exact=}\n{prs_eos=}")
        # print(f"{tmp_exact=}\n{tmp_eos=}")

        # assert prs_err < tol
        # assert tmp_err < tol

        if isinstance(source_eval.mass, DOFArray):
            source_norms = componentwise_norms(dcoll, source_eval)
        else:
            source_norms = source_eval

        logger.info(f"{source_norms=}")
        logger.info(f"{source_eval=}")

        def _boundary_state_func(dcoll, dd_bdry, gas_model, state_minus, time=0,
                                 **kwargs):
            actx = state_minus.array_context
            bnd_discr = dcoll.discr_from_dd(dd_bdry)
            nodes = actx.thaw(bnd_discr.nodes())
            boundary_cv = evaluate(sym_cv, x=nodes, t=time)
            return make_fluid_state(boundary_cv, gas_model)

        boundaries = {
            BTAG_ALL:
            PrescribedFluidBoundary(boundary_state_func=_boundary_state_func)
        }

        from mirgecom.simutil import max_component_norm
        err_scale = max_component_norm(dcoll, cv_exact)

        def get_rhs(t, cv):
            fluid_state = make_fluid_state(cv=cv, gas_model=gas_model)
            rhs_val = ns_operator(dcoll, gas_model, fluid_state, boundaries,
                                  quadrature_tag=quadrature_tag) + source_eval
            print(f"{max_component_norm(dcoll, rhs_val/err_scale)=}")
            return rhs_val

        t = 0.
        from mirgecom.integrators import rk4_step
        dt = 1e-9
        nsteps = 10
        cv = cv_exact
        print(f"{cv.dim=}")
        print(f"{cv=}")

        for _ in range(nsteps):
            cv = rk4_step(cv, t, dt, get_rhs)
            t += dt

        soln_resid = compare_fluid_solutions(dcoll, cv, cv_exact)
        cv_err_scales = componentwise_norms(dcoll, cv_exact)

        max_err = soln_resid[0]/cv_err_scales.mass
        max_err = max(max_err, soln_resid[1]/cv_err_scales.energy)
        for i in range(dim):
            max_err = max(soln_resid[2+i]/cv_err_scales.momentum[i], max_err)
        max_err = actx.to_numpy(max_err)
        print(f"{max_err=}")
        eoc_rec.add_data_point(char_len, max_err)

    logger.info(
        f"{eoc_rec=}"
    )

    assert (
        eoc_rec.order_estimate() >= order - 0.5
        or eoc_rec.max_error() < tol
    )


class Trigonometric:

    def conserved_vars(self, actx, dim, nodes, gas_model):
        zeros = actx.np.zeros_like(nodes[0])

        mass_input = 0.5 + 0.1*actx.np.cos(2.0*np.pi*nodes[0])

        mom_input = make_obj_array([zeros for i in range(dim)])
        mom_input[0] = 0.2 + 0.1*actx.np.cos(2.0*np.pi*nodes[0])

        temperature_input = 1.0 + 0.1*actx.np.sin(2.0*np.pi*nodes[0])
        energy_input = mass_input*(
            gas_model.eos.get_internal_energy(temperature=temperature_input)) \
            + 0.5*np.dot(mom_input, mom_input)/mass_input

        return make_conserved(dim, mass=mass_input, momentum=mom_input,
                              energy=energy_input)

    def exact_solution(self, actx, x):
        exact_mass = 0.5 + 0.1*actx.np.cos(2.0*np.pi*x)
        exact_temp = 1.0 + 0.1*actx.np.sin(2.0*np.pi*x)
        exact_mom = 0.2 + 0.1*actx.np.cos(2.0*np.pi*x)
        exact_vel = exact_mom/exact_mass
        exact_energy = (
            (1.0/0.4)*exact_mass*exact_temp + 0.5*exact_mass*exact_vel*exact_vel)

        return exact_mass, exact_mom, exact_energy, exact_vel, exact_temp

    def exact_gradients(self, actx, x):
        sin = actx.np.sin(2.0*np.pi*x)
        cos = actx.np.cos(2.0*np.pi*x)

        grad_rho = -0.1*2.0*np.pi*sin
        grad_rhou = -0.1*2.0*np.pi*sin
        grad_u = -(6.0*np.pi*sin)/(cos + 5.0)**2
        grad_rhoe = 1.0/0.4*np.pi*((-0.02*sin - 0.2)*sin + 0.02*cos**2 + 0.1*cos) \
                    + 0.5*((sin*np.pi*(-0.2*cos**2 - 2.0*cos - 3.2))/(cos + 5.0)**2)
        grad_t = +0.1*2.0*np.pi*cos

        return grad_rho, grad_rhou, grad_rhoe, grad_u, grad_t


# class Linear:

#    def conserved_vars(self, actx, dim, nodes, gas_model):
#        zeros = actx.np.zeros_like(nodes[0])

#        mass_input = 0.5 + 0.1*nodes[0]
#        temperature_input = 1.0 + 0.1*nodes[0]

#        vel_input = make_obj_array([zeros for i in range(dim)])
#        vel_input[0] = 0.2 + 0.1*nodes[0]
#        mom_input = mass_input*vel_input

#        energy_input = mass_input*(
#            gas_model.eos.get_internal_energy(temperature=temperature_input)) \
#            + 0.5*np.dot(mom_input, mom_input)/mass_input

#        return make_conserved(dim, mass=mass_input, momentum=mom_input,
#                              energy=energy_input)

#    def exact_solution(self, actx, x):
#        exact_mass = 0.5 + 0.1*x
#        exact_temp = 1.0 + 0.1*x
#        exact_vel = 0.2 + 0.1*x
#        exact_mom = exact_mass*exact_vel
#        exact_energy = (
#            (1.0/0.4)*exact_mass*exact_temp + 0.5*exact_mass*exact_vel*exact_vel)

#        return exact_mass, exact_mom, exact_energy, exact_vel, exact_temp

#    def exact_gradients(self, actx, x):
#        grad_rho = 0.1
#        grad_rhou = 0.07+0.02*x
#        grad_rhoe = (1.0/0.4)*(0.02*x + 0.15) + 0.5*(0.003*x**2 + 0.018*x + 0.024)
#        grad_u = 0.1
#        grad_t = 0.1

#        return grad_rho, grad_rhou, grad_rhoe, grad_u, grad_t


class Linear:

    def conserved_vars(self, actx, dim, nodes, gas_model):
        zeros = actx.np.zeros_like(nodes[0])

        mass_input = 0.5 + 0.1*nodes[0]
        temperature_input = 1.0 + 0.1*nodes[0]

        mom_input = make_obj_array([zeros for i in range(dim)])
        mom_input[0] = 0.2 + 0.1*nodes[0]

        energy_input = mass_input*(
            gas_model.eos.get_internal_energy(temperature=temperature_input)) \
            + 0.5*np.dot(mom_input, mom_input)/mass_input

        return make_conserved(dim, mass=mass_input, momentum=mom_input,
                              energy=energy_input)

    def exact_solution(self, actx, x):
        exact_mass = 0.5 + 0.1*x
        exact_temp = 1.0 + 0.1*x
        exact_mom = 0.2 + 0.1*x
        exact_vel = exact_mom/exact_mass
        exact_energy = (
            (1.0/0.4)*exact_mass*exact_temp + 0.5*exact_mass*exact_vel*exact_vel)

        return exact_mass, exact_mom, exact_energy, exact_vel, exact_temp

    def exact_gradients(self, actx, x):
        grad_rho = 0.1
        grad_rhou = 0.1
        grad_rhoe = ((1.0/0.4)*(0.02*x + 0.15)
                    + 0.5*(0.1*x**2 + 1.0*x + 1.6)/(x+5.0)**2)
        grad_u = 3.0/(x+5.0)**2
        grad_t = 0.1

        return grad_rho, grad_rhou, grad_rhoe, grad_u, grad_t


@pytest.mark.parametrize("dim", [1, 2])
@pytest.mark.parametrize("order", [1, 2, 3, 4])
@pytest.mark.parametrize("test_case", [0, 1])
@pytest.mark.parametrize("use_overintegration", [False, True])
def test_projection_to_quad_domain(actx_factory, dim, order, test_case,
                                   use_overintegration):
    """Test the projection for overintegration."""
    actx = actx_factory()

    case_dict = {0: Linear(), 1: Trigonometric()}
    case = case_dict[test_case]

    tol = 1e-8

    boundaries = {BTAG_ALL: DummyBoundary()}
    quadrature_tag = DISCR_TAG_QUAD if use_overintegration else None

    gas_model = GasModel(eos=IdealSingleGas(gamma=1.4, gas_const=1.0))

    def inf_norm(x):
        return actx.to_numpy(op.norm(dcoll, x, np.inf))  # noqa

    # FIXME avoid all these recorders?
    eoc_f0 = EOCRecorder()
    eoc_f1 = EOCRecorder()
    eoc_f2 = EOCRecorder()
    eoc_f3 = EOCRecorder()
    eoc_t0 = EOCRecorder()

    eoc_g0 = EOCRecorder()
    eoc_g1 = EOCRecorder()
    eoc_g2 = EOCRecorder()
    eoc_g3 = EOCRecorder()
    eoc_gt = EOCRecorder()
    for nel_1d in [16, 32, 64]:
        mesh = generate_regular_rect_mesh(
            a=(-1.0,)*dim, b=(1.0,)*dim, nelements_per_axis=(nel_1d,)*dim)

        logger.info(f"Number of {dim}d elements: {mesh.nelements}")

        dcoll = create_discretization_collection(actx, mesh, order=order,
                                                 quadrature_order=2*order+1)
        dd_vol = as_dofdesc("vol")
        dd_vol_quad = dd_vol.with_discr_tag(quadrature_tag)

        # ~~~ base and quadrature nodes
        nodes = force_evaluation(actx, dcoll.nodes())
        overint_nodes = op.project(dcoll, dd_vol, dd_vol_quad, nodes)

        # ~~~ solution in the base discretization
        cv = case.conserved_vars(actx, dim, nodes, gas_model)
        state = make_fluid_state(gas_model=gas_model, cv=cv)

        # ~~~ state projection
        vol_state_quad, _, _ = make_operator_fluid_states(
            dcoll, state, gas_model, boundaries, quadrature_tag)

        # ~~~ compute gradients
        # this will exercise the projection machinery internally
        grad_temp_aux = grad_t_operator(dcoll, gas_model, boundaries, state,
                                        quadrature_tag=quadrature_tag)

        grad_cv_aux = grad_cv_operator(dcoll, gas_model, boundaries, state,
                                       quadrature_tag=quadrature_tag)

        # re-project as it is done in the N-S operator
        grad_temp = op.project(dcoll, dd_vol, dd_vol_quad, grad_temp_aux)
        grad_cv = op.project(dcoll, dd_vol, dd_vol_quad, grad_cv_aux)

        # note that the viscous fluxes are computed using both projected
        # cv and grad, thus we do the same here
        grad_v = velocity_gradient(vol_state_quad.cv, grad_cv)

        # ~~~ exact solution and gradients at the quadrature nodes
        exact_mass, exact_mom, exact_energy, exact_vel, exact_temp = \
            case.exact_solution(actx, overint_nodes[0])

        grad_rho, grad_rhou, grad_rhoe, grad_u, grad_t = \
            case.exact_gradients(actx, overint_nodes[0])

        # ~~~ errors
        err_rho = inf_norm(vol_state_quad.cv.mass - exact_mass)
        err_rhou = inf_norm(vol_state_quad.cv.momentum[0] - exact_mom)
        err_rhoe = inf_norm(vol_state_quad.cv.energy - exact_energy)
        err_u = inf_norm(vol_state_quad.cv.velocity[0] - exact_vel)
        err_t = inf_norm(vol_state_quad.temperature - exact_temp)

        eoc_f0.add_data_point(1.0 / nel_1d, err_rho)
        eoc_f1.add_data_point(1.0 / nel_1d, err_rhou)
        eoc_f2.add_data_point(1.0 / nel_1d, err_rhoe)
        eoc_f3.add_data_point(1.0 / nel_1d, err_u)
        eoc_t0.add_data_point(1.0 / nel_1d, err_t)

        err_grad_rho = inf_norm(grad_cv.mass[0] - grad_rho)
        err_grad_rhou = inf_norm(grad_cv.momentum[0][0] - grad_rhou)
        err_grad_rhoe = inf_norm(grad_cv.energy[0] - grad_rhoe)
        err_grad_u = inf_norm(grad_v[0][0] - grad_u)
        err_grad_t = inf_norm(grad_temp[0] - grad_t)

        eoc_g0.add_data_point(1.0 / nel_1d, err_grad_rho)
        eoc_g1.add_data_point(1.0 / nel_1d, err_grad_rhou)
        eoc_g2.add_data_point(1.0 / nel_1d, err_grad_rhoe)
        eoc_g3.add_data_point(1.0 / nel_1d, err_grad_u)
        eoc_gt.add_data_point(1.0 / nel_1d, err_grad_t)

#        visualize = True
#        if visualize:
#            from grudge.shortcuts import make_visualizer
#            vis = make_visualizer(dcoll, order)
#            exact_mass, exact_mom, exact_energy, exact_vel, exact_temp = \
#                case.exact_solution(actx, nodes[0])
#            grad_rho, grad_rhou, grad_rhoe, grad_u, grad_t = \
#                case.exact_gradients(actx, nodes[0])
#            grad_v = velocity_gradient(cv, grad_cv_aux)
#            if use_overintegration:
#                viz_suffix = f"nonuniformRHS_{dim}_{order}_{nel_1d}_over.vtu"
#            else:
#                viz_suffix = f"nonuniformRHS_{dim}_{order}_{nel_1d}.vtu"
#            vis.write_vtk_file(viz_suffix, [
#                    ("CV", cv),
#                    ("grad_t", grad_temp_aux),
#                    ("grad_rho", grad_cv_aux.mass),
#                    ("grad_rhoe", grad_cv_aux.energy),
#                    ("grad_rhou", grad_cv_aux.momentum[0]),
#                    ("grad_u", grad_v[0][0]),
#                    ("exact_energy", exact_energy),
#                    ("exact_velocity", exact_vel),
#                    ("exact_grad_rho", grad_rho),
#                    ("exact_grad_rhoe", grad_rhoe),
#                    ("exact_grad_t", grad_t),
#                    ("exact_grad_u", grad_u),
#                    ("U", state.velocity[0]),
#                    ], overwrite=True)

    print("case=", case)
    print("order=", order)
    print("dim=", dim)
    if test_case == 0:

        # first assess the convergence order. If it fails, means it is exact
        # and then it should match the imposed tolerance. If it is known to be
        # exact at all orders, only checks the imposed tolerance
        assert (eoc_f0.max_error() < tol)
        assert (eoc_f1.max_error() < tol)
        assert (eoc_t0.max_error() < tol)

        try:  # energy
            assert (eoc_f2.order_estimate() >= order+1 - 0.5)
        except Exception:
            assert (eoc_f2.max_error() < tol)

        try:  # velocity
            assert (eoc_f3.order_estimate() >= order+1 - 0.5)
        except Exception:
            assert (eoc_f3.max_error() < tol)

        # ~~~ assess the gradient
        assert (eoc_g0.max_error() < tol)
        assert (eoc_g1.max_error() < tol)
        assert (eoc_gt.max_error() < tol)

        try:  # energy
            assert (eoc_g2.order_estimate() >= order - 0.5)
        except Exception:
            assert (eoc_g2.max_error() < tol)

        try:  # velocity
            assert (eoc_g3.order_estimate() >= order - 0.5)
        except Exception:
            assert (eoc_g3.max_error() < tol)
    else:

        # this case does not have exact solution but only convergence

        assert (eoc_f0.order_estimate() >= order+1 - 0.5 or eoc_f0.max_error() < tol)
        assert (eoc_f1.order_estimate() >= order+1 - 0.5 or eoc_f1.max_error() < tol)
        assert (eoc_f2.order_estimate() >= order+1 - 0.5 or eoc_f2.max_error() < tol)
        assert (eoc_f3.order_estimate() >= order+1 - 0.5 or eoc_f3.max_error() < tol)
        assert (eoc_t0.order_estimate() >= order+1 - 0.5 or eoc_t0.max_error() < tol)

        assert (eoc_g0.order_estimate() >= order - 0.5 or eoc_g0.max_error() < tol)
        assert (eoc_g1.order_estimate() >= order - 0.5 or eoc_g1.max_error() < tol)
        assert (eoc_g2.order_estimate() >= order - 0.5 or eoc_g2.max_error() < tol)
        assert (eoc_g3.order_estimate() >= order - 0.5 or eoc_g3.max_error() < tol)
        assert (eoc_gt.order_estimate() >= order - 0.5 or eoc_gt.max_error() < tol)


@pytest.mark.parametrize("dim", [2])
@pytest.mark.parametrize("order", [1, 2, 3, 4])
@pytest.mark.parametrize("use_overintegration", [False, True])
def test_gradients_mixture(actx_factory, dim, order, use_overintegration):
    """Test the gradients for the N-S operator with non-uniform profiles.

    This state should yield ...
    """
    actx = actx_factory()

    tol = 1e-7

    boundaries = {BTAG_ALL: DummyBoundary()}
    quadrature_tag = DISCR_TAG_QUAD if use_overintegration else None

    # Pyrometheus initialization
    mechname = "uiuc_7sp"
    mech_input = get_mechanism_input(mechname)
    cantera_soln = cantera.Solution(name="gas", yaml=mech_input)
    pyro_obj = get_pyrometheus_wrapper_class_from_cantera(
        cantera_soln, temperature_niter=3)(actx.np)

    nspecies = pyro_obj.num_species
    print(f"PyrometheusMixture::NumSpecies = {nspecies}")

    tseed = 500.0

    i_fu = cantera_soln.species_index("H2")
    i_ox = cantera_soln.species_index("O2")
    i_di = cantera_soln.species_index("N2")

    # Transport data initilization
    eos = PyrometheusMixture(pyro_obj, temperature_guess=tseed)
    gas_model = GasModel(eos=eos)

    def _conserved_vars(nodes):
        zeros = actx.np.zeros_like(nodes[0])

        # pressure = 101325.0 + 1000.0*nodes[0]
        mass = 1.0 + 0.1*nodes[0]
        temperature = tseed + 50.0*nodes[0]

        # velocity = make_obj_array([zeros for i in range(dim)])
        # velocity[0] = 100.0 + 30.0*nodes[0]
        momentum = make_obj_array([zeros for i in range(dim)])
        momentum[0] = 100.0 + 30.0*nodes[0]

        mass_frac = make_obj_array([zeros for _ in range(nspecies)])
        mass_frac[i_fu] = 0.2 + 0.1*nodes[0]
        mass_frac[i_ox] = 0.2 - 0.1*nodes[0]
        mass_frac[i_di] = 1.0 - (mass_frac[i_fu] + mass_frac[i_ox])

        # mass = eos.get_density(pressure, temperature, mass_frac)
        species_mass = mass * mass_frac
        # momentum = mass*velocity

        energy_input = (
            mass*gas_model.eos.get_internal_energy(temperature, mass_frac)
            + 0.5*np.dot(momentum, momentum)/mass)

        return make_conserved(dim, mass=mass, momentum=momentum,
            energy=energy_input, species_mass=species_mass), temperature

    def inf_norm(x):
        return actx.to_numpy(op.norm(dcoll, x, np.inf))

    eoc_f0 = EOCRecorder()
    eoc_f1 = EOCRecorder()
    eoc_f2 = EOCRecorder()
    eoc_f3 = EOCRecorder()
    eoc_f4 = EOCRecorder()

    eoc_g0 = EOCRecorder()
    eoc_g1 = EOCRecorder()
    eoc_g2 = EOCRecorder()
    eoc_g3 = EOCRecorder()
    eoc_g4 = EOCRecorder()
    for nel_1d in [2, 4, 8, 16, 32]:
        mesh = generate_regular_rect_mesh(
            a=(-1.0,)*dim, b=(1.0,)*dim, nelements_per_axis=(nel_1d,)*dim)

        logger.info(f"Number of {dim}d elements: {mesh.nelements}")

        dcoll = create_discretization_collection(actx, mesh, order=order,
                                                 quadrature_order=2*order+1)
        dd_vol = as_dofdesc("vol")
        dd_vol_quad = dd_vol.with_discr_tag(quadrature_tag)

        # ~~~ base and quadrature nodes
        nodes = force_evaluation(actx, dcoll.nodes())
        overint_nodes = op.project(dcoll, dd_vol, dd_vol_quad, nodes)

        cv, _ = _conserved_vars(nodes)
        state = make_fluid_state(gas_model=gas_model, cv=cv,
                                 temperature_seed=tseed)

        # ~~~ state projection
        vol_state_quad, _, _ = make_operator_fluid_states(
            dcoll, state, gas_model, boundaries, quadrature_tag)
        exact_cv, exact_temp = _conserved_vars(overint_nodes)

        # ~~~ compute gradients
        # this will exercise the projection machinery internally
        grad_temp_aux = grad_t_operator(dcoll, gas_model, boundaries, state,
                                        quadrature_tag=quadrature_tag)

        grad_cv_aux = grad_cv_operator(dcoll, gas_model, boundaries, state,
                                       quadrature_tag=quadrature_tag)

        # re-project as it is done in the N-S operator
        grad_temp = op.project(dcoll, dd_vol, dd_vol_quad, grad_temp_aux)
        grad_cv = op.project(dcoll, dd_vol, dd_vol_quad, grad_cv_aux)

        # note that the viscous fluxes are computed using both projected
        # cv and grad, thus we do the same here
        grad_v = velocity_gradient(vol_state_quad.cv, grad_cv)
        grad_y = species_mass_fraction_gradient(vol_state_quad.cv, grad_cv)

        # ~~~ errors
        err_y0 = inf_norm(exact_cv.species_mass[i_fu]
                          - vol_state_quad.cv.species_mass[i_fu])
        err_y1 = inf_norm(exact_cv.species_mass[i_ox]
                          - vol_state_quad.cv.species_mass[i_ox])
        err_y2 = inf_norm(exact_cv.species_mass[i_di]
                          - vol_state_quad.cv.species_mass[i_di])
        err_u = inf_norm(exact_cv.velocity[0] - vol_state_quad.cv.velocity[0])
        err_t = inf_norm(exact_temp - vol_state_quad.temperature)

        eoc_f0.add_data_point(1.0 / nel_1d, err_y0)
        eoc_f1.add_data_point(1.0 / nel_1d, err_y1)
        eoc_f2.add_data_point(1.0 / nel_1d, err_y2)
        eoc_f3.add_data_point(1.0 / nel_1d, err_u)
        eoc_f4.add_data_point(1.0 / nel_1d, err_t)

        err_grad_y0 = inf_norm(grad_y[i_fu][0] - 0.1)
        err_grad_y1 = inf_norm(grad_y[i_ox][0] + 0.1)
        err_grad_y2 = inf_norm(grad_y[i_di][0] - 0.0)
        err_grad_u = inf_norm(grad_v[0][0] - 30.0)
        err_grad_t = inf_norm(grad_temp[0] - 50.0)

        eoc_g0.add_data_point(1.0 / nel_1d, err_grad_y0)
        eoc_g1.add_data_point(1.0 / nel_1d, err_grad_y1)
        eoc_g2.add_data_point(1.0 / nel_1d, err_grad_y2)
        eoc_g3.add_data_point(1.0 / nel_1d, err_grad_u)
        eoc_g4.add_data_point(1.0 / nel_1d, err_grad_t)

        visualize = False
        if visualize:
            from grudge.shortcuts import make_visualizer
            vis = make_visualizer(dcoll, order)
            exact_cv, exact_temp = _conserved_vars(nodes)
            grad_v = velocity_gradient(cv, grad_cv_aux)
            grad_y = species_mass_fraction_gradient(cv, grad_cv_aux)
            if use_overintegration:
                viz_suffix = f"mixture_{dim}_{order}_{nel_1d}_over.vtu"
            else:
                viz_suffix = f"mixture_{dim}_{order}_{nel_1d}.vtu"
            vis.write_vtk_file(viz_suffix, [
                ("CV", cv),
                ("grad_t", grad_temp_aux),
                ("grad_rho", grad_cv_aux.mass),
                ("grad_rhoe", grad_cv_aux.energy),
                ("grad_rhou", grad_cv_aux.momentum[0]),
                ("grad_u", grad_v[0][0]),
                ("grad_y0", grad_y[i_fu][0]),
                ("grad_y1", grad_y[i_ox][0]),
                ("grad_y2", grad_y[i_di][0]),
                ("exact_energy", exact_cv.energy),
                ("exact_velocity", exact_cv.velocity[0]),
                ("exact_temperature", exact_temp),
                ("exact_Y0", exact_cv.energy),
                ("exact_Y1", exact_cv.velocity[0]),
                ("exact_Y2", exact_temp),
                # ("exact_grad_rho", grad_rho),
                # ("exact_grad_rhoe", grad_rhoe),
                # ("exact_grad_t", grad_t),
                # ("exact_grad_u", grad_u),
                ("U", state.velocity[0]),
                ("T", state.temperature),
                ("Y0", state.species_mass_fractions[i_fu]),
                ("Y1", state.species_mass_fractions[i_ox]),
                ("Y2", state.species_mass_fractions[i_di]),
                ], overwrite=True)

#    assert eoc_f0.order_estimate() >= order+1 - 0.5 or eoc_f0.max_error() < tol
#    assert eoc_f1.order_estimate() >= order+1 - 0.5 or eoc_f1.max_error() < tol
#    assert eoc_f2.order_estimate() >= order+1 - 0.5 or eoc_f2.max_error() < tol
#    assert eoc_f3.order_estimate() >= order+1 - 0.5 or eoc_f3.max_error() < tol
#    assert eoc_f4.order_estimate() >= order+1 - 0.5 or eoc_f4.max_error() < tol

#    assert eoc_g0.order_estimate() >= order - 0.5 or eoc_g0.max_error() < tol
#    assert eoc_g1.order_estimate() >= order - 0.5 or eoc_g1.max_error() < tol
#    assert eoc_g2.order_estimate() >= order - 0.5 or eoc_g2.max_error() < tol
#    assert eoc_g3.order_estimate() >= order - 0.5 or eoc_g3.max_error() < tol
#    assert eoc_g4.order_estimate() >= order - 0.5 or eoc_g4.max_error() < tol

    assert eoc_f0.max_error() < tol
    assert eoc_f1.max_error() < tol
    assert eoc_f2.max_error() < tol
    assert eoc_f3.max_error() < tol
    assert eoc_f4.max_error() < tol

#    assert eoc_g0.max_error() < tol
#    assert eoc_g1.max_error() < tol
#    assert eoc_g2.max_error() < tol
#    assert eoc_g3.max_error() < tol
#    assert eoc_g4.max_error() < tol<|MERGE_RESOLUTION|>--- conflicted
+++ resolved
@@ -25,29 +25,24 @@
 """
 
 import logging
-from abc import ABCMeta, abstractmethod
 import numpy as np
 import pytest
 
 import cantera
 import pymbolic as pmbl
 import grudge.op as op
-<<<<<<< HEAD
+
 from grudge.dof_desc import DISCR_TAG_QUAD, as_dofdesc
 from pytools.convergence import EOCRecorder
 from pytools.obj_array import flat_obj_array, make_obj_array
 from meshmode.mesh.generation import generate_regular_rect_mesh
 from meshmode.mesh import BTAG_ALL
-from meshmode.array_context import (  # noqa
-    pytest_generate_tests_for_pyopencl_array_context
-    as pytest_generate_tests)
-=======
+
 
 from meshmode.array_context import PytestPyOpenCLArrayContextFactory
 from arraycontext import pytest_generate_tests_for_array_contexts
 
 from abc import ABCMeta, abstractmethod
->>>>>>> f5d0d97c
 from meshmode.dof_array import DOFArray
 import mirgecom.math as mm
 from mirgecom.navierstokes import (
@@ -73,18 +68,17 @@
 
 logger = logging.getLogger(__name__)
 
-<<<<<<< HEAD
 # FIXME
 import os  # noqa
 os.environ["CUDA_VISIBLE_DEVICES"] = "-1"  # noqa
-=======
+
 pytest_generate_tests = pytest_generate_tests_for_array_contexts(
     [PytestPyOpenCLArrayContextFactory])
->>>>>>> f5d0d97c
 
 
 @pytest.mark.parametrize("nspecies", [0, 10])
-@pytest.mark.parametrize("dim", [1, 2, 3])
+#@pytest.mark.parametrize("dim", [1, 2, 3])
+@pytest.mark.parametrize("dim", [1, 2])
 @pytest.mark.parametrize("order", [1, 2, 5])
 @pytest.mark.parametrize("use_overintegration", [False, True])
 @pytest.mark.parametrize("periodic", [False, True])
@@ -570,9 +564,9 @@
 @pytest.mark.parametrize(("dim", "manufactured_soln", "mu"),
                          [(1, UniformSolution(dim=1), 0),
                           (2, UniformSolution(dim=2), 0),
-                          (3, UniformSolution(dim=3), 0),
+#                          (3, UniformSolution(dim=3), 0),
                           (2, UniformSolution(dim=2, velocity=[1, 1]), 0),
-                          (3, UniformSolution(dim=3, velocity=[1, 1, 1]), 0),
+#                          (3, UniformSolution(dim=3, velocity=[1, 1, 1]), 0),
                           (2, IsentropicVortex(), 0),
                           (2, IsentropicVortex(velocity=[1, 1]), 0),
                           (2, ShearFlow(mu=.01, gamma=3/2), .01)])
@@ -638,7 +632,8 @@
 
 
 @pytest.mark.parametrize(("dim", "flow_direction"),
-                         [(2, 0), (2, 1), (3, 0), (3, 1), (3, 2)])
+                         [(2, 0), (2, 1), #(3, 0), (3, 1), (3, 2)
+                         ])
 @pytest.mark.parametrize("order", [2, 3, 4])
 @pytest.mark.parametrize("use_overintegration", [False, True])
 def test_shear_flow(actx_factory, dim, flow_direction, order, use_overintegration):
@@ -1115,6 +1110,7 @@
         return grad_rho, grad_rhou, grad_rhoe, grad_u, grad_t
 
 
+#@pytest.mark.parametrize("dim", [1, 2, 3])
 @pytest.mark.parametrize("dim", [1, 2])
 @pytest.mark.parametrize("order", [1, 2, 3, 4])
 @pytest.mark.parametrize("test_case", [0, 1])
@@ -1302,7 +1298,8 @@
         assert (eoc_gt.order_estimate() >= order - 0.5 or eoc_gt.max_error() < tol)
 
 
-@pytest.mark.parametrize("dim", [2])
+#@pytest.mark.parametrize("dim", [1, 2, 3])
+@pytest.mark.parametrize("dim", [1, 2])
 @pytest.mark.parametrize("order", [1, 2, 3, 4])
 @pytest.mark.parametrize("use_overintegration", [False, True])
 def test_gradients_mixture(actx_factory, dim, order, use_overintegration):
