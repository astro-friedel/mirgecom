"""Test the EOS interfaces."""

__copyright__ = """
Copyright (C) 2020 University of Illinois Board of Trustees
"""


__license__ = """
Permission is hereby granted, free of charge, to any person obtaining a copy
of this software and associated documentation files (the "Software"), to deal
in the Software without restriction, including without limitation the rights
to use, copy, modify, merge, publish, distribute, sublicense, and/or sell
copies of the Software, and to permit persons to whom the Software is
furnished to do so, subject to the following conditions:

The above copyright notice and this permission notice shall be included in
all copies or substantial portions of the Software.

THE SOFTWARE IS PROVIDED "AS IS", WITHOUT WARRANTY OF ANY KIND, EXPRESS OR
IMPLIED, INCLUDING BUT NOT LIMITED TO THE WARRANTIES OF MERCHANTABILITY,
FITNESS FOR A PARTICULAR PURPOSE AND NONINFRINGEMENT. IN NO EVENT SHALL THE
AUTHORS OR COPYRIGHT HOLDERS BE LIABLE FOR ANY CLAIM, DAMAGES OR OTHER
LIABILITY, WHETHER IN AN ACTION OF CONTRACT, TORT OR OTHERWISE, ARISING FROM,
OUT OF OR IN CONNECTION WITH THE SOFTWARE OR THE USE OR OTHER DEALINGS IN
THE SOFTWARE.
"""
import logging
import numpy as np
import numpy.linalg as la  # noqa
import pyopencl as cl
import pyopencl.tools as cl_tools
import pyopencl.clrandom
import pyopencl.clmath
import pytest
from pytools.obj_array import make_obj_array

from meshmode.mesh import BTAG_ALL, BTAG_NONE  # noqa
from meshmode.array_context import (  # noqa
    PyOpenCLArrayContext,
    PytatoPyOpenCLArrayContext,
    SingleGridWorkBalancingPytatoArrayContext
)
from meshmode.array_context import (  # noqa
    pytest_generate_tests_for_pyopencl_array_context
    as pytest_generate_tests)

import cantera
from mirgecom.eos import IdealSingleGas, PyrometheusMixture
from mirgecom.initializers import (
    Vortex2D, Lump,
    MixtureInitializer
)
from grudge.eager import EagerDGDiscretization
from pyopencl.tools import (  # noqa
    pytest_generate_tests_for_pyopencl as pytest_generate_tests,
)
from mirgecom.mechanisms import get_mechanism_cti

logger = logging.getLogger(__name__)


@pytest.mark.parametrize(("mechname", "rate_tol"),
                         [("uiuc", 1e-12), ])
@pytest.mark.parametrize("y0", [0, 1])
def test_lazy_pyro(ctx_factory, mechname, rate_tol, y0):
    """Test lazy pyrometheus mechanisms.

    This test reproduces a pyrometheus-native test in the MIRGE context using both
    eager and lazy evaluation protocols. The purpose of this test is making sure that
    lazy evaluation mode is getting the same answers as eager (within a tolerance).

    Some sanity checks to make sure eager is matching Cantera are also performed.
    """
    cl_ctx = ctx_factory()
    queue = cl.CommandQueue(cl_ctx)
    actx_eager = PyOpenCLArrayContext(
        queue,
        allocator=cl_tools.MemoryPool(cl_tools.ImmediateAllocator(queue)))

    actx_lazy = SingleGridWorkBalancingPytatoArrayContext(
        queue,
        allocator=cl_tools.MemoryPool(cl_tools.ImmediateAllocator(queue)))

    dim = 2
    nel_1d = 2

    from meshmode.mesh.generation import generate_regular_rect_mesh
    mesh = generate_regular_rect_mesh(
        a=(-0.5,) * dim, b=(0.5,) * dim, nelements_per_axis=(nel_1d,) * dim
    )

    order = 2

    logger.info(f"Number of elements {mesh.nelements}")

    discr_eager = EagerDGDiscretization(actx_eager, mesh, order=order)
    discr_lazy = EagerDGDiscretization(actx_lazy, mesh, order=order)

    # Pyrometheus initialization
    mech_cti = get_mechanism_cti(mechname)
    sol = cantera.Solution(phase_id="gas", source=mech_cti)

    from mirgecom.thermochemistry import make_pyrometheus_mechanism
    pyro_eager = make_pyrometheus_mechanism(actx_eager, sol)
    pyro_lazy = make_pyrometheus_mechanism(actx_lazy, sol)

    nspecies = pyro_eager.num_species
    print(f"PyrometheusMixture::NumSpecies = {nspecies}")

    press0 = 101500.0
    temp0 = 300.0
    y0s = np.zeros(shape=(nspecies,))
    for i in range(nspecies-1):
        y0s[i] = y0 / (10.0 ** (i + 1))
    y0s[-1] = 1.0 - np.sum(y0s[:-1])

    def get_temperature_lazy(energy, y, tguess):
        return make_obj_array(
            [pyro_lazy.get_temperature(energy, y, tguess)]
        )

    temp_lazy = actx_lazy.compile(get_temperature_lazy)

    for fac in range(1, 11):
        pressin = fac * press0
        tempin = fac * temp0

        print(f"Testing (t,P) = ({tempin}, {pressin})")
        cantera_soln = cantera.Solution(phase_id="gas", source=mech_cti)
        cantera_soln.TPY = tempin, pressin, y0s
        cantera_soln.equilibrate("UV")
        can_t, can_rho, can_y = cantera_soln.TDY
        can_p = cantera_soln.P
        can_e = cantera_soln.int_energy_mass
        can_k = cantera_soln.forward_rate_constants
        can_c = cantera_soln.concentrations

        # Chemistry functions for testing pyro chem
        can_r = cantera_soln.net_rates_of_progress
        can_omega = cantera_soln.net_production_rates

        ones_lazy = discr_lazy.zeros(actx_lazy) + 1.0
        tin_lazy = can_t * ones_lazy
        pin_lazy = can_p * ones_lazy
        yin_lazy = make_obj_array([can_y[i] * ones_lazy for i in range(nspecies)])

        ones_eager = discr_eager.zeros(actx_eager) + 1.0
        tin_eager = can_t * ones_eager
        pin_eager = can_p * ones_eager
        yin_eager = make_obj_array([can_y[i] * ones_eager for i in range(nspecies)])

        pyro_rho_eager = pyro_eager.get_density(pin_eager, tin_eager, yin_eager)
        pyro_rho_lazy = pyro_lazy.get_density(pin_lazy, tin_lazy, yin_lazy)

        from arraycontext import thaw, freeze, to_numpy
        rho_lazy = to_numpy(
            thaw(freeze(pyro_rho_lazy, actx_lazy), actx_eager), actx_eager
        )

        pyro_e_eager = pyro_eager.get_mixture_internal_energy_mass(tin_eager,
                                                                   yin_eager)
        pyro_e_lazy = pyro_lazy.get_mixture_internal_energy_mass(tin_lazy, yin_lazy)
        e_lazy = to_numpy(
            thaw(freeze(pyro_e_lazy, actx_lazy), actx_eager), actx_eager
        )

        # These both take 5 Newton iterations
        pyro_t_eager = pyro_eager.get_temperature(pyro_e_eager, tin_eager, yin_eager)
        pyro_t_lazy = temp_lazy(pyro_e_lazy, tin_lazy, yin_lazy)

        t_lazy = to_numpy(thaw(freeze(pyro_t_lazy, actx_lazy), actx_eager),
                          actx_eager)

        pyro_p_eager = pyro_eager.get_pressure(pyro_rho_eager, tin_eager, yin_eager)
        pyro_c_eager = pyro_eager.get_concentrations(pyro_rho_eager, yin_eager)
        pyro_k_eager = pyro_eager.get_fwd_rate_coefficients(pyro_t_eager,
                                                            pyro_c_eager)

        pyro_p_lazy = pyro_lazy.get_pressure(pyro_rho_lazy, tin_lazy, yin_lazy)
        pyro_c_lazy = pyro_lazy.get_concentrations(pyro_rho_lazy, yin_lazy)
        pyro_k_lazy = pyro_lazy.get_fwd_rate_coefficients(pyro_t_lazy, pyro_c_lazy)

        c_lazy = to_numpy(
            thaw(freeze(pyro_c_lazy, actx_lazy), actx_eager), actx_eager
        )
        p_lazy = to_numpy(
            thaw(freeze(pyro_p_lazy, actx_lazy), actx_eager), actx_eager
        )
        k_lazy = to_numpy(
            thaw(freeze(pyro_k_lazy, actx_lazy), actx_eager), actx_eager
        )

        # Pyro chemistry functions
        pyro_r_eager = pyro_eager.get_net_rates_of_progress(pyro_t_eager,
                                                            pyro_c_eager)
        pyro_omega_eager = pyro_eager.get_net_production_rates(pyro_rho_eager,
                                                               pyro_t_eager,
                                                               yin_eager)

        pyro_r_lazy = pyro_lazy.get_net_rates_of_progress(pyro_t_lazy,
                                                          pyro_c_lazy)
        pyro_omega_lazy = pyro_lazy.get_net_production_rates(pyro_rho_lazy,
                                                             pyro_t_lazy,
                                                             yin_lazy)
        r_lazy = to_numpy(
            thaw(freeze(pyro_r_lazy, actx_lazy), actx_eager), actx_eager
        )
        omega_lazy = to_numpy(
            thaw(freeze(pyro_omega_lazy, actx_lazy), actx_eager), actx_eager
        )

        print(f"can(rho, y, p, t, e, k) = ({can_rho}, {can_y}, "
              f"{can_p}, {can_t}, {can_e}, {can_k})")
        print(f"pyro_eager(rho, y, p, t, e, k) = ({pyro_rho_eager}, {y0s}, "
              f"{pyro_p_eager}, {pyro_t_eager}, {pyro_e_eager}, {pyro_k_eager})")
        print(f"pyro_lazy(rho, y, p, t, e, k) = ({rho_lazy}, {y0s}, "
              f"{p_lazy}, {t_lazy}, {e_lazy}, {k_lazy})")

        # For pyro chem testing
        print(f"{can_r=}")
        print(f"{pyro_r_eager=}")
        print(f"{r_lazy=}")
        print(f"{can_omega=}")
        print(f"{pyro_omega_eager=}")
        print(f"{omega_lazy=}")

        tol = 1e-10
        assert discr_eager.norm((pyro_c_eager - c_lazy), np.inf) < tol
        assert discr_eager.norm((pyro_t_eager - t_lazy), np.inf) < tol
        assert discr_eager.norm((pyro_rho_eager - rho_lazy), np.inf) < tol
        assert discr_eager.norm((pyro_p_eager - p_lazy), np.inf) < 1e-9
        assert discr_eager.norm((pyro_e_eager - e_lazy), np.inf) < 1e-5
        assert discr_eager.norm((pyro_k_eager - k_lazy), np.inf) < 1e-5

        assert discr_eager.norm((pyro_c_eager - can_c) / can_c, np.inf) < 1e-14
        assert discr_eager.norm((pyro_t_eager - can_t) / can_t, np.inf) < 1e-14
        assert discr_eager.norm((pyro_rho_eager - can_rho) / can_rho, np.inf) < 1e-14
        assert discr_eager.norm((pyro_p_eager - can_p) / can_p, np.inf) < 1e-14
        assert discr_eager.norm((pyro_e_eager - can_e) / can_e, np.inf) < 1e-6
        assert discr_eager.norm((pyro_k_eager - can_k) / can_k, np.inf) < 1e-10

        # Pyro chem test comparisons
        for i, rate in enumerate(can_r):
            assert discr_eager.norm((pyro_r_eager[i] - r_lazy[i]), np.inf) < tol
            assert discr_eager.norm((pyro_r_eager[i] - rate), np.inf) < rate_tol
        for i, rate in enumerate(can_omega):
            assert discr_eager.norm(
                (pyro_omega_eager[i] - omega_lazy[i]), np.inf) < tol
            assert discr_eager.norm((pyro_omega_eager[i] - rate), np.inf) < rate_tol


@pytest.mark.parametrize(("mechname", "rate_tol"),
                         [("uiuc", 1e-12),
                          ("sanDiego", 1e-8)])
@pytest.mark.parametrize("y0", [0, 1])
def test_pyrometheus_mechanisms(ctx_factory, mechname, rate_tol, y0):
    """Test known pyrometheus mechanisms.

    This test reproduces a pyrometheus-native test in the MIRGE context.

    Tests that the Pyrometheus mechanism code  gets the same thermo properties as the
    corresponding mechanism in Cantera.
    """
    cl_ctx = ctx_factory()
    queue = cl.CommandQueue(cl_ctx)
    actx = PyOpenCLArrayContext(queue)

    dim = 1
    nel_1d = 2

    from meshmode.mesh.generation import generate_regular_rect_mesh
    mesh = generate_regular_rect_mesh(
        a=(-0.5,) * dim, b=(0.5,) * dim, nelements_per_axis=(nel_1d,) * dim
    )

    order = 4

    logger.info(f"Number of elements {mesh.nelements}")

    discr = EagerDGDiscretization(actx, mesh, order=order)

    # Pyrometheus initialization
    mech_cti = get_mechanism_cti(mechname)
    sol = cantera.Solution(phase_id="gas", source=mech_cti)
    from mirgecom.thermochemistry import make_pyrometheus_mechanism_class
    prometheus_mechanism = make_pyrometheus_mechanism_class(sol)(actx.np)

    nspecies = prometheus_mechanism.num_species
    print(f"PyrometheusMixture::NumSpecies = {nspecies}")

    press0 = 101500.0
    temp0 = 300.0
    y0s = np.zeros(shape=(nspecies,))
    for i in range(nspecies-1):
        y0s[i] = y0 / (10.0 ** (i + 1))
    y0s[-1] = 1.0 - np.sum(y0s[:-1])

    for fac in range(1, 11):
        pressin = fac * press0
        tempin = fac * temp0

        print(f"Testing (t,P) = ({tempin}, {pressin})")
        cantera_soln = cantera.Solution(phase_id="gas", source=mech_cti)
        cantera_soln.TPY = tempin, pressin, y0s
        cantera_soln.equilibrate("UV")
        can_t, can_rho, can_y = cantera_soln.TDY
        can_p = cantera_soln.P
        can_e = cantera_soln.int_energy_mass
        can_k = cantera_soln.forward_rate_constants
        can_c = cantera_soln.concentrations

        # Chemistry functions for testing pyro chem
        can_r = cantera_soln.net_rates_of_progress
        can_omega = cantera_soln.net_production_rates

        ones = discr.zeros(actx) + 1.0
        tin = can_t * ones
        pin = can_p * ones
        yin = make_obj_array([can_y[i] * ones for i in range(nspecies)])

        prom_rho = prometheus_mechanism.get_density(pin, tin, yin)
        prom_e = prometheus_mechanism.get_mixture_internal_energy_mass(tin, yin)
        prom_t = prometheus_mechanism.get_temperature(prom_e, tin, yin)
        prom_p = prometheus_mechanism.get_pressure(prom_rho, tin, yin)
        prom_c = prometheus_mechanism.get_concentrations(prom_rho, yin)
        prom_k = prometheus_mechanism.get_fwd_rate_coefficients(prom_t, prom_c)

        # Pyro chemistry functions
        prom_r = prometheus_mechanism.get_net_rates_of_progress(prom_t,
                                                                prom_c)
        prom_omega = prometheus_mechanism.get_net_production_rates(prom_rho,
                                                                   prom_t, yin)

        print(f"can(rho, y, p, t, e, k) = ({can_rho}, {can_y}, "
              f"{can_p}, {can_t}, {can_e}, {can_k})")
        print(f"prom(rho, y, p, t, e, k) = ({prom_rho}, {y0s}, "
              f"{prom_p}, {prom_t}, {prom_e}, {prom_k})")

        # For pyro chem testing
        print(f"can_r = {can_r}")
        print(f"prom_r = {prom_r}")
        print(f"can_omega = {can_omega}")
        print(f"prom_omega = {prom_omega}")

        def inf_norm(x):
            return actx.to_numpy(discr.norm(x, np.inf))

        assert inf_norm((prom_c - can_c) / can_c) < 1e-14
        assert inf_norm((prom_t - can_t) / can_t) < 1e-14
        assert inf_norm((prom_rho - can_rho) / can_rho) < 1e-14
        assert inf_norm((prom_p - can_p) / can_p) < 1e-14
        assert inf_norm((prom_e - can_e) / can_e) < 1e-6
        assert inf_norm((prom_k - can_k) / can_k) < 1e-10

        # Pyro chem test comparisons
        for i, rate in enumerate(can_r):
            assert inf_norm(prom_r[i] - rate) < rate_tol
        for i, rate in enumerate(can_omega):
            assert inf_norm(prom_omega[i] - rate) < rate_tol


@pytest.mark.parametrize("mechname", ["uiuc", "sanDiego"])
@pytest.mark.parametrize("dim", [1, 2, 3])
@pytest.mark.parametrize("y0", [0, 1])
@pytest.mark.parametrize("vel", [0.0, 1.0])
def test_pyrometheus_eos(ctx_factory, mechname, dim, y0, vel):
    """Test PyrometheusMixture EOS for all available mechanisms.

    Tests that the PyrometheusMixture EOS gets the same thermo properties
    (p, T, e) as the Pyrometheus-native mechanism code.
    """
    cl_ctx = ctx_factory()
    queue = cl.CommandQueue(cl_ctx)
    actx = PyOpenCLArrayContext(queue)

    nel_1d = 4

    from meshmode.mesh.generation import generate_regular_rect_mesh

    mesh = generate_regular_rect_mesh(
        a=(-0.5,) * dim, b=(0.5,) * dim, nelements_per_axis=(nel_1d,) * dim
    )

    order = 4

    logger.info(f"Number of elements {mesh.nelements}")

    discr = EagerDGDiscretization(actx, mesh, order=order)
    from meshmode.dof_array import thaw
    nodes = thaw(actx, discr.nodes())

    # Pyrometheus initialization
    mech_cti = get_mechanism_cti(mechname)
    sol = cantera.Solution(phase_id="gas", source=mech_cti)
    from mirgecom.thermochemistry import make_pyrometheus_mechanism_class
    prometheus_mechanism = make_pyrometheus_mechanism_class(sol)(actx.np)

    nspecies = prometheus_mechanism.num_species
    print(f"PrometheusMixture::Mechanism = {mechname}")
    print(f"PrometheusMixture::NumSpecies = {nspecies}")

    press0 = 101500.0
    temp0 = 300.0
    y0s = np.zeros(shape=(nspecies,))
    for i in range(1, nspecies):
        y0s[i] = y0 / (10.0 ** i)
    y0s[0] = 1.0 - np.sum(y0s[1:])
    velocity = vel * np.ones(shape=(dim,))

    for fac in range(1, 7):
        tempin = fac * temp0
        pressin = fac * press0

        print(f"Testing {mechname}(t,P) = ({tempin}, {pressin})")

        ones = discr.zeros(actx) + 1.0
        tin = tempin * ones
        pin = pressin * ones
        yin = y0s * ones
        tguess = 0*ones + 300.0

        pyro_rho = prometheus_mechanism.get_density(pin, tin, yin)
        pyro_e = prometheus_mechanism.get_mixture_internal_energy_mass(tin, yin)
        pyro_t = prometheus_mechanism.get_temperature(pyro_e, tguess, yin)
        pyro_p = prometheus_mechanism.get_pressure(pyro_rho, pyro_t, yin)

        print(f"prom(rho, y, p, t, e) = ({pyro_rho}, {y0s}, "
              f"{pyro_p}, {pyro_t}, {pyro_e})")

        eos = PyrometheusMixture(prometheus_mechanism)
        initializer = MixtureInitializer(dim=dim, nspecies=nspecies,
                                         pressure=pyro_p, temperature=pyro_t,
                                         massfractions=y0s, velocity=velocity)

        cv = initializer(eos=eos, t=0, x_vec=nodes)
        p = eos.pressure(cv)
        temperature = eos.temperature(cv)
        internal_energy = eos.get_internal_energy(temperature=tin,
                                                  species_mass_fractions=yin)
        y = cv.species_mass_fractions

        print(f"pyro_y = {y}")
        print(f"pyro_eos.p = {p}")
        print(f"pyro_eos.temp = {temperature}")
        print(f"pyro_eos.e = {internal_energy}")

        def inf_norm(x):
            return actx.to_numpy(discr.norm(x, np.inf))

        tol = 1e-14
        assert inf_norm((cv.mass - pyro_rho) / pyro_rho) < tol
        assert inf_norm((temperature - pyro_t) / pyro_t) < tol
        assert inf_norm((internal_energy - pyro_e) / pyro_e) < tol
        assert inf_norm((p - pyro_p) / pyro_p) < tol


@pytest.mark.parametrize(("mechname", "rate_tol"),
                         [("uiuc", 1e-12),
                          ("sanDiego", 1e-8)])
@pytest.mark.parametrize("y0", [0, 1])
def test_pyrometheus_kinetics(ctx_factory, mechname, rate_tol, y0):
    """Test known pyrometheus reaction mechanisms.

    This test reproduces a pyrometheus-native test in the MIRGE context.

    Tests that the Pyrometheus mechanism code gets the same chemical properties
    and reaction rates as the corresponding mechanism in Cantera. The reactions
    are integrated in time and verified against a homogeneous reactor in
    Cantera.
    """
    cl_ctx = ctx_factory()
    queue = cl.CommandQueue(cl_ctx)
    actx = PyOpenCLArrayContext(queue)

    dim = 1
    nel_1d = 4

    from meshmode.mesh.generation import generate_regular_rect_mesh

    mesh = generate_regular_rect_mesh(
        a=(-0.5,) * dim, b=(0.5,) * dim, nelements_per_axis=(nel_1d,) * dim
    )

    order = 4

    logger.info(f"Number of elements {mesh.nelements}")

    discr = EagerDGDiscretization(actx, mesh, order=order)
    ones = discr.zeros(actx) + 1.0

    # Pyrometheus initialization
    mech_cti = get_mechanism_cti(mechname)
    cantera_soln = cantera.Solution(phase_id="gas", source=mech_cti)
<<<<<<< HEAD
    from mirgecom.thermochemistry import make_pyrometheus_mechanism
    pyro_obj = make_pyrometheus_mechanism(actx, cantera_soln)
=======
    from mirgecom.thermochemistry import make_pyrometheus_mechanism_class
    # pyro_obj = pyro.get_thermochem_class(cantera_soln)(actx.np)
    pyro_obj = make_pyrometheus_mechanism_class(cantera_soln)(actx.np)
>>>>>>> 78f215fa

    nspecies = pyro_obj.num_species
    print(f"PrometheusMixture::NumSpecies = {nspecies}")

    tempin = 1500.0
    pressin = cantera.one_atm
    print(f"Testing (t,P) = ({tempin}, {pressin})")

    # Homogeneous reactor to get test data
    equiv_ratio = 1.0
    ox_di_ratio = 0.21
    stoich_ratio = 0.5
    i_fu = cantera_soln.species_index("H2")
    i_ox = cantera_soln.species_index("O2")
    i_di = cantera_soln.species_index("N2")
    x = np.zeros(shape=(nspecies,))
    x[i_fu] = (ox_di_ratio*equiv_ratio)/(stoich_ratio+ox_di_ratio*equiv_ratio)
    x[i_ox] = stoich_ratio*x[i_fu]/equiv_ratio
    x[i_di] = (1.0-ox_di_ratio)*x[i_ox]/ox_di_ratio

    cantera_soln.TPX = tempin, pressin, x
    #    cantera_soln.equilibrate("UV")
    can_t, can_rho, can_y = cantera_soln.TDY
    #    can_p = cantera_soln.P

    reactor = cantera.IdealGasConstPressureReactor(cantera_soln)
    sim = cantera.ReactorNet([reactor])
    time = 0.0
    for _ in range(50):
        time += 1.0e-6
        sim.advance(time)

        # Cantera kinetics
        can_r = reactor.kinetics.net_rates_of_progress
        can_omega = reactor.kinetics.net_production_rates

        # Get state from Cantera
        can_t = reactor.T
        can_rho = reactor.density
        can_y = reactor.Y
        print(f"can_y = {can_y}")

        tin = can_t * ones
        rhoin = can_rho * ones
        yin = can_y * ones

        # Prometheus kinetics
        pyro_c = pyro_obj.get_concentrations(rhoin, yin)
        print(f"pyro_conc = {pyro_c}")

        pyro_r = pyro_obj.get_net_rates_of_progress(tin, pyro_c)
        pyro_omega = pyro_obj.get_net_production_rates(rhoin, tin, yin)

        # Print
        def inf_norm(x):
            return actx.to_numpy(discr.norm(x, np.inf))

        print(f"can_r = {can_r}")
        print(f"pyro_r = {pyro_r}")
        abs_diff = inf_norm(pyro_r - can_r)
        if abs_diff > 1e-14:
            min_r = (np.abs(can_r)).min()
            if min_r > 0:
                assert inf_norm((pyro_r - can_r) / can_r) < rate_tol
            else:
                assert inf_norm(pyro_r) < rate_tol

        print(f"can_omega = {can_omega}")
        print(f"pyro_omega = {pyro_omega}")
        for i, omega in enumerate(can_omega):
            omin = np.abs(omega).min()
            if omin > 1e-12:
                assert inf_norm((pyro_omega[i] - omega) / omega) < 1e-8
            else:
                assert inf_norm(pyro_omega[i]) < 1e-12


@pytest.mark.parametrize("dim", [1, 2, 3])
def test_idealsingle_lump(ctx_factory, dim):
    """Test IdealSingle EOS with mass lump.

    Tests that the IdealSingleGas EOS returns the correct (uniform) pressure for the
    Lump solution field.
    """
    cl_ctx = ctx_factory()
    queue = cl.CommandQueue(cl_ctx)
    actx = PyOpenCLArrayContext(queue)

    nel_1d = 4

    from meshmode.mesh.generation import generate_regular_rect_mesh

    mesh = generate_regular_rect_mesh(
        a=(-0.5,) * dim, b=(0.5,) * dim, nelements_per_axis=(nel_1d,) * dim
    )

    order = 3
    logger.info(f"Number of elements {mesh.nelements}")

    discr = EagerDGDiscretization(actx, mesh, order=order)
    from meshmode.dof_array import thaw
    nodes = thaw(actx, discr.nodes())

    # Init soln with Vortex
    center = np.zeros(shape=(dim,))
    velocity = np.zeros(shape=(dim,))
    velocity[0] = 1
    lump = Lump(dim=dim, center=center, velocity=velocity)
    eos = IdealSingleGas()
    cv = lump(nodes)

    def inf_norm(x):
        return actx.to_numpy(discr.norm(x, np.inf))

    p = eos.pressure(cv)
    exp_p = 1.0
    errmax = inf_norm(p - exp_p)

    exp_ke = 0.5 * cv.mass
    ke = eos.kinetic_energy(cv)
    kerr = inf_norm(ke - exp_ke)

    te = eos.total_energy(cv, p)
    terr = inf_norm(te - cv.energy)

    logger.info(f"lump_soln = {cv}")
    logger.info(f"pressure = {p}")

    assert errmax < 1e-15
    assert kerr < 1e-15
    assert terr < 1e-15


def test_idealsingle_vortex(ctx_factory):
    r"""Test EOS with isentropic vortex.

    Tests that the IdealSingleGas EOS returns the correct pressure (p) for the
    Vortex2D solution field (i.e. $p = \rho^{\gamma}$).
    """
    cl_ctx = ctx_factory()
    queue = cl.CommandQueue(cl_ctx)
    actx = PyOpenCLArrayContext(queue)

    dim = 2
    nel_1d = 4

    from meshmode.mesh.generation import generate_regular_rect_mesh

    mesh = generate_regular_rect_mesh(
        a=[(0.0,), (-5.0,)], b=[(10.0,), (5.0,)], nelements_per_axis=(nel_1d,) * dim
    )

    order = 3
    logger.info(f"Number of elements {mesh.nelements}")

    discr = EagerDGDiscretization(actx, mesh, order=order)
    from meshmode.dof_array import thaw
    nodes = thaw(actx, discr.nodes())
    eos = IdealSingleGas()
    # Init soln with Vortex
    vortex = Vortex2D()
    cv = vortex(nodes)

    def inf_norm(x):
        return actx.to_numpy(discr.norm(x, np.inf))

    gamma = eos.gamma()
    p = eos.pressure(cv)
    exp_p = cv.mass ** gamma
    errmax = inf_norm(p - exp_p)

    exp_ke = 0.5 * np.dot(cv.momentum, cv.momentum) / cv.mass
    ke = eos.kinetic_energy(cv)
    kerr = inf_norm(ke - exp_ke)

    te = eos.total_energy(cv, p)
    terr = inf_norm(te - cv.energy)

    logger.info(f"vortex_soln = {cv}")
    logger.info(f"pressure = {p}")

    assert errmax < 1e-15
    assert kerr < 1e-15
    assert terr < 1e-15<|MERGE_RESOLUTION|>--- conflicted
+++ resolved
@@ -491,14 +491,8 @@
     # Pyrometheus initialization
     mech_cti = get_mechanism_cti(mechname)
     cantera_soln = cantera.Solution(phase_id="gas", source=mech_cti)
-<<<<<<< HEAD
-    from mirgecom.thermochemistry import make_pyrometheus_mechanism
-    pyro_obj = make_pyrometheus_mechanism(actx, cantera_soln)
-=======
     from mirgecom.thermochemistry import make_pyrometheus_mechanism_class
-    # pyro_obj = pyro.get_thermochem_class(cantera_soln)(actx.np)
     pyro_obj = make_pyrometheus_mechanism_class(cantera_soln)(actx.np)
->>>>>>> 78f215fa
 
     nspecies = pyro_obj.num_species
     print(f"PrometheusMixture::NumSpecies = {nspecies}")
