"""Test the EOS interfaces."""

__copyright__ = """
Copyright (C) 2020 University of Illinois Board of Trustees
"""


__license__ = """
Permission is hereby granted, free of charge, to any person obtaining a copy
of this software and associated documentation files (the "Software"), to deal
in the Software without restriction, including without limitation the rights
to use, copy, modify, merge, publish, distribute, sublicense, and/or sell
copies of the Software, and to permit persons to whom the Software is
furnished to do so, subject to the following conditions:

The above copyright notice and this permission notice shall be included in
all copies or substantial portions of the Software.

THE SOFTWARE IS PROVIDED "AS IS", WITHOUT WARRANTY OF ANY KIND, EXPRESS OR
IMPLIED, INCLUDING BUT NOT LIMITED TO THE WARRANTIES OF MERCHANTABILITY,
FITNESS FOR A PARTICULAR PURPOSE AND NONINFRINGEMENT. IN NO EVENT SHALL THE
AUTHORS OR COPYRIGHT HOLDERS BE LIABLE FOR ANY CLAIM, DAMAGES OR OTHER
LIABILITY, WHETHER IN AN ACTION OF CONTRACT, TORT OR OTHERWISE, ARISING FROM,
OUT OF OR IN CONNECTION WITH THE SOFTWARE OR THE USE OR OTHER DEALINGS IN
THE SOFTWARE.
"""
import logging
import numpy as np
import pyopencl as cl
import pytest
import cantera
from pytools.obj_array import make_obj_array

from grudge import op

from meshmode.array_context import (  # noqa
    PyOpenCLArrayContext,
    SingleGridWorkBalancingPytatoArrayContext as PytatoPyOpenCLArrayContext
)
from meshmode.mesh.generation import generate_regular_rect_mesh
from meshmode.array_context import (  # noqa
    pytest_generate_tests_for_pyopencl_array_context
    as pytest_generate_tests)

from mirgecom.fluid import make_conserved
from mirgecom.eos import IdealSingleGas, PyrometheusMixture
from mirgecom.gas_model import GasModel, make_fluid_state
from mirgecom.initializers import Vortex2D, Lump, Uniform
from mirgecom.discretization import create_discretization_collection
from mirgecom.mechanisms import get_mechanism_input
from mirgecom.thermochemistry import get_pyrometheus_wrapper_class_from_cantera

logger = logging.getLogger(__name__)


@pytest.mark.parametrize("mechname", ["air_3sp", "uiuc_7sp", "sandiego",
                                      "uiuc_8sp_phenol", "uiuc_4sp_oxidation"])
@pytest.mark.parametrize("dim", [1, 2, 3])
@pytest.mark.parametrize("pressure", [25000.0, 101325.0])
def test_mixture_dependent_properties(ctx_factory, mechname, dim, pressure):
    """Test MixtureEOS functionality."""
    cl_ctx = ctx_factory()
    queue = cl.CommandQueue(cl_ctx)
    actx = PyOpenCLArrayContext(queue)

    nel_1d = 4

    mesh = generate_regular_rect_mesh(
        a=(-0.5,) * dim, b=(0.5,) * dim, nelements_per_axis=(nel_1d,) * dim
    )

    order = 1

    logger.info(f"Number of elements {mesh.nelements}")

    dcoll = create_discretization_collection(actx, mesh, order=order)
    ones = dcoll.zeros(actx) + 1.0
    zeros = dcoll.zeros(actx)

    # Pyrometheus initialization
    mech_input = get_mechanism_input(mechname)
    cantera_soln = cantera.Solution(name="gas", yaml=mech_input)
    pyro_obj = get_pyrometheus_wrapper_class_from_cantera(
        cantera_soln, temperature_niter=3)(actx.np)

    nspecies = pyro_obj.num_species
    print(f"PyrometheusMixture::NumSpecies = {nspecies}")

    def inf_norm(x):
        return actx.to_numpy(op.norm(dcoll, x, np.inf))

    # ~~~ First check each species individually for a fixed temperature

    tempin = 600.0
    eos = PyrometheusMixture(pyro_obj, temperature_guess=tempin)
    gas_model = GasModel(eos=eos)
    for i in range(nspecies):
        x = np.zeros(nspecies,)
        x[i] = 1.0

        cantera_soln.TPX = tempin, pressure, x
        can_t, can_rho, can_y = cantera_soln.TDY
        can_p = cantera_soln.P

        pin = can_p * ones
        tin = can_t * ones
        yin = can_y * ones
        rhoin = can_rho * ones

        # First, check density
        mass = eos.get_density(pin, tin, yin)
        abs_err_m = inf_norm(mass - can_rho)
        assert abs_err_m/can_rho < 1.0e-14
        assert abs_err_m < 1.0e-10

        # then proceed to conserved variables
        cv = make_conserved(dim=2, mass=rhoin,
                            momentum=make_obj_array([zeros, zeros]),
                            energy=rhoin*gas_model.eos.get_internal_energy(tin, yin),
                            species_mass=rhoin*yin)

        fluid_state = make_fluid_state(cv, gas_model, tin)

        # check the state built
        abs_err_t = inf_norm(fluid_state.dv.temperature - can_t)
        assert abs_err_t/can_t < 1.0e-14
        assert abs_err_t < 1.0e-10

        abs_err_p = inf_norm(fluid_state.dv.pressure - can_p)
        assert abs_err_p/can_p < 1.0e-14
        assert abs_err_p < 1.0e-9

        # heat capacity per mass unit
        can_cv = cantera_soln.cv
        heat_cap_cv = eos.heat_capacity_cv(cv, tin)
        abs_err_cv = inf_norm(heat_cap_cv - can_cv)
        assert abs_err_cv/np.abs(can_cv) < 1.0e-12
        assert abs_err_cv < 1.0e-6

        can_cp = cantera_soln.cp
        heat_cap_cp = eos.heat_capacity_cp(cv, tin)
        abs_err_cp = inf_norm(heat_cap_cp - can_cp)
        assert abs_err_cp/np.abs(can_cp) < 1.0e-12
        assert abs_err_cp < 1.0e-6

        can_gamma = cantera_soln.cp/cantera_soln.cv
        gamma = eos.gamma(cv, tin)
        abs_err_gamma = inf_norm(gamma - can_gamma)
        assert abs_err_gamma/np.abs(can_gamma) < 1.0e-12
        assert abs_err_gamma < 1.0e-6

        # internal energy and energy per mass unit
        can_e = cantera_soln.int_energy_mass
        int_energy = eos.get_internal_energy(tin, yin)
        abs_err_e = inf_norm(int_energy - can_e)
        assert abs_err_e/np.abs(can_e) < 1.0e-12
        assert abs_err_e < 1.0e-6

        # enthalpy
        can_h = cantera_soln.enthalpy_mass
        enthalpy = fluid_state.dv.species_enthalpies[i]  # pylint: disable=no-member
        abs_err_h = inf_norm(enthalpy - can_h)
        assert abs_err_h/np.abs(can_h) < 1.0e-12
        assert abs_err_h < 1.0e-6

    # ~~~ Now check an actual mixture at different temperatures

    x = 1.0/nspecies*np.ones(nspecies,)

    for tempin in ([300.0, 600.0, 900.0, 1200.0]):

        print(f"Testing (t,P) = ({tempin}, {pressure})")

        cantera_soln.TPX = tempin, pressure, x
        can_t, can_rho, can_y = cantera_soln.TDY
        can_p = cantera_soln.P

        pin = can_p * ones
        tin = can_t * ones
        yin = can_y * ones
        rhoin = can_rho * ones

        mass = eos.get_density(pin, tin, yin)
        abs_err_m = inf_norm(mass - can_rho)
        assert abs_err_m/can_rho < 1.0e-14
        assert abs_err_m < 1.0e-10

        cv = make_conserved(dim=2, mass=rhoin,
                            momentum=make_obj_array([zeros, zeros]),
                            energy=rhoin*gas_model.eos.get_internal_energy(tin, yin),
                            species_mass=rhoin*yin)

        fluid_state = make_fluid_state(cv, gas_model, tin)

        abs_err_t = inf_norm(fluid_state.dv.temperature - can_t)
        assert abs_err_t/can_t < 1.0e-14
        assert abs_err_t < 1.0e-10

        abs_err_p = inf_norm(fluid_state.dv.pressure - can_p)
        assert abs_err_p/can_p < 1.0e-14
        assert abs_err_p < 1.0e-9

        can_cv = cantera_soln.cv
        heat_cap_cv = eos.heat_capacity_cv(cv, tin)
        abs_err_cv = inf_norm(heat_cap_cv - can_cv)
        assert abs_err_cv/np.abs(can_cv) < 1.0e-12
        assert abs_err_cv < 1.0e-6

        can_cp = cantera_soln.cp
        heat_cap_cp = eos.heat_capacity_cp(cv, tin)
        abs_err_cp = inf_norm(heat_cap_cp - can_cp)
        assert abs_err_cp/np.abs(can_cp) < 1.0e-12
        assert abs_err_cp < 1.0e-6

        can_gamma = cantera_soln.cp/cantera_soln.cv
        gamma = eos.gamma(cv, tin)
        abs_err_gamma = inf_norm(gamma - can_gamma)
        assert abs_err_gamma/np.abs(can_gamma) < 1.0e-12
        assert abs_err_gamma < 1.0e-6

        can_e = cantera_soln.int_energy_mass
        int_energy = eos.get_internal_energy(tin, yin)
        abs_err_e = inf_norm(int_energy - can_e)
        assert abs_err_e/np.abs(can_e) < 1.0e-12
        assert abs_err_e < 1.0e-6

        can_h = cantera_soln.enthalpy_mass
        enthalpy = eos.get_enthalpy(tin, yin)
        abs_err_h = inf_norm(enthalpy - can_h)
        assert abs_err_h/np.abs(can_h) < 1.0e-12
        assert abs_err_h < 1.0e-6


@pytest.mark.parametrize("mechname", ["air_3sp", "uiuc_7sp", "sandiego",
                                      "uiuc_8sp_phenol", "uiuc_4sp_oxidation"])
def test_pyrometheus_mechanisms(ctx_factory, mechname, output_mechanism=True):
    """Test known pyrometheus mechanisms.

    This test reproduces a pyrometheus-native test in the MIRGE context and
    compare thermo properties to the corresponding mechanism in Cantera.
    """
    cl_ctx = ctx_factory()
    queue = cl.CommandQueue(cl_ctx)
    actx = PyOpenCLArrayContext(queue)

    dim = 1
    nel_1d = 2

    mesh = generate_regular_rect_mesh(
        a=(-0.5,) * dim, b=(0.5,) * dim, nelements_per_axis=(nel_1d,) * dim
    )

    order = 4

    logger.info(f"Number of elements {mesh.nelements}")

    dcoll = create_discretization_collection(actx, mesh, order=order)

    def inf_norm(x):
        return actx.to_numpy(op.norm(dcoll, x, np.inf))

    # Pyrometheus initialization
    mech_input = get_mechanism_input(mechname)
    cantera_soln = cantera.Solution(name="gas", yaml=mech_input)

    if output_mechanism:
        import pyrometheus
        # write then load the mechanism file to yield better readable pytest coverage
        with open(f"./{mechname}.py", "w") as mech_file:
            code = pyrometheus.codegen.python.gen_thermochem_code(cantera_soln)
            print(code, file=mech_file)

        import importlib
        from mirgecom.thermochemistry import get_pyrometheus_wrapper_class
        pyromechlib = importlib.import_module(f"{mechname}")
        pyro_mechanism = get_pyrometheus_wrapper_class(
            pyro_class=pyromechlib.Thermochemistry)(actx.np)
    else:
        pyro_mechanism = \
            get_pyrometheus_wrapper_class_from_cantera(cantera_soln)(actx.np)

    nspecies = pyro_mechanism.num_species
    print(f"PyrometheusMixture::NumSpecies = {nspecies}")

    press0 = 101325.0
    temp0 = 300.0
    y0s = np.ones(shape=(nspecies,))/float(nspecies)

    for fac in [0.125, 0.25, 0.5, 1.0, 2.0, 4.0, 8.0]:
        pressin = fac * press0
        tempin = fac * temp0

        print(f"Testing (t,P) = ({tempin}, {pressin})")
        cantera_soln.TPY = tempin, pressin, y0s

        can_t, can_m, can_y = cantera_soln.TDY
        can_e = cantera_soln.int_energy_mass
        can_p = cantera_soln.P
        can_e = cantera_soln.int_energy_mass
        can_h = cantera_soln.enthalpy_mass
        can_c = cantera_soln.concentrations

        ones = dcoll.zeros(actx) + 1.0
        tin = can_t * ones
        pin = can_p * ones
        yin = make_obj_array([can_y[i] * ones for i in range(nspecies)])

        pyro_m = pyro_mechanism.get_density(pin, tin, yin)
        pyro_e = pyro_mechanism.get_mixture_internal_energy_mass(tin, yin)
        pyro_t = pyro_mechanism.get_temperature(pyro_e, tin, yin)
        pyro_p = pyro_mechanism.get_pressure(pyro_m, pyro_t, yin)
        pyro_h = pyro_mechanism.get_mixture_enthalpy_mass(pyro_t, yin)
        pyro_c = pyro_mechanism.get_concentrations(pyro_m, yin)

        assert inf_norm((pyro_c - can_c)) < 1e-14
        assert inf_norm((pyro_t - can_t) / can_t) < 1e-14
        assert inf_norm((pyro_m - can_m) / can_m) < 1e-14
        assert inf_norm((pyro_p - can_p) / can_p) < 1e-14
        assert inf_norm((pyro_e - can_e) / can_e) < 1e-10
        assert inf_norm((pyro_h - can_h) / can_h) < 1e-10

        # Test the concentrations zero level
        y = -ones*y0s
        print(f"{y=}")
        conc = pyro_mechanism.get_concentrations(pyro_m, y)
        print(f"{conc=}")
        for spec in range(nspecies):
            assert inf_norm(conc[spec]) < 1e-14

        zlev = 1e-3
        test_mech = get_pyrometheus_wrapper_class_from_cantera(
            cantera_soln, zero_level=zlev)(actx.np)

        y = 0*y + zlev
        print(f"{y=}")
        conc = test_mech.get_concentrations(pyro_m, y)
        print(f"{conc=}")
        for spec in range(nspecies):
            assert inf_norm(conc[spec]) < 1e-14


# FIXME This test is kinda redudant
@pytest.mark.parametrize("mechname", ["uiuc_7sp", "sandiego"])
@pytest.mark.parametrize("dim", [1, 2, 3])
@pytest.mark.parametrize("y0", [0, 1])
@pytest.mark.parametrize("vel", [0.0, 1.0])
def test_pyrometheus_eos(ctx_factory, mechname, dim, y0, vel):
    """Test PyrometheusMixture EOS for all available mechanisms.

    Tests that the PyrometheusMixture EOS gets the same thermo properties
    (p, T, e) as the Pyrometheus-native mechanism code.
    """
    cl_ctx = ctx_factory()
    queue = cl.CommandQueue(cl_ctx)
    actx = PyOpenCLArrayContext(queue)

    nel_1d = 4

    mesh = generate_regular_rect_mesh(
        a=(-0.5,) * dim, b=(0.5,) * dim, nelements_per_axis=(nel_1d,) * dim
    )

    order = 4

    logger.info(f"Number of elements {mesh.nelements}")

    dcoll = create_discretization_collection(actx, mesh, order=order)
    nodes = actx.thaw(dcoll.nodes())

    ones = dcoll.zeros(actx) + 1.0

    def inf_norm(x):
        return actx.to_numpy(op.norm(dcoll, x, np.inf))

    # Pyrometheus initialization
    mech_input = get_mechanism_input(mechname)
    sol = cantera.Solution(name="gas", yaml=mech_input)
    prometheus_mechanism = get_pyrometheus_wrapper_class_from_cantera(
        sol, temperature_niter=5)(actx.np)

    nspecies = prometheus_mechanism.num_species
    print(f"PrometheusMixture::Mechanism = {mechname}")
    print(f"PrometheusMixture::NumSpecies = {nspecies}")

    eos = PyrometheusMixture(prometheus_mechanism)
    gas_model = GasModel(eos=eos)

    press0 = 101500.0
    temp0 = 300.0
    y0s = np.zeros(shape=(nspecies,))
    for i in range(1, nspecies):
        y0s[i] = y0 / (10.0 ** i)
    y0s[0] = 1.0 - np.sum(y0s[1:])
    velocity = vel * np.ones(shape=(dim,))

    for fac in [0.125, 0.25, 0.5, 1.0, 2.0, 4.0, 8.0]:
        tempin = fac * temp0
        pressin = fac * press0

        print(f"Testing {mechname}(t,P) = ({tempin}, {pressin})")

        tin = tempin * ones
        pin = pressin * ones
        yin = y0s * ones
<<<<<<< HEAD
        tguess = 0*ones + 300.0
=======

        # avoid starting too far from the actual temperature
        tguess = tempin + ones*100.0*np.random.random()
        assert inf_norm(tguess) > 0.0
>>>>>>> 5661aece

        pyro_rho = prometheus_mechanism.get_density(pin, tin, yin)
        pyro_e = prometheus_mechanism.get_mixture_internal_energy_mass(tin, yin)
        pyro_t = prometheus_mechanism.get_temperature(pyro_e, tguess, yin)
        pyro_p = prometheus_mechanism.get_pressure(pyro_rho, pyro_t, yin)

        # print(f"prom(rho, y, p, t, e) = ({pyro_rho}, {y0s}, "
        #       f"{pyro_p}, {pyro_t}, {pyro_e})")

        initializer = Uniform(
            dim=dim, pressure=pyro_p, temperature=pyro_t,
            species_mass_fractions=y0s, velocity=velocity)

        cv = initializer(eos=eos, t=0, x_vec=nodes)
        fluid_state = make_fluid_state(cv, gas_model, temperature_seed=tguess)
        p = fluid_state.pressure
        temperature = fluid_state.temperature
        internal_energy = eos.get_internal_energy(temperature=tin,
                                                  species_mass_fractions=yin)
        y = cv.species_mass_fractions
        rho = cv.mass

        # print(f"pyro_y = {y}")
        # print(f"pyro_eos.p = {p}")
        # print(f"pyro_eos.temp = {temperature}")
        # print(f"pyro_eos.e = {internal_energy}")

        tol = 5e-14
        assert inf_norm((cv.mass - pyro_rho) / pyro_rho) < tol
        assert inf_norm((internal_energy - pyro_e) / pyro_e) < tol
        assert inf_norm((p - pyro_p) / pyro_p) < tol
        assert inf_norm((temperature - pyro_t) / pyro_t) < tol

        # Test the concentrations zero level
        y = -1.0*y
        # print(f"{y=}")
        conc = prometheus_mechanism.get_concentrations(rho, y)
        # print(f"{conc=}")
        for spec in range(nspecies):
            assert max(conc[spec]).all() >= 0

        zlev = 1e-3
        test_mech = \
            get_pyrometheus_wrapper_class_from_cantera(sol,
                                                       zero_level=zlev)(actx.np)

        y = 0*y + zlev
        # print(f"{y=}")
        conc = test_mech.get_concentrations(rho, y)
        # print(f"{conc=}")
        for spec in range(nspecies):
            assert max(conc[spec]).all() == 0


@pytest.mark.parametrize("mechname", ["uiuc_7sp_const_gamma"])
def test_temperature_constant_cv(ctx_factory, mechname):
    """Test mechanism with constant heat capacity."""
    cl_ctx = ctx_factory()
    queue = cl.CommandQueue(cl_ctx)
    actx = PyOpenCLArrayContext(queue)

    dim = 1
    nel_1d = 1

    mesh = generate_regular_rect_mesh(
        a=(-0.5,) * dim, b=(0.5,) * dim, nelements_per_axis=(nel_1d,) * dim
    )

    order = 4

    logger.info(f"Number of elements {mesh.nelements}")

    dcoll = create_discretization_collection(actx, mesh, order=order)
    zeros = dcoll.zeros(actx)
    ones = dcoll.zeros(actx) + 1.0

    def inf_norm(x):
        return actx.to_numpy(op.norm(dcoll, x, np.inf))

    # Pyrometheus initialization
    mech_input = get_mechanism_input(mechname)
    cantera_soln = cantera.Solution(name="gas", yaml=mech_input)
    cantera_soln.set_equivalence_ratio(phi=1.0, fuel="C2H4:1",
                                       oxidizer="O2:1.0,N2:3.76")

    pyro_obj = get_pyrometheus_wrapper_class_from_cantera(
        cantera_soln, temperature_niter=0)(actx.np)

    pressin = cantera.one_atm  # pylint: disable=no-member
    eos = PyrometheusMixture(pyro_obj, temperature_guess=666.)

    for tin in ([300.0, 600.0, 900.0, 1200.0, 1500.0, 1800.0, 2100.0]):
        cantera_soln.TP = tin, pressin
        print(f"Testing (t,P) = ({tin}, {pressin})")
        cantera_soln.equilibrate("TP")

        rhoin = cantera_soln.density * ones
        yin = cantera_soln.Y * ones
        ein = rhoin*eos.get_internal_energy(temperature=tin,
                                            species_mass_fractions=yin)

        cv = make_conserved(dim=dim, mass=rhoin, energy=ein,
            momentum=make_obj_array([zeros]), species_mass=rhoin*yin)

        temp = eos.temperature(cv=cv, temperature_seed=tin)

        assert inf_norm(temp - tin) > 1e-15


@pytest.mark.parametrize("dim", [1, 2, 3])
def test_idealsingle_lump(ctx_factory, dim):
    """Test IdealSingle EOS with mass lump.

    Tests that the IdealSingleGas EOS returns the correct (uniform) pressure for the
    Lump solution field.
    """
    cl_ctx = ctx_factory()
    queue = cl.CommandQueue(cl_ctx)
    actx = PyOpenCLArrayContext(queue)

    nel_1d = 4

    mesh = generate_regular_rect_mesh(
        a=(-0.5,) * dim, b=(0.5,) * dim, nelements_per_axis=(nel_1d,) * dim
    )

    order = 3
    logger.info(f"Number of elements {mesh.nelements}")

    dcoll = create_discretization_collection(actx, mesh, order=order)
    nodes = actx.thaw(dcoll.nodes())

    # Init soln with Vortex
    center = np.zeros(shape=(dim,))
    velocity = np.zeros(shape=(dim,))
    velocity[0] = 1
    lump = Lump(dim=dim, center=center, velocity=velocity)
    eos = IdealSingleGas()
    cv = lump(nodes)

    def inf_norm(x):
        return actx.to_numpy(op.norm(dcoll, x, np.inf))

    p = eos.pressure(cv)
    exp_p = 1.0
    errmax = inf_norm(p - exp_p)

    exp_ke = 0.5 * cv.mass
    ke = eos.kinetic_energy(cv)
    kerr = inf_norm(ke - exp_ke)

    te = eos.total_energy(cv, p)
    terr = inf_norm(te - cv.energy)

    logger.info(f"lump_soln = {cv}")
    logger.info(f"pressure = {p}")

    assert errmax < 1e-15
    assert kerr < 1e-15
    assert terr < 1e-15


def test_idealsingle_vortex(ctx_factory):
    r"""Test EOS with isentropic vortex.

    Tests that the IdealSingleGas EOS returns the correct pressure (p) for the
    Vortex2D solution field (i.e. $p = \rho^{\gamma}$).
    """
    cl_ctx = ctx_factory()
    queue = cl.CommandQueue(cl_ctx)
    actx = PyOpenCLArrayContext(queue)

    dim = 2
    nel_1d = 4

    mesh = generate_regular_rect_mesh(
        a=[(0.0,), (-5.0,)], b=[(10.0,), (5.0,)], nelements_per_axis=(nel_1d,) * dim
    )

    order = 3
    logger.info(f"Number of elements {mesh.nelements}")

    dcoll = create_discretization_collection(actx, mesh, order=order)
    nodes = actx.thaw(dcoll.nodes())
    eos = IdealSingleGas()
    # Init soln with Vortex
    vortex = Vortex2D()
    cv = vortex(nodes)

    def inf_norm(x):
        return actx.to_numpy(op.norm(dcoll, x, np.inf))

    gamma = eos.gamma()
    p = eos.pressure(cv)
    exp_p = cv.mass ** gamma
    errmax = inf_norm(p - exp_p)

    exp_ke = 0.5 * np.dot(cv.momentum, cv.momentum) / cv.mass
    ke = eos.kinetic_energy(cv)
    kerr = inf_norm(ke - exp_ke)

    te = eos.total_energy(cv, p)
    terr = inf_norm(te - cv.energy)

    logger.info(f"vortex_soln = {cv}")
    logger.info(f"pressure = {p}")

    assert errmax < 1e-15
    assert kerr < 1e-15
    assert terr < 1e-15<|MERGE_RESOLUTION|>--- conflicted
+++ resolved
@@ -402,14 +402,10 @@
         tin = tempin * ones
         pin = pressin * ones
         yin = y0s * ones
-<<<<<<< HEAD
-        tguess = 0*ones + 300.0
-=======
 
         # avoid starting too far from the actual temperature
         tguess = tempin + ones*100.0*np.random.random()
         assert inf_norm(tguess) > 0.0
->>>>>>> 5661aece
 
         pyro_rho = prometheus_mechanism.get_density(pin, tin, yin)
         pyro_e = prometheus_mechanism.get_mixture_internal_energy_mass(tin, yin)
