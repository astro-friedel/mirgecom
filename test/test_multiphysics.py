--- conflicted
+++ resolved
@@ -560,11 +560,7 @@
             solid_boundaries, fluid_state, wall_kappa, wall_temperature,
             time=0.0, quadrature_tag=quadrature_tag, interface_noslip=False,
             interface_radiation=True, sigma=2.0,
-<<<<<<< HEAD
-            ambient_temperature=0.0, wall_epsilon=wall_emissivity,
-=======
             ambient_temperature=0.0, wall_emissivity=wall_emissivity,
->>>>>>> c8c32757
         )
 
         # Check that steady-state solution has 0 RHS
